--- conflicted
+++ resolved
@@ -104,13 +104,10 @@
     - python
     - requests
     - rmm ={{ minor_version }}
-<<<<<<< HEAD
     - libaio  # [linux64]
     - libboost-devel=1.87  # [linux64]
     - mkl-devel=2023  # [linux64]
-=======
     - sklearn>=1.5
->>>>>>> 28a15e6c
 about:
   home: https://rapids.ai/
   license: Apache-2.0
