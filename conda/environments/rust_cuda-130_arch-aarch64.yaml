--- conflicted
+++ resolved
@@ -21,14 +21,9 @@
 - libcurand-dev
 - libcusolver-dev
 - libcusparse-dev
-<<<<<<< HEAD
-- libcuvs==25.12.*,>=0.0.0a0
+- libcuvs==26.2.*,>=0.0.0a0
 - libnvjitlink-dev
-- libraft==25.12.*,>=0.0.0a0
-=======
-- libcuvs==26.2.*,>=0.0.0a0
 - libraft==26.2.*,>=0.0.0a0
->>>>>>> 59b5e072
 - make
 - nccl>=2.19
 - ninja
