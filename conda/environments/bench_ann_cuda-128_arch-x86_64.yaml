--- conflicted
+++ resolved
@@ -34,16 +34,10 @@
 - libcurand-dev
 - libcusolver-dev
 - libcusparse-dev
-<<<<<<< HEAD
-- libcuvs==25.2.*,>=0.0.0a0
-- librmm==25.2.*,>=0.0.0a0
-- matplotlib-base
-- mkl-devel=2023
-=======
 - libcuvs==25.4.*,>=0.0.0a0
 - librmm==25.4.*,>=0.0.0a0
 - matplotlib
->>>>>>> 8e6db921
+- mkl-devel=2023
 - nccl>=2.19
 - ninja
 - nlohmann_json>=3.11.2
