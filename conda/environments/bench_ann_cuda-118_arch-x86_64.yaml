--- conflicted
+++ resolved
@@ -34,12 +34,8 @@
 - libcusolver=11.4.1.48
 - libcusparse-dev=11.7.5.86
 - libcusparse=11.7.5.86
-<<<<<<< HEAD
-- librmm==24.10.*
-=======
 - libcuvs==24.12.*,>=0.0.0a0
 - librmm==24.12.*,>=0.0.0a0
->>>>>>> cf2885c9
 - matplotlib
 - nccl>=2.19
 - ninja
@@ -47,11 +43,7 @@
 - nvcc_linux-64=11.8
 - openblas
 - pandas
-<<<<<<< HEAD
-- pylibraft==24.10.*
-=======
 - pylibraft==24.12.*,>=0.0.0a0
->>>>>>> cf2885c9
 - pyyaml
 - rapids-build-backend>=0.3.0,<0.4.0.dev0
 - setuptools
