{
  "packages" : {
    "faiss" : {
      "version": "1.12.0",
      "git_url": "https://github.com/facebookresearch/faiss.git",
      "git_tag": "v1.12.0",
      "patches" : [
        {
          "file" : "${current_json_dir}/faiss/fix-missing-includes-for-thrust-copy.patch",
<<<<<<< HEAD
          "issue" : "Fix missing Thrust includes",
=======
          "issue" : "Fix missing Thrust includes. https://github.com/facebookresearch/faiss/pull/4597",
>>>>>>> d399d3ae
          "fixed_in" : ""
        }
      ]
    }
  }
}<|MERGE_RESOLUTION|>--- conflicted
+++ resolved
@@ -7,11 +7,7 @@
       "patches" : [
         {
           "file" : "${current_json_dir}/faiss/fix-missing-includes-for-thrust-copy.patch",
-<<<<<<< HEAD
-          "issue" : "Fix missing Thrust includes",
-=======
           "issue" : "Fix missing Thrust includes. https://github.com/facebookresearch/faiss/pull/4597",
->>>>>>> d399d3ae
           "fixed_in" : ""
         }
       ]
