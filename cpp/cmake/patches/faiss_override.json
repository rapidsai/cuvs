{
    "packages" : {
      "faiss" : {
        "version": "1.11.0",
        "git_url": "https://github.com/facebookresearch/faiss.git",
<<<<<<< HEAD
        "git_tag": "v1.11.0"
=======
        "git_tag": "v1.11.0",
        "patches" : [
          {
            "file" : "${current_json_dir}/faiss.diff",
            "issue" : "Apply RAFT breaking changes",
            "fixed_in" : ""
          }
        ]
>>>>>>> 46760d44
      }
    }
  }<|MERGE_RESOLUTION|>--- conflicted
+++ resolved
@@ -3,9 +3,6 @@
       "faiss" : {
         "version": "1.11.0",
         "git_url": "https://github.com/facebookresearch/faiss.git",
-<<<<<<< HEAD
-        "git_tag": "v1.11.0"
-=======
         "git_tag": "v1.11.0",
         "patches" : [
           {
@@ -14,7 +11,6 @@
             "fixed_in" : ""
           }
         ]
->>>>>>> 46760d44
       }
     }
   }