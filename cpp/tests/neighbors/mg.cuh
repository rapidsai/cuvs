--- conflicted
+++ resolved
@@ -453,13 +453,9 @@
       std::vector<float> load_balancer_distances_snmg_ann(n_parallel_searches * ps.num_queries *
                                                           ps.k);
 
-<<<<<<< HEAD
-      raft::resource::get_nccl_comms(clique_);
-=======
       // making sure that the NCCL comms are initialized before OMP section
       raft::resource::get_nccl_comms(clique_);
 
->>>>>>> 94c28199
 #pragma omp parallel for
       for (uint64_t search_idx = 0; search_idx < searches_correctness.size(); search_idx++) {
         uint64_t offset            = search_idx * ps.num_queries * ps.k;
@@ -526,13 +522,9 @@
       std::vector<float> load_balancer_distances_snmg_ann(n_parallel_searches * ps.num_queries *
                                                           ps.k);
 
-<<<<<<< HEAD
-      raft::resource::get_nccl_comms(clique_);
-=======
       // making sure that the NCCL comms are initialized before OMP section
       raft::resource::get_nccl_comms(clique_);
 
->>>>>>> 94c28199
 #pragma omp parallel for
       for (uint64_t search_idx = 0; search_idx < searches_correctness.size(); search_idx++) {
         uint64_t offset            = search_idx * ps.num_queries * ps.k;
@@ -594,10 +586,7 @@
       std::vector<float> load_balancer_distances_snmg_ann(n_parallel_searches * ps.num_queries *
                                                           ps.k);
 
-<<<<<<< HEAD
-=======
       // making sure that the NCCL comms are initialized before OMP section
->>>>>>> 94c28199
       raft::resource::get_nccl_comms(clique_);
 #pragma omp parallel for
       for (uint64_t search_idx = 0; search_idx < searches_correctness.size(); search_idx++) {
@@ -697,6 +686,8 @@
    1024,
    cuvs::distance::DistanceType::L2Expanded,
    true},
+
+  /*
   {7000,
    10000,
    8,
@@ -708,6 +699,9 @@
    1024,
    cuvs::distance::DistanceType::L2Expanded,
    true},
+  */
+
+  /*
   {7000,
    10000,
    8,
@@ -741,13 +735,6 @@
    1024,
    cuvs::distance::DistanceType::L2Expanded,
    true},
-<<<<<<< HEAD
-  /*
-  Tree merge requires an even number of GPU, but CI only has one. Disabled for now.
-  See https://github.com/rapidsai/cuvs/issues/904
-
-=======
->>>>>>> 94c28199
   {7000,
    10000,
    8,
@@ -781,12 +768,8 @@
    1024,
    cuvs::distance::DistanceType::L2Expanded,
    true},
-<<<<<<< HEAD
-  */
-=======
    */
 
->>>>>>> 94c28199
   {7000,
    10000,
    8,
@@ -809,6 +792,8 @@
    1024,
    cuvs::distance::DistanceType::L2Expanded,
    true},
+
+  /*
   {7000,
    10000,
    8,
@@ -820,6 +805,8 @@
    1024,
    cuvs::distance::DistanceType::L2Expanded,
    true},
+  */
+
   {3,
    10000,
    8,
@@ -842,6 +829,8 @@
    1024,
    cuvs::distance::DistanceType::L2Expanded,
    true},
+
+  /*
   {3,
    10000,
    8,
@@ -853,5 +842,6 @@
    1024,
    cuvs::distance::DistanceType::L2Expanded,
    true},
+  */
 };
 }  // namespace cuvs::neighbors::mg