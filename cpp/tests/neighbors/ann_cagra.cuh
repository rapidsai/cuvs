--- conflicted
+++ resolved
@@ -1322,13 +1322,7 @@
     {cuvs::distance::DistanceType::InnerProduct},
     {false},
     {true},
-<<<<<<< HEAD
     {0.7},
-    {4});                        // don't demand high recall without refinement
-  for (uint32_t pq_len : {2}) {  // for now, only pq_len = 2 is supported, more options coming soon
-    for (uint32_t vq_n_centers : {100}) {
-=======
-    {0.6},
     {std::optional<float>{std::nullopt}},
     {std::optional<vpq_params>{std::nullopt}},
     {std::optional<bool>{std::nullopt}},
@@ -1336,8 +1330,7 @@
      cuvs::neighbors::MergeStrategy::MERGE_STRATEGY_LOGICAL});  // don't demand high recall
                                                                 // without refinement
   for (uint32_t pq_len : {2}) {  // for now, only pq_len = 2 is supported, more options coming  soon
-    for (uint32_t vq_n_centers : {100, 1000}) {
->>>>>>> a0804dee
+    for (uint32_t vq_n_centers : {100}) {
       for (auto input : inputs2) {
         vpq_params ps{};
         ps.pq_dim       = input.dim / pq_len;
