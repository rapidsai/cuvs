--- conflicted
+++ resolved
@@ -124,16 +124,7 @@
       rmm::device_uvector<DistanceT> core_dists_dev(ps.n_rows, cuda_stream);
 
       cuvs::neighbors::detail::reachability::core_distances<IdxT, DistanceT>(
-<<<<<<< HEAD
-        distances_naive_dev.data(),
-        ps.k,
-        ps.k,
-        ps.n_rows,
-        core_dists_dev.data(),
-        raft::resource::get_cuda_stream(handle));
-=======
         handle, distances_naive_dev.data(), ps.k, ps.k, ps.n_rows, core_dists_dev.data());
->>>>>>> 2922045b
 
       auto epilogue =
         cuvs::neighbors::detail::reachability::ReachabilityPostProcess<IdxT, DistanceT>{
