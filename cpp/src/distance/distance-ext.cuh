--- conflicted
+++ resolved
@@ -24,13 +24,9 @@
 
 #include <rmm/device_uvector.hpp>  // rmm::device_uvector
 
-<<<<<<< HEAD
-#ifdef XCUVS_EXPLICIT_INSTANTIATE_ONLY
-=======
 #include <cuda_fp16.h>
 
 #ifdef CUVS_EXPLICIT_INSTANTIATE_ONLY
->>>>>>> 3da9f040
 
 namespace cuvs {
 namespace distance {
