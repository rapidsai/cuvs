--- conflicted
+++ resolved
@@ -225,23 +225,15 @@
   return laplacian;
 }
 
-<<<<<<< HEAD
+
 template <typename IndexTypeT, typename OutTypeT>
 void compute_eigenpairs(
   raft::resources const& handle,
   params spectral_embedding_config,
   const IndexTypeT n_samples,
-  raft::device_csr_matrix<float, IndexTypeT, IndexTypeT, IndexTypeT> laplacian,
+  raft::device_csr_matrix<float, IndexTypeT, IndexTypeT, IndexTypeT>& laplacian,
   raft::device_vector_view<float, OutTypeT> diagonal,
   raft::device_matrix_view<float, OutTypeT, raft::col_major> embedding)
-=======
-void compute_eigenpairs(raft::resources const& handle,
-                        params spectral_embedding_config,
-                        const int n_samples,
-                        raft::device_csr_matrix<float, int, int, int>& laplacian,
-                        raft::device_vector_view<float, int> diagonal,
-                        raft::device_matrix_view<float, int, raft::col_major> embedding)
->>>>>>> 5492a061
 {
   auto config           = raft::sparse::solver::lanczos_solver_config<float>();
   config.n_components   = spectral_embedding_config.n_components;
