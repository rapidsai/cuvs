/*
 * Copyright (c) 2024-2025, NVIDIA CORPORATION.
 *
 * Licensed under the Apache License, Version 2.0 (the "License");
 * you may not use this file except in compliance with the License.
 * You may obtain a copy of the License at
 *
 *     http://www.apache.org/licenses/LICENSE-2.0
 *
 * Unless required by applicable law or agreed to in writing, software
 * distributed under the License is distributed on an "AS IS" BASIS,
 * WITHOUT WARRANTIES OR CONDITIONS OF ANY KIND, either express or implied.
 * See the License for the specific language governing permissions and
 * limitations under the License.
 */

#pragma once

#include <cuvs/preprocessing/quantize/binary.hpp>
#include <raft/core/operators.hpp>
#include <raft/linalg/transpose.cuh>
#include <raft/linalg/unary_op.cuh>
#include <raft/matrix/sample_rows.cuh>
#include <raft/random/rng.cuh>
#include <raft/random/sample_without_replacement.cuh>
#include <raft/stats/mean.cuh>
#include <thrust/execution_policy.h>
#include <thrust/sort.h>
#include <thrust/system/omp/execution_policy.h>

namespace cuvs::preprocessing::quantize::detail {

template <class T>
_RAFT_HOST_DEVICE bool is_positive(const T& a)
{
  return a > 0;
}

template <>
_RAFT_HOST_DEVICE bool is_positive<half>(const half& a)
{
  return is_positive(static_cast<float>(a));
}

template <class T, uint32_t block_size, class pack_t = uint8_t>
RAFT_KERNEL binary_quantization_kernel(const T* const in_ptr,
                                       const uint32_t ldi,
                                       const T* const threshold_ptr,
                                       const size_t dataset_size,
                                       const uint32_t dataset_dim,
                                       pack_t* const out_ptr,
                                       const uint32_t ldo)
{
  constexpr uint32_t warp_size = 32;
  const uint32_t bits_per_pack = sizeof(pack_t) * 8;
  const auto output_dim        = raft::div_rounding_up_safe(dataset_dim, bits_per_pack);

  const auto vector_id = (blockDim.x * blockIdx.x + threadIdx.x) / warp_size;
  if (vector_id >= dataset_size) { return; }

  __shared__ pack_t smem[block_size];
  auto local_smem = smem + (threadIdx.x / warp_size) * warp_size;

  const auto lane_id = threadIdx.x % warp_size;
  for (uint32_t j_offset = 0; j_offset < dataset_dim; j_offset += warp_size * bits_per_pack) {
    // Load dataset vector elements with coalesce access. The mapping of the vector element position
    // and the `pack` register is as follows:
    //
    // lane_id | LSB  (pack(u8))  MSB
    //       0 |  0, 32, 64, ..., 224
    //       1 |  1, 33, 65, ..., 225
    //       ...
    //      31 | 31, 63, 95, ..., 255
    pack_t pack = 0;
    for (uint32_t bit_offset = 0; bit_offset < bits_per_pack; bit_offset++) {
      const auto j = j_offset + lane_id + bit_offset * warp_size;
      if (j < dataset_dim) {
        auto v = in_ptr[static_cast<size_t>(vector_id) * ldi + j];
        if (threshold_ptr != nullptr) { v -= threshold_ptr[j]; }
        if (is_positive(v)) { pack |= (1u << bit_offset); }
      }
    }

    // Store the local result in smem so that the other threads in the same warp can read
    local_smem[lane_id] = pack;

    // Store the result with (a kind of) transposition so that the the coalesce access can be used.
    // The mapping of the result `pack` register bit position and (smem_index, bit_position) is as
    // follows:
    //
    // lane_id | LSB          (pack(u8))         MSB
    //       0 | ( 0,0), ( 1,0), ( 2,0), ..., ( 7,0)
    //       1 | ( 8,0), ( 9,0), (10,0), ..., (15,0)
    //       ...
    //       4 | ( 0,1), ( 1,1), ( 2,1), ..., ( 7,1)
    //       ...
    //      31 | (24,7), (25,7), (26,7), ..., (31,7)
    //
    // The `bit_position`-th bit of `local_smem[smem_index]` is copied to the corresponding `pack`
    // bit. By this mapping, the quantization result of 8*i-th ~ (8*(i+1)-1)-th vector elements is
    // stored by the lane_id=i thread.
    pack                    = 0;
    const auto smem_start_i = (lane_id % (warp_size / bits_per_pack)) * bits_per_pack;
    const auto mask         = 1u << (lane_id / (warp_size / bits_per_pack));
    for (uint32_t j = 0; j < bits_per_pack; j++) {
      if (local_smem[smem_start_i + j] & mask) { pack |= (1u << j); }
    }

    const auto out_j = j_offset / bits_per_pack + lane_id;
    if (out_j < output_dim) { out_ptr[vector_id * ldo + out_j] = pack; }
  }
}

RAFT_KERNEL mean_f16_in_f32_kernel_sum(float* const result_ptr,
                                       const half* const src_ptr,
                                       const uint32_t ld,
                                       const uint32_t dataset_dim,
                                       const size_t dataset_size,
                                       const size_t dataset_size_per_cta)
{
  const auto dim_i = threadIdx.x + blockIdx.x * blockDim.x;
  if (dim_i >= dataset_dim) { return; }

  const auto start_dataset_index = blockIdx.y * dataset_size_per_cta;
  const auto end_dataset_index   = std::min((blockIdx.y + 1) * dataset_size_per_cta, dataset_size);

  if (start_dataset_index >= dataset_size) { return; }

  float sum = 0;
  for (size_t dataset_index = start_dataset_index; dataset_index < end_dataset_index;
       dataset_index++) {
    sum += static_cast<float>(src_ptr[dim_i + dataset_index * ld]);
  }
  atomicAdd(result_ptr + dim_i, sum);
}

RAFT_KERNEL mean_f16_in_f32_kernel_div(half* const result_ptr,
                                       const float* const src_ptr,
                                       const uint32_t dataset_dim,
                                       const size_t dataset_size)
{
  const auto dim_i = threadIdx.x + blockIdx.x * blockDim.x;
  if (dim_i >= dataset_dim) { return; }

  result_ptr[dim_i] = src_ptr[dim_i] / dataset_size;
}

void mean_f16_in_f32(raft::resources const& res,
                     half* const result_ptr,
                     const half* const src_ptr,
                     const uint32_t ld,
                     const uint32_t dataset_dim,
                     const size_t dataset_size,
                     cudaStream_t cuda_stream)
{
  auto mr = raft::resource::get_workspace_resource(res);
  auto f32_result_vec =
    raft::make_device_mdarray<float, int64_t>(res, mr, raft::make_extents<int64_t>(dataset_dim));
  RAFT_CUDA_TRY(
    cudaMemsetAsync(f32_result_vec.data_handle(), 0, sizeof(float) * dataset_dim, cuda_stream));

  constexpr uint32_t dataset_size_per_cta = 2048;
  constexpr uint32_t block_size           = 256;
  const dim3 grid_size(raft::div_rounding_up_safe<size_t>(dataset_dim, block_size),
                       raft::div_rounding_up_safe<size_t>(dataset_size, dataset_size_per_cta));
  mean_f16_in_f32_kernel_sum<<<grid_size, block_size, 0, cuda_stream>>>(
    f32_result_vec.data_handle(), src_ptr, ld, dataset_dim, dataset_size, dataset_size_per_cta);
  mean_f16_in_f32_kernel_div<<<grid_size.x, block_size, 0, cuda_stream>>>(
    result_ptr, f32_result_vec.data_handle(), dataset_dim, dataset_size);
}

template <typename T>
auto train(raft::resources const& res,
           const cuvs::preprocessing::quantize::binary::params& params,
           raft::device_matrix_view<const T, int64_t> dataset)
  -> cuvs::preprocessing::quantize::binary::quantizer<T>
{
  cuvs::preprocessing::quantize::binary::quantizer<T> quantizer(res);
  if (params.threshold == cuvs::preprocessing::quantize::binary::bit_threshold::zero) {
    quantizer.threshold = raft::make_device_vector<T, int64_t>(res, 0);
    return quantizer;
  }

  const size_t dataset_size  = dataset.extent(0);
  const uint32_t dataset_dim = dataset.extent(1);

  quantizer.threshold = raft::make_device_vector<T, int64_t>(res, dataset_dim);
  auto threshold_ptr  = quantizer.threshold.data_handle();

  if (params.threshold == cuvs::preprocessing::quantize::binary::bit_threshold::mean) {
    // stats::mean does not support F16
    if constexpr (!std::is_same_v<T, half>) {
      raft::stats::mean(
        res, dataset, raft::make_device_vector_view<T, int64_t>(threshold_ptr, dataset_dim), false);
    } else {
      // Use a custom CUDA kernel because 1) raft::stats::mean does not support f16 and 2) it is
      // better to use f32 in accumulation data type for a large dataset.
      mean_f16_in_f32(res,
                      threshold_ptr,
                      dataset.data_handle(),
                      dataset_dim,
                      dataset_dim,
                      dataset_size,
                      raft::resource::get_cuda_stream(res));
    }
  } else if (params.threshold ==
             cuvs::preprocessing::quantize::binary::bit_threshold::sampling_median) {
    RAFT_EXPECTS(params.sampling_ratio > 0 && params.sampling_ratio <= 1,
                 "The sampling ratio must be within the range (0, 1].");
    // Make the number of samples odd so that the median is calculated by only sort and memcpy
    const size_t num_samples =
      std::max(
        raft::div_rounding_up_safe(static_cast<size_t>(dataset_size * params.sampling_ratio), 2lu) *
          2lu,
        2lu) -
      1;
    const size_t data_size_per_vector = sizeof(T) * dataset_dim * 2;
    const uint32_t max_dim_chunk =
      std::min(std::max(1lu, raft::resource::get_workspace_free_bytes(res) / data_size_per_vector),
               static_cast<std::size_t>(dataset_dim));

    raft::random::RngState rng(29837lu);
    auto mr                    = raft::resource::get_workspace_resource(res);
    auto sampled_dataset_chunk = raft::make_device_mdarray<T, int64_t>(
      res, mr, raft::make_extents<int64_t>(num_samples, max_dim_chunk));
    auto transposed_sampled_dataset_chunk = raft::make_device_mdarray<T, int64_t>(
      res, mr, raft::make_extents<int64_t>(max_dim_chunk, num_samples));
    for (uint32_t dim_offset = 0; dim_offset < dataset_dim; dim_offset += max_dim_chunk) {
      const auto dim_chunk = std::min(max_dim_chunk, dataset_dim - dim_offset);

      auto sampled_view =
        raft::make_device_matrix_view<T, int64_t>(sampled_dataset_chunk.data_handle(),
                                                  static_cast<int64_t>(num_samples),
                                                  static_cast<int64_t>(dim_chunk));
      raft::matrix::sample_rows(
        res,
        rng,
        raft::make_device_strided_matrix_view<const T, int64_t>(
          dataset.data_handle() + dim_offset, dataset_size, dim_chunk, dataset_dim),
        sampled_view);
      auto transposed_sampled_view = raft::make_device_matrix_view<T, int64_t>(
        transposed_sampled_dataset_chunk.data_handle(), dim_chunk, num_samples);
      raft::linalg::transpose(res, sampled_view, transposed_sampled_view);

      for (uint32_t i = 0; i < dim_chunk; i++) {
        auto start_ptr = transposed_sampled_dataset_chunk.data_handle() + i * num_samples;
        thrust::sort(thrust::device, start_ptr, start_ptr + num_samples);
      }

      RAFT_CUDA_TRY(cudaMemcpy2DAsync(threshold_ptr + dim_offset,
                                      sizeof(T),
                                      sampled_dataset_chunk.data_handle() + (num_samples - 1) / 2,
                                      num_samples * sizeof(T),
                                      sizeof(T),
                                      dim_chunk,
                                      cudaMemcpyDefault,
                                      raft::resource::get_cuda_stream(res)));
    }
  }
  return quantizer;
}

template <typename T>
auto train(raft::resources const& res,
           const cuvs::preprocessing::quantize::binary::params& params,
           raft::host_matrix_view<const T, int64_t> dataset)
  -> cuvs::preprocessing::quantize::binary::quantizer<T>
{
  cuvs::preprocessing::quantize::binary::quantizer<T> quantizer(res);
  if (params.threshold == cuvs::preprocessing::quantize::binary::bit_threshold::zero) {
    quantizer.threshold = raft::make_device_vector<T, int64_t>(res, 0);
    return quantizer;
  }

  const uint32_t dataset_dim = dataset.extent(1);
  const size_t dataset_size  = dataset.extent(0);
  quantizer.threshold        = raft::make_device_vector<T, int64_t>(res, dataset_dim);

  using T = std::conditional_t<std::is_same_v<half, T>, float, T>;
  std::vector<T> host_threshold_vec(dataset_dim);
  auto threshold_ptr = host_threshold_vec.data();

  if (params.threshold == cuvs::preprocessing::quantize::binary::bit_threshold::mean) {
    for (uint32_t j = 0; j < dataset_dim; j++) {
      threshold_ptr[j] = 0;
    }
#pragma omp parallel for reduction(+ : threshold_ptr[ : dataset_dim])
    for (size_t i = 0; i < dataset_size; i++) {
      for (uint32_t j = 0; j < dataset_dim; j++) {
        threshold_ptr[j] += static_cast<T>(dataset.data_handle()[i * dataset_dim + j]);
      }
    }
    for (uint32_t j = 0; j < dataset_dim; j++) {
      threshold_ptr[j] /= dataset_size;
    }
  } else if (params.threshold ==
             cuvs::preprocessing::quantize::binary::bit_threshold::sampling_median) {
    RAFT_EXPECTS(params.sampling_ratio > 0 && params.sampling_ratio <= 1,
                 "The sampling ratio must be within the range (0, 1].");

    // Make the number of samples odd so that the median is calculated by only sort and memcpy
    const size_t num_samples =
      std::max(
        raft::div_rounding_up_safe(static_cast<size_t>(dataset_size * params.sampling_ratio), 2lu) *
          2lu,
        2lu) -
      1;

    // Calculate stride
    size_t stride_prime_list[] = {611323lu, 611333lu, 611389lu, 611393};
    uint32_t prime_i           = 0;
    while (dataset_size % stride_prime_list[prime_i] == 0) {
      prime_i++;
    }
    const auto stride = stride_prime_list[prime_i];

    // Transposed
    auto sampled_dataset = raft::make_host_matrix<T, int64_t>(dataset_dim, num_samples);
#pragma omp parallel for
    for (size_t out_i = 0; out_i < num_samples; out_i++) {
      const auto in_i = (out_i * stride) % dataset_size;
      for (uint32_t j = 0; j < dataset_dim; j++) {
        sampled_dataset.data_handle()[j * num_samples + out_i] =
          static_cast<T>(dataset.data_handle()[in_i * dataset_dim + j]);
      }
    }

#pragma omp parallel for
    for (uint32_t j = 0; j < dataset_dim; j++) {
      auto start_ptr = sampled_dataset.data_handle() + j * num_samples;
      std::sort(start_ptr, start_ptr + num_samples);
      threshold_ptr[j] = start_ptr[(num_samples - 1) / 2];
    }
  }

  if constexpr (std::is_same_v<T, T>) {
    raft::copy(quantizer.threshold.data_handle(),
               host_threshold_vec.data(),
               dataset_dim,
               raft::resource::get_cuda_stream(res));
  } else {
    auto mr = raft::resource::get_workspace_resource(res);
    auto casted_vec =
      raft::make_device_mdarray<T, int64_t>(res, mr, raft::make_extents<int64_t>(dataset_dim));
    raft::copy(casted_vec.data_handle(),
               host_threshold_vec.data(),
               dataset_dim,
               raft::resource::get_cuda_stream(res));
    raft::linalg::map(res,
                      quantizer.threshold.view(),
                      raft::cast_op<T>{},
                      raft::make_const_mdspan(casted_vec.view()));
  }
  return quantizer;
}

template <typename T, typename QuantI>
void transform(raft::resources const& res,
               const cuvs::preprocessing::quantize::binary::quantizer<T>& quantizer,
               raft::device_matrix_view<const T, int64_t> dataset,
               raft::device_matrix_view<QuantI, int64_t> out)
{
  cudaStream_t stream            = raft::resource::get_cuda_stream(res);
  const uint32_t bits_per_pack   = sizeof(QuantI) * 8;
  const uint32_t dataset_dim     = dataset.extent(1);
  const uint32_t out_dim         = out.extent(1);
  const size_t dataset_size      = dataset.extent(0);
  const size_t out_dataset_size  = out.extent(0);
  const uint32_t minimul_out_dim = raft::div_rounding_up_safe(dataset_dim, bits_per_pack);
  RAFT_EXPECTS(out_dim >= minimul_out_dim,
               "The quantized dataset dimension must be larger or equal to "
               "%u but is %u passed",
               minimul_out_dim,
               out_dim);
  RAFT_EXPECTS(out_dataset_size >= dataset_size,
               "The quantized dataset size must be larger or equal to "
               "the input dataset size (%lu) but is %lu passed",
               dataset_size,
               out_dataset_size);
  const T* threshold_ptr = nullptr;
  if (quantizer.threshold.size() != 0) { threshold_ptr = quantizer.threshold.data_handle(); }

  constexpr uint32_t warp_size    = 32;
  constexpr uint32_t block_size   = 256;
  constexpr uint32_t vecs_per_cta = block_size / warp_size;
  const auto grid_size =
    raft::div_rounding_up_safe(dataset_size, static_cast<size_t>(vecs_per_cta));

  binary_quantization_kernel<T, block_size>
    <<<grid_size, block_size, 0, stream>>>(dataset.data_handle(),
                                           dataset.stride(0),
                                           threshold_ptr,
                                           dataset_size,
                                           dataset_dim,
                                           out.data_handle(),
                                           out.stride(0));
}

template <typename T, typename QuantI>
void transform(raft::resources const& res,
               const cuvs::preprocessing::quantize::binary::quantizer<T>& quantizer,
               raft::host_matrix_view<const T, int64_t> dataset,
               raft::host_matrix_view<QuantI, int64_t> out)
{
  const uint32_t bits_per_pack   = sizeof(QuantI) * 8;
  const uint32_t dataset_dim     = dataset.extent(1);
  const uint32_t out_dim         = out.extent(1);
  const size_t dataset_size      = dataset.extent(0);
  const size_t out_dataset_size  = out.extent(0);
  const uint32_t minimul_out_dim = raft::div_rounding_up_safe(dataset_dim, bits_per_pack);
  RAFT_EXPECTS(out_dim >= minimul_out_dim,
               "The quantized dataset dimension must be larger or equal to "
               "%u but is %u passed",
               minimul_out_dim,
               out_dim);
  RAFT_EXPECTS(out_dataset_size >= dataset_size,
               "The quantized dataset size must be larger or equal to "
               "the input dataset size (%lu) but is %lu passed",
               dataset_size,
               out_dataset_size);

<<<<<<< HEAD
=======
  // Use `float` for computation when T == half because a runtime error occurs with CUDA 11.8
  using T            = std::conditional_t<std::is_same_v<half, T>, float, T>;
>>>>>>> 59d0bfd3
  auto threshold_vec = raft::make_host_vector<T, int64_t>(0);
  T* threshold_ptr   = nullptr;

  if (quantizer.threshold.size() != 0) {
    threshold_vec = raft::make_host_vector<T, int64_t>(dataset_dim);
    threshold_ptr = threshold_vec.data_handle();

    if constexpr (std::is_same_v<T, T>) {
      raft::copy(threshold_ptr,
                 quantizer.threshold.data_handle(),
                 dataset_dim,
                 raft::resource::get_cuda_stream(res));
    } else {
      auto mr         = raft::resource::get_workspace_resource(res);
      auto casted_vec = raft::make_device_mdarray<float, int64_t>(
        res, mr, raft::make_extents<int64_t>(dataset_dim));
      raft::linalg::map(res,
                        casted_vec.view(),
                        raft::cast_op<T>{},
                        raft::make_const_mdspan(quantizer.threshold.view()));
      raft::copy(
        threshold_ptr, casted_vec.data_handle(), dataset_dim, raft::resource::get_cuda_stream(res));
    }
  }

#pragma omp parallel for collapse(2)
  for (size_t i = 0; i < dataset_size; ++i) {
    for (uint32_t out_j = 0; out_j < minimul_out_dim; ++out_j) {
      QuantI pack = 0;
      for (uint32_t pack_j = 0; pack_j < bits_per_pack; ++pack_j) {
        const uint32_t in_j = out_j * bits_per_pack + pack_j;
        if (in_j < dataset_dim) {
          if (threshold_ptr == nullptr) {
            if (is_positive(dataset(i, in_j))) { pack |= (1u << pack_j); }
          } else {
            if (is_positive(static_cast<T>(dataset(i, in_j)) - threshold_ptr[in_j])) {
              pack |= (1u << pack_j);
            }
          }
        }
      }
      out(i, out_j) = pack;
    }
  }
}
}  // namespace cuvs::preprocessing::quantize::detail<|MERGE_RESOLUTION|>--- conflicted
+++ resolved
@@ -419,11 +419,6 @@
                dataset_size,
                out_dataset_size);
 
-<<<<<<< HEAD
-=======
-  // Use `float` for computation when T == half because a runtime error occurs with CUDA 11.8
-  using T            = std::conditional_t<std::is_same_v<half, T>, float, T>;
->>>>>>> 59d0bfd3
   auto threshold_vec = raft::make_host_vector<T, int64_t>(0);
   T* threshold_ptr   = nullptr;
 
