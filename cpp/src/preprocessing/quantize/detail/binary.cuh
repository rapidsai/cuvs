/*
 * Copyright (c) 2024-2025, NVIDIA CORPORATION.
 *
 * Licensed under the Apache License, Version 2.0 (the "License");
 * you may not use this file except in compliance with the License.
 * You may obtain a copy of the License at
 *
 *     http://www.apache.org/licenses/LICENSE-2.0
 *
 * Unless required by applicable law or agreed to in writing, software
 * distributed under the License is distributed on an "AS IS" BASIS,
 * WITHOUT WARRANTIES OR CONDITIONS OF ANY KIND, either express or implied.
 * See the License for the specific language governing permissions and
 * limitations under the License.
 */

#pragma once

#include <cuvs/preprocessing/quantize/binary.hpp>
#include <raft/core/operators.hpp>
#include <raft/linalg/transpose.cuh>
#include <raft/linalg/unary_op.cuh>
#include <raft/matrix/sample_rows.cuh>
#include <raft/random/rng.cuh>
#include <raft/random/sample_without_replacement.cuh>
#include <raft/stats/mean.cuh>
#include <thrust/execution_policy.h>
#include <thrust/sort.h>
#include <thrust/system/omp/execution_policy.h>

namespace cuvs::preprocessing::quantize::detail {

template <class T>
_RAFT_HOST_DEVICE bool is_positive(const T& a)
{
  return a > 0;
}

template <>
_RAFT_HOST_DEVICE bool is_positive<half>(const half& a)
{
  return is_positive(static_cast<float>(a));
}

template <class T, uint32_t block_size, class pack_t = uint8_t>
RAFT_KERNEL binary_quantization_kernel(const T* const in_ptr,
                                       const uint32_t ldi,
                                       const T* const threshold_ptr,
                                       const size_t dataset_size,
                                       const uint32_t dataset_dim,
                                       pack_t* const out_ptr,
                                       const uint32_t ldo)
{
  constexpr uint32_t warp_size = 32;
  const uint32_t bits_per_pack = sizeof(pack_t) * 8;
  const auto output_dim        = raft::div_rounding_up_safe(dataset_dim, bits_per_pack);

  const auto vector_id = (blockDim.x * blockIdx.x + threadIdx.x) / warp_size;
  if (vector_id >= dataset_size) { return; }

  __shared__ pack_t smem[block_size];
  auto local_smem = smem + (threadIdx.x / warp_size) * warp_size;

  const auto lane_id = threadIdx.x % warp_size;
  for (uint32_t j_offset = 0; j_offset < dataset_dim; j_offset += warp_size * bits_per_pack) {
    // Load dataset vector elements with coalesce access. The mapping of the vector element position
    // and the `pack` register is as follows:
    //
    // lane_id | LSB  (pack(u8))  MSB
    //       0 |  0, 32, 64, ..., 224
    //       1 |  1, 33, 65, ..., 225
    //       ...
    //      31 | 31, 63, 95, ..., 255
    pack_t pack = 0;
    for (uint32_t bit_offset = 0; bit_offset < bits_per_pack; bit_offset++) {
      const auto j = j_offset + lane_id + bit_offset * warp_size;
      if (j < dataset_dim) {
        auto v = in_ptr[static_cast<size_t>(vector_id) * ldi + j];
        if (threshold_ptr != nullptr) { v -= threshold_ptr[j]; }
        if (is_positive(v)) { pack |= (1u << bit_offset); }
      }
    }

    // Store the local result in smem so that the other threads in the same warp can read
    local_smem[lane_id] = pack;

    // Store the result with (a kind of) transposition so that the the coalesce access can be used.
    // The mapping of the result `pack` register bit position and (smem_index, bit_position) is as
    // follows:
    //
    // lane_id | LSB          (pack(u8))         MSB
    //       0 | ( 0,0), ( 1,0), ( 2,0), ..., ( 7,0)
    //       1 | ( 8,0), ( 9,0), (10,0), ..., (15,0)
    //       ...
    //       4 | ( 0,1), ( 1,1), ( 2,1), ..., ( 7,1)
    //       ...
    //      31 | (24,7), (25,7), (26,7), ..., (31,7)
    //
    // The `bit_position`-th bit of `local_smem[smem_index]` is copied to the corresponding `pack`
    // bit. By this mapping, the quantization result of 8*i-th ~ (8*(i+1)-1)-th vector elements is
    // stored by the lane_id=i thread.
    pack                    = 0;
    const auto smem_start_i = (lane_id % (warp_size / bits_per_pack)) * bits_per_pack;
    const auto mask         = 1u << (lane_id / (warp_size / bits_per_pack));
    for (uint32_t j = 0; j < bits_per_pack; j++) {
      if (local_smem[smem_start_i + j] & mask) { pack |= (1u << j); }
    }

    const auto out_j = j_offset / bits_per_pack + lane_id;
    if (out_j < output_dim) { out_ptr[vector_id * ldo + out_j] = pack; }
  }
}

RAFT_KERNEL mean_f16_in_f32_kernel_sum(float* const result_ptr,
                                       const half* const src_ptr,
                                       const uint32_t ld,
                                       const uint32_t dataset_dim,
                                       const size_t dataset_size,
                                       const size_t dataset_size_per_cta)
{
  const auto dim_i = threadIdx.x + blockIdx.x * blockDim.x;
  if (dim_i >= dataset_dim) { return; }

  const auto start_dataset_index = blockIdx.y * dataset_size_per_cta;
  const auto end_dataset_index   = std::min((blockIdx.y + 1) * dataset_size_per_cta, dataset_size);

  if (start_dataset_index >= dataset_size) { return; }

  float sum = 0;
  for (size_t dataset_index = start_dataset_index; dataset_index < end_dataset_index;
       dataset_index++) {
    sum += static_cast<float>(src_ptr[dim_i + dataset_index * ld]);
  }
  atomicAdd(result_ptr + dim_i, sum);
}

RAFT_KERNEL mean_f16_in_f32_kernel_div(half* const result_ptr,
                                       const float* const src_ptr,
                                       const uint32_t dataset_dim,
                                       const size_t dataset_size)
{
  const auto dim_i = threadIdx.x + blockIdx.x * blockDim.x;
  if (dim_i >= dataset_dim) { return; }

  result_ptr[dim_i] = src_ptr[dim_i] / dataset_size;
}

void mean_f16_in_f32(raft::resources const& res,
                     half* const result_ptr,
                     const half* const src_ptr,
                     const uint32_t ld,
                     const uint32_t dataset_dim,
                     const size_t dataset_size,
                     cudaStream_t cuda_stream)
{
  auto mr = raft::resource::get_workspace_resource(res);
  auto f32_result_vec =
    raft::make_device_mdarray<float, int64_t>(res, mr, raft::make_extents<int64_t>(dataset_dim));
  RAFT_CUDA_TRY(
    cudaMemsetAsync(f32_result_vec.data_handle(), 0, sizeof(float) * dataset_dim, cuda_stream));

  constexpr uint32_t dataset_size_per_cta = 2048;
  constexpr uint32_t block_size           = 256;
  const dim3 grid_size(raft::div_rounding_up_safe<size_t>(dataset_dim, block_size),
                       raft::div_rounding_up_safe<size_t>(dataset_size, dataset_size_per_cta));
  mean_f16_in_f32_kernel_sum<<<grid_size, block_size, 0, cuda_stream>>>(
    f32_result_vec.data_handle(), src_ptr, ld, dataset_dim, dataset_size, dataset_size_per_cta);
  mean_f16_in_f32_kernel_div<<<grid_size.x, block_size, 0, cuda_stream>>>(
    result_ptr, f32_result_vec.data_handle(), dataset_dim, dataset_size);
}

template <typename T>
auto train(raft::resources const& res,
           const cuvs::preprocessing::quantize::binary::params& params,
           raft::device_matrix_view<const T, int64_t> dataset)
  -> cuvs::preprocessing::quantize::binary::quantizer<T>
{
  cuvs::preprocessing::quantize::binary::quantizer<T> quantizer(res);
  if (params.threshold == cuvs::preprocessing::quantize::binary::bit_threshold::zero) {
    quantizer.threshold = raft::make_device_vector<T, int64_t>(res, 0);
    return quantizer;
  }

  const size_t dataset_size  = dataset.extent(0);
  const uint32_t dataset_dim = dataset.extent(1);

  quantizer.threshold = raft::make_device_vector<T, int64_t>(res, dataset_dim);
  auto threshold_ptr  = quantizer.threshold.data_handle();

  if (params.threshold == cuvs::preprocessing::quantize::binary::bit_threshold::mean) {
    // stats::mean does not support F16
    if constexpr (!std::is_same_v<T, half>) {
      raft::stats::mean(
        res, dataset, raft::make_device_vector_view<T, int64_t>(threshold_ptr, dataset_dim), false);
    } else {
      // Use a custom CUDA kernel because 1) raft::stats::mean does not support f16 and 2) it is
      // better to use f32 in accumulation data type for a large dataset.
      mean_f16_in_f32(res,
                      threshold_ptr,
                      dataset.data_handle(),
                      dataset_dim,
                      dataset_dim,
                      dataset_size,
                      raft::resource::get_cuda_stream(res));
    }
  } else if (params.threshold ==
             cuvs::preprocessing::quantize::binary::bit_threshold::sampling_median) {
    RAFT_EXPECTS(params.sampling_ratio > 0 && params.sampling_ratio <= 1,
                 "The sampling ratio must be within the range (0, 1].");
    // Make the number of samples odd so that the median is calculated by only sort and memcpy
    const size_t num_samples =
      std::max(
        raft::div_rounding_up_safe(static_cast<size_t>(dataset_size * params.sampling_ratio), 2lu) *
          2lu,
        2lu) -
      1;
    const size_t data_size_per_vector = sizeof(T) * dataset_dim * 2;
    const uint32_t max_dim_chunk =
      std::min(std::max(1lu, raft::resource::get_workspace_free_bytes(res) / data_size_per_vector),
               static_cast<std::size_t>(dataset_dim));

    raft::random::RngState rng(29837lu);
    auto mr                    = raft::resource::get_workspace_resource(res);
    auto sampled_dataset_chunk = raft::make_device_mdarray<T, int64_t>(
      res, mr, raft::make_extents<int64_t>(num_samples, max_dim_chunk));
    auto transposed_sampled_dataset_chunk = raft::make_device_mdarray<T, int64_t>(
      res, mr, raft::make_extents<int64_t>(max_dim_chunk, num_samples));
    for (uint32_t dim_offset = 0; dim_offset < dataset_dim; dim_offset += max_dim_chunk) {
      const auto dim_chunk = std::min(max_dim_chunk, dataset_dim - dim_offset);

      auto sampled_view =
        raft::make_device_matrix_view<T, int64_t>(sampled_dataset_chunk.data_handle(),
                                                  static_cast<int64_t>(num_samples),
                                                  static_cast<int64_t>(dim_chunk));
      raft::matrix::sample_rows(
        res,
        rng,
        raft::make_device_strided_matrix_view<const T, int64_t>(
          dataset.data_handle() + dim_offset, dataset_size, dim_chunk, dataset_dim),
        sampled_view);
      auto transposed_sampled_view = raft::make_device_matrix_view<T, int64_t>(
        transposed_sampled_dataset_chunk.data_handle(), dim_chunk, num_samples);
      raft::linalg::transpose(res, sampled_view, transposed_sampled_view);

      for (uint32_t i = 0; i < dim_chunk; i++) {
        auto start_ptr = transposed_sampled_dataset_chunk.data_handle() + i * num_samples;
        thrust::sort(thrust::device, start_ptr, start_ptr + num_samples);
      }

      RAFT_CUDA_TRY(cudaMemcpy2DAsync(threshold_ptr + dim_offset,
                                      sizeof(T),
                                      sampled_dataset_chunk.data_handle() + (num_samples - 1) / 2,
                                      num_samples * sizeof(T),
                                      sizeof(T),
                                      dim_chunk,
                                      cudaMemcpyDefault,
                                      raft::resource::get_cuda_stream(res)));
    }
  }
  return quantizer;
}

template <typename T>
auto train(raft::resources const& res,
           const cuvs::preprocessing::quantize::binary::params& params,
           raft::host_matrix_view<const T, int64_t> dataset)
  -> cuvs::preprocessing::quantize::binary::quantizer<T>
{
  cuvs::preprocessing::quantize::binary::quantizer<T> quantizer(res);
  if (params.threshold == cuvs::preprocessing::quantize::binary::bit_threshold::zero) {
    quantizer.threshold = raft::make_device_vector<T, int64_t>(res, 0);
    return quantizer;
  }

  const uint32_t dataset_dim = dataset.extent(1);
  const size_t dataset_size  = dataset.extent(0);
  quantizer.threshold        = raft::make_device_vector<T, int64_t>(res, dataset_dim);

  using T = std::conditional_t<std::is_same_v<half, T>, float, T>;
  std::vector<T> host_threshold_vec(dataset_dim);
  auto threshold_ptr = host_threshold_vec.data();

  if (params.threshold == cuvs::preprocessing::quantize::binary::bit_threshold::mean) {
    for (uint32_t j = 0; j < dataset_dim; j++) {
      threshold_ptr[j] = 0;
    }
#pragma omp parallel for reduction(+ : threshold_ptr[ : dataset_dim])
    for (size_t i = 0; i < dataset_size; i++) {
      for (uint32_t j = 0; j < dataset_dim; j++) {
        threshold_ptr[j] += static_cast<T>(dataset.data_handle()[i * dataset_dim + j]);
      }
    }
    for (uint32_t j = 0; j < dataset_dim; j++) {
      threshold_ptr[j] /= dataset_size;
    }
  } else if (params.threshold ==
             cuvs::preprocessing::quantize::binary::bit_threshold::sampling_median) {
    RAFT_EXPECTS(params.sampling_ratio > 0 && params.sampling_ratio <= 1,
                 "The sampling ratio must be within the range (0, 1].");

    // Make the number of samples odd so that the median is calculated by only sort and memcpy
    const size_t num_samples =
      std::max(
        raft::div_rounding_up_safe(static_cast<size_t>(dataset_size * params.sampling_ratio), 2lu) *
          2lu,
        2lu) -
      1;

    // Calculate stride
    size_t stride_prime_list[] = {611323lu, 611333lu, 611389lu, 611393};
    uint32_t prime_i           = 0;
    while (dataset_size % stride_prime_list[prime_i] == 0) {
      prime_i++;
    }
    const auto stride = stride_prime_list[prime_i];

    // Transposed
    auto sampled_dataset = raft::make_host_matrix<T, int64_t>(dataset_dim, num_samples);
#pragma omp parallel for
    for (size_t out_i = 0; out_i < num_samples; out_i++) {
      const auto in_i = (out_i * stride) % dataset_size;
      for (uint32_t j = 0; j < dataset_dim; j++) {
        sampled_dataset.data_handle()[j * num_samples + out_i] =
          static_cast<T>(dataset.data_handle()[in_i * dataset_dim + j]);
      }
    }

#pragma omp parallel for
    for (uint32_t j = 0; j < dataset_dim; j++) {
      auto start_ptr = sampled_dataset.data_handle() + j * num_samples;
      std::sort(start_ptr, start_ptr + num_samples);
      threshold_ptr[j] = start_ptr[(num_samples - 1) / 2];
    }
  }

  if constexpr (std::is_same_v<T, T>) {
    raft::copy(quantizer.threshold.data_handle(),
               host_threshold_vec.data(),
               dataset_dim,
               raft::resource::get_cuda_stream(res));
  } else {
    auto mr = raft::resource::get_workspace_resource(res);
    auto casted_vec =
      raft::make_device_mdarray<T, int64_t>(res, mr, raft::make_extents<int64_t>(dataset_dim));
    raft::copy(casted_vec.data_handle(),
               host_threshold_vec.data(),
               dataset_dim,
               raft::resource::get_cuda_stream(res));
    raft::linalg::map(res,
                      quantizer.threshold.view(),
                      raft::cast_op<T>{},
                      raft::make_const_mdspan(casted_vec.view()));
  }
  return quantizer;
}

template <typename T, typename QuantI>
void transform(raft::resources const& res,
               const cuvs::preprocessing::quantize::binary::quantizer<T>& quantizer,
               raft::device_matrix_view<const T, int64_t> dataset,
               raft::device_matrix_view<QuantI, int64_t> out)
{
  cudaStream_t stream            = raft::resource::get_cuda_stream(res);
  const uint32_t bits_per_pack   = sizeof(QuantI) * 8;
  const uint32_t dataset_dim     = dataset.extent(1);
  const uint32_t out_dim         = out.extent(1);
  const size_t dataset_size      = dataset.extent(0);
  const size_t out_dataset_size  = out.extent(0);
  const uint32_t minimul_out_dim = raft::div_rounding_up_safe(dataset_dim, bits_per_pack);
  RAFT_EXPECTS(out_dim >= minimul_out_dim,
               "The quantized dataset dimension must be larger or equal to "
               "%u but is %u passed",
               minimul_out_dim,
               out_dim);
  RAFT_EXPECTS(out_dataset_size >= dataset_size,
               "The quantized dataset size must be larger or equal to "
               "the input dataset size (%lu) but is %lu passed",
               dataset_size,
               out_dataset_size);
  const T* threshold_ptr = nullptr;
  if (quantizer.threshold.size() != 0) { threshold_ptr = quantizer.threshold.data_handle(); }

  constexpr uint32_t warp_size    = 32;
  constexpr uint32_t block_size   = 256;
  constexpr uint32_t vecs_per_cta = block_size / warp_size;
  const auto grid_size =
    raft::div_rounding_up_safe(dataset_size, static_cast<size_t>(vecs_per_cta));

  binary_quantization_kernel<T, block_size>
    <<<grid_size, block_size, 0, stream>>>(dataset.data_handle(),
                                           dataset.stride(0),
                                           threshold_ptr,
                                           dataset_size,
                                           dataset_dim,
                                           out.data_handle(),
                                           out.stride(0));
}

template <typename T, typename QuantI>
void transform(raft::resources const& res,
               const cuvs::preprocessing::quantize::binary::quantizer<T>& quantizer,
               raft::host_matrix_view<const T, int64_t> dataset,
               raft::host_matrix_view<QuantI, int64_t> out)
{
  const uint32_t bits_per_pack   = sizeof(QuantI) * 8;
  const uint32_t dataset_dim     = dataset.extent(1);
  const uint32_t out_dim         = out.extent(1);
  const size_t dataset_size      = dataset.extent(0);
  const size_t out_dataset_size  = out.extent(0);
  const uint32_t minimul_out_dim = raft::div_rounding_up_safe(dataset_dim, bits_per_pack);
  RAFT_EXPECTS(out_dim >= minimul_out_dim,
               "The quantized dataset dimension must be larger or equal to "
               "%u but is %u passed",
               minimul_out_dim,
               out_dim);
  RAFT_EXPECTS(out_dataset_size >= dataset_size,
               "The quantized dataset size must be larger or equal to "
               "the input dataset size (%lu) but is %lu passed",
               dataset_size,
               out_dataset_size);

<<<<<<< HEAD
  // Use `float` for computation when T == half because a runtime error occurs with CUDA 11.8
  using T            = std::conditional_t<std::is_same_v<half, T>, float, T>;
  auto threshold_vec = raft::make_host_vector<T, int64_t>(0);
  T* threshold_ptr   = nullptr;
=======
  using compute_t          = std::conditional_t<std::is_same_v<half, T>, float, T>;
  auto threshold_vec       = raft::make_host_vector<compute_t, int64_t>(0);
  compute_t* threshold_ptr = nullptr;
>>>>>>> 35cda392

  if (quantizer.threshold.size() != 0) {
    threshold_vec = raft::make_host_vector<T, int64_t>(dataset_dim);
    threshold_ptr = threshold_vec.data_handle();

    if constexpr (std::is_same_v<T, T>) {
      raft::copy(threshold_ptr,
                 quantizer.threshold.data_handle(),
                 dataset_dim,
                 raft::resource::get_cuda_stream(res));
    } else {
      auto mr         = raft::resource::get_workspace_resource(res);
      auto casted_vec = raft::make_device_mdarray<float, int64_t>(
        res, mr, raft::make_extents<int64_t>(dataset_dim));
      raft::linalg::map(res,
                        casted_vec.view(),
                        raft::cast_op<T>{},
                        raft::make_const_mdspan(quantizer.threshold.view()));
      raft::copy(
        threshold_ptr, casted_vec.data_handle(), dataset_dim, raft::resource::get_cuda_stream(res));
    }
  }

#pragma omp parallel for collapse(2)
  for (size_t i = 0; i < dataset_size; ++i) {
    for (uint32_t out_j = 0; out_j < minimul_out_dim; ++out_j) {
      QuantI pack = 0;
      for (uint32_t pack_j = 0; pack_j < bits_per_pack; ++pack_j) {
        const uint32_t in_j = out_j * bits_per_pack + pack_j;
        if (in_j < dataset_dim) {
          if (threshold_ptr == nullptr) {
            if (is_positive(dataset(i, in_j))) { pack |= (1u << pack_j); }
          } else {
            if (is_positive(static_cast<T>(dataset(i, in_j)) - threshold_ptr[in_j])) {
              pack |= (1u << pack_j);
            }
          }
        }
      }
      out(i, out_j) = pack;
    }
  }
}
}  // namespace cuvs::preprocessing::quantize::detail<|MERGE_RESOLUTION|>--- conflicted
+++ resolved
@@ -419,16 +419,9 @@
                dataset_size,
                out_dataset_size);
 
-<<<<<<< HEAD
-  // Use `float` for computation when T == half because a runtime error occurs with CUDA 11.8
-  using T            = std::conditional_t<std::is_same_v<half, T>, float, T>;
-  auto threshold_vec = raft::make_host_vector<T, int64_t>(0);
-  T* threshold_ptr   = nullptr;
-=======
   using compute_t          = std::conditional_t<std::is_same_v<half, T>, float, T>;
   auto threshold_vec       = raft::make_host_vector<compute_t, int64_t>(0);
   compute_t* threshold_ptr = nullptr;
->>>>>>> 35cda392
 
   if (quantizer.threshold.size() != 0) {
     threshold_vec = raft::make_host_vector<T, int64_t>(dataset_dim);
