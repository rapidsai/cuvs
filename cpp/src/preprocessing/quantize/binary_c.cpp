--- conflicted
+++ resolved
@@ -101,18 +101,11 @@
 {
   cuvsBinaryQuantizerParams_t params;
   cuvsBinaryQuantizerParamsCreate(&params);
-<<<<<<< HEAD
   params->threshold = MEAN;
 
   const auto result =
     cuvsBinaryQuantizerTransformWithParams(res, params, dataset_tensor, out_tensor);
 
   cuvsBinaryQuantizerParamsDestroy(params);
-
-=======
-  params->threshold = ZERO;
-  auto result = cuvsBinaryQuantizerTransformWithParams(res, params, dataset_tensor, out_tensor);
-  cuvsBinaryQuantizerParamsDestroy(params);
->>>>>>> 89564618
   return result;
 }