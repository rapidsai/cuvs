/*
 * Copyright (c) 2022-2024, NVIDIA CORPORATION.
 *
 * Licensed under the Apache License, Version 2.0 (the "License");
 * you may not use this file except in compliance with the License.
 * You may obtain a copy of the License at
 *
 *     http://www.apache.org/licenses/LICENSE-2.0
 *
 * Unless required by applicable law or agreed to in writing, software
 * distributed under the License is distributed on an "AS IS" BASIS,
 * WITHOUT WARRANTIES OR CONDITIONS OF ANY KIND, either express or implied.
 * See the License for the specific language governing permissions and
 * limitations under the License.
 */

#pragma once

#include "../../distance/fused_distance_nn.cuh"
#include "cuvs/distance/distance.h"
#include "kmeans_common.cuh"
#include <cuvs/cluster/kmeans.hpp>

#include "../../distance/distance.cuh"

#include <cuvs/distance/distance.hpp>
#include <raft/common/nvtx.hpp>
#include <raft/core/cudart_utils.hpp>
#include <raft/core/device_mdarray.hpp>
#include <raft/core/logger-ext.hpp>
#include <raft/core/operators.hpp>
#include <raft/core/resource/cuda_stream.hpp>
#include <raft/core/resource/device_memory_resource.hpp>
#include <raft/core/resource/thrust_policy.hpp>
#include <raft/linalg/add.cuh>
#include <raft/linalg/gemm.cuh>
#include <raft/linalg/map.cuh>
#include <raft/linalg/matrix_vector.cuh>
#include <raft/linalg/matrix_vector_op.cuh>
#include <raft/linalg/norm.cuh>
#include <raft/linalg/normalize.cuh>
#include <raft/linalg/unary_op.cuh>
#include <raft/matrix/argmin.cuh>
#include <raft/matrix/gather.cuh>
#include <raft/util/cuda_utils.cuh>
#include <raft/util/device_atomics.cuh>
#include <raft/util/integer_utils.hpp>

#include <rmm/cuda_stream_view.hpp>
#include <rmm/device_scalar.hpp>
#include <rmm/mr/device/managed_memory_resource.hpp>
#include <rmm/resource_ref.hpp>

#include <thrust/gather.h>
#include <thrust/transform.h>

#include <limits>
#include <optional>
#include <tuple>
#include <type_traits>

namespace cuvs::cluster::kmeans::detail {

static const std::string RAFT_NAME                 = "raft";
constexpr static inline float kAdjustCentersWeight = 7.0f;

/**
 * @brief Predict labels for the dataset; floating-point types only.
 *
 * NB: no minibatch splitting is done here, it may require large amount of temporary memory (n_rows
 * * n_cluster * sizeof(MathT)).
 *
 * @tparam MathT  type of the centroids and mapped data
 * @tparam IdxT   index type
 * @tparam LabelT label type
 *
 * @param[in] handle The raft handle.
 * @param[in] params Structure containing the hyper-parameters
 * @param[in] centers Pointer to the row-major matrix of cluster centers [n_clusters, dim]
 * @param[in] n_clusters Number of clusters/centers
 * @param[in] dim Dimensionality of the data
 * @param[in] dataset Pointer to the data [n_rows, dim]
 * @param[in] dataset_norm Pointer to the precomputed norm (for L2 metrics only) [n_rows]
 * @param[in] n_rows Number samples in the `dataset`
 * @param[out] labels Output predictions [n_rows]
 * @param[inout] mr (optional) Memory resource to use for temporary allocations
 */
template <typename MathT, typename IdxT, typename LabelT>
inline std::enable_if_t<std::is_floating_point_v<MathT>> predict_core(
  const raft::resources& handle,
  const cuvs::cluster::kmeans::balanced_params& params,
  const MathT* centers,
  IdxT n_clusters,
  IdxT dim,
  const MathT* dataset,
  const MathT* dataset_norm,
  IdxT n_rows,
  LabelT* labels,
  rmm::device_async_resource_ref mr)
{
  auto stream = raft::resource::get_cuda_stream(handle);
  switch (params.metric) {
    case cuvs::distance::DistanceType::L2Expanded:
    case cuvs::distance::DistanceType::L2SqrtExpanded: {
      auto workspace = raft::make_device_mdarray<char, IdxT>(
        handle, mr, raft::make_extents<IdxT>((sizeof(int)) * n_rows));

      auto minClusterAndDistance = raft::make_device_mdarray<raft::KeyValuePair<IdxT, MathT>, IdxT>(
        handle, mr, raft::make_extents<IdxT>(n_rows));
      raft::KeyValuePair<IdxT, MathT> initial_value(0, std::numeric_limits<MathT>::max());
      thrust::fill(raft::resource::get_thrust_policy(handle),
                   minClusterAndDistance.data_handle(),
                   minClusterAndDistance.data_handle() + minClusterAndDistance.size(),
                   initial_value);

      auto centroidsNorm =
        raft::make_device_mdarray<MathT, IdxT>(handle, mr, raft::make_extents<IdxT>(n_clusters));
      raft::linalg::rowNorm<MathT, IdxT>(
        centroidsNorm.data_handle(), centers, dim, n_clusters, raft::linalg::L2Norm, true, stream);

      cuvs::distance::fusedDistanceNNMinReduce<MathT, raft::KeyValuePair<IdxT, MathT>, IdxT>(
        minClusterAndDistance.data_handle(),
        dataset,
        centers,
        dataset_norm,
        centroidsNorm.data_handle(),
        n_rows,
        n_clusters,
        dim,
        (void*)workspace.data_handle(),
        (params.metric == cuvs::distance::DistanceType::L2Expanded) ? false : true,
        false,
        true,
        params.metric,
        0.0f,
        stream);

      // todo(lsugy): use KVP + iterator in caller.
      // Copy keys to output labels
      thrust::transform(raft::resource::get_thrust_policy(handle),
                        minClusterAndDistance.data_handle(),
                        minClusterAndDistance.data_handle() + n_rows,
                        labels,
                        raft::compose_op<raft::cast_op<LabelT>, raft::key_op>());
      break;
    }
<<<<<<< HEAD
    case cuvs::distance::DistanceType::CosineExpanded:
=======
    case cuvs::distance::DistanceType::CosineExpanded: {
      auto workspace = raft::make_device_mdarray<char, IdxT>(
        handle, mr, raft::make_extents<IdxT>((sizeof(int)) * n_rows));

      auto minClusterAndDistance = raft::make_device_mdarray<raft::KeyValuePair<IdxT, MathT>, IdxT>(
        handle, mr, raft::make_extents<IdxT>(n_rows));
      raft::KeyValuePair<IdxT, MathT> initial_value(0, std::numeric_limits<MathT>::max());
      thrust::fill(raft::resource::get_thrust_policy(handle),
                   minClusterAndDistance.data_handle(),
                   minClusterAndDistance.data_handle() + minClusterAndDistance.size(),
                   initial_value);

      auto centroidsNorm =
        raft::make_device_mdarray<MathT, IdxT>(handle, mr, raft::make_extents<IdxT>(n_clusters));
      raft::linalg::rowNorm<MathT, IdxT>(centroidsNorm.data_handle(),
                                         centers,
                                         dim,
                                         n_clusters,
                                         raft::linalg::L2Norm,
                                         true,
                                         stream,
                                         raft::sqrt_op{});

      cuvs::distance::fusedDistanceNNMinReduce<MathT, raft::KeyValuePair<IdxT, MathT>, IdxT>(
        minClusterAndDistance.data_handle(),
        dataset,
        centers,
        dataset_norm,
        centroidsNorm.data_handle(),
        n_rows,
        n_clusters,
        dim,
        (void*)workspace.data_handle(),
        false,
        false,
        true,
        params.metric,
        0.0f,
        stream);
      // Copy keys to output labels
      thrust::transform(raft::resource::get_thrust_policy(handle),
                        minClusterAndDistance.data_handle(),
                        minClusterAndDistance.data_handle() + n_rows,
                        labels,
                        raft::compose_op<raft::cast_op<LabelT>, raft::key_op>());
      break;
    }
>>>>>>> 934645cc
    case cuvs::distance::DistanceType::InnerProduct: {
      // TODO: pass buffer
      rmm::device_uvector<MathT> distances(n_rows * n_clusters, stream, mr);

      MathT alpha = -1.0;
      MathT beta  = 0.0;

      raft::linalg::gemm(handle,
                         true,
                         false,
                         n_clusters,
                         n_rows,
                         dim,
                         &alpha,
                         centers,
                         dim,
                         dataset,
                         dim,
                         &beta,
                         distances.data(),
                         n_clusters,
                         stream);

      if (params.metric == cuvs::distance::DistanceType::CosineExpanded) {
        auto centroidsNorm =
          raft::make_device_mdarray<MathT, IdxT>(handle, mr, raft::make_extents<IdxT>(n_clusters));
        raft::linalg::rowNorm<MathT, IdxT>(centroidsNorm.data_handle(),
                                           centers,
                                           dim,
                                           n_clusters,
                                           raft::linalg::L2Norm,
                                           true,
                                           stream);

        auto op = [] __device__(MathT a, MathT b) { return a / raft::sqrt(b); };
        raft::linalg::matrixVectorOp(
          distances.data(), distances.data(), centroidsNorm.data_handle(), n_clusters, n_rows, true, true, op, stream);
      }

      auto distances_const_view = raft::make_device_matrix_view<const MathT, IdxT, raft::row_major>(
        distances.data(), n_rows, n_clusters);
      auto labels_view = raft::make_device_vector_view<LabelT, IdxT>(labels, n_rows);
      raft::matrix::argmin(handle, distances_const_view, labels_view);
      break;
    }
      // case cuvs::distance::DistanceType::CosineExpanded: {
      //   auto stream = raft::resource::get_cuda_stream(handle);
      //   rmm::device_uvector<char> workspace(0, stream, mr);
      //   workspace.resize((n_rows + n_clusters) * sizeof(MathT), stream);
      //   rmm::device_uvector<MathT> distances(n_rows * n_clusters, stream, mr);

      //   pairwise_distance_kmeans(
      //     handle,
      //     raft::make_device_matrix_view<const MathT, IdxT>(dataset, n_rows, dim),
      //     raft::make_device_matrix_view<const MathT, IdxT>(centers, n_clusters, dim),
      //     raft::make_device_matrix_view<MathT, IdxT>(distances.data(), n_rows, n_clusters),
      //     workspace,
      //     params.metric);

      //   auto distances_const_view = raft::make_device_matrix_view<const MathT, IdxT,
      //   raft::row_major>(
      //     distances.data(), n_rows, n_clusters);
      //   auto labels_view = raft::make_device_vector_view<LabelT, IdxT>(labels, n_rows);
      //   raft::matrix::argmin(handle, distances_const_view, labels_view);
      //   break;
      // }

    default: {
      RAFT_FAIL("The chosen distance metric is not supported (%d)", int(params.metric));
    }
  }
}

/**
 * @brief Suggest a minibatch size for kmeans prediction.
 *
 * This function is used as a heuristic to split the work over a large dataset
 * to reduce the size of temporary memory allocations.
 *
 * @tparam MathT type of the centroids and mapped data
 * @tparam IdxT  index type
 *
 * @param[in] n_clusters number of clusters in kmeans clustering
 * @param[in] n_rows Number of samples in the dataset
 * @param[in] dim Number of features in the dataset
 * @param[in] metric Distance metric
 * @param[in] needs_conversion Whether the data needs to be converted to MathT
 * @return A suggested minibatch size and the expected memory cost per-row (in bytes)
 */
template <typename MathT, typename IdxT>
constexpr auto calc_minibatch_size(IdxT n_clusters,
                                   IdxT n_rows,
                                   IdxT dim,
                                   cuvs::distance::DistanceType metric,
                                   bool needs_conversion) -> std::tuple<IdxT, size_t>
{
  n_clusters = std::max<IdxT>(1, n_clusters);

  // Estimate memory needs per row (i.e element of the batch).
  size_t mem_per_row = 0;
  switch (metric) {
    // fusedL2NN needs a mutex and a key-value pair for each row.
    case distance::DistanceType::L2Expanded:
    case distance::DistanceType::L2SqrtExpanded: {
      mem_per_row += sizeof(int);
      mem_per_row += sizeof(raft::KeyValuePair<IdxT, MathT>);
    } break;
    // Other metrics require storing a distance matrix.
    default: {
      mem_per_row += sizeof(MathT) * n_clusters;
    }
  }

  // If we need to convert to MathT, space required for the converted batch.
  if (!needs_conversion) { mem_per_row += sizeof(MathT) * dim; }

  // Heuristic: calculate the minibatch size in order to use at most 1GB of memory.
  IdxT minibatch_size = (1 << 30) / mem_per_row;
  minibatch_size      = 64 * raft::div_rounding_up_safe(minibatch_size, IdxT{64});
  minibatch_size      = std::min<IdxT>(minibatch_size, n_rows);
  return std::make_tuple(minibatch_size, mem_per_row);
}

/**
 * @brief Given the data and labels, calculate cluster centers and sizes in one sweep.
 *
 * @note all pointers must be accessible on the device.
 *
 * @tparam T          element type
 * @tparam MathT      type of the centroids and mapped data
 * @tparam IdxT       index type
 * @tparam LabelT     label type
 * @tparam CounterT   counter type supported by CUDA's native atomicAdd
 * @tparam MappingOpT type of the mapping operation
 *
 * @param[in] handle The raft handle.
 * @param[inout] centers Pointer to the output [n_clusters, dim]
 * @param[inout] cluster_sizes Number of rows in each cluster [n_clusters]
 * @param[in] n_clusters Number of clusters/centers
 * @param[in] dim Dimensionality of the data
 * @param[in] dataset Pointer to the data [n_rows, dim]
 * @param[in] n_rows Number of samples in the `dataset`
 * @param[in] labels Output predictions [n_rows]
 * @param[in] reset_counters Whether to clear the output arrays before calculating.
 *    When set to `false`, this function may be used to update existing centers and sizes using
 *    the weighted average principle.
 * @param[in] mapping_op Mapping operation from T to MathT
 * @param[inout] mr (optional) Memory resource to use for temporary allocations on the device
 */
template <typename T,
          typename MathT,
          typename IdxT,
          typename LabelT,
          typename CounterT,
          typename MappingOpT>
void calc_centers_and_sizes(const raft::resources& handle,
                            MathT* centers,
                            CounterT* cluster_sizes,
                            IdxT n_clusters,
                            IdxT dim,
                            const T* dataset,
                            IdxT n_rows,
                            const LabelT* labels,
                            bool reset_counters,
                            MappingOpT mapping_op,
                            rmm::device_async_resource_ref mr)
{
  auto stream = raft::resource::get_cuda_stream(handle);

  if (!reset_counters) {
    raft::linalg::matrixVectorOp(
      centers, centers, cluster_sizes, dim, n_clusters, true, false, raft::mul_op(), stream);
  }

  rmm::device_uvector<char> workspace(0, stream, mr);

  // If we reset the counters, we can compute directly the new sizes in cluster_sizes.
  // If we don't reset, we compute in a temporary buffer and add in a separate step.
  rmm::device_uvector<CounterT> temp_cluster_sizes(0, stream, mr);
  CounterT* temp_sizes = cluster_sizes;
  if (!reset_counters) {
    temp_cluster_sizes.resize(n_clusters, stream);
    temp_sizes = temp_cluster_sizes.data();
  }

  // Apply mapping only when the data and math types are different.
  if constexpr (std::is_same_v<T, MathT>) {
    raft::linalg::reduce_rows_by_key(
      dataset, dim, labels, nullptr, n_rows, dim, n_clusters, centers, stream, reset_counters);
  } else {
    // todo(lsugy): use iterator from KV output of fusedL2NN
    cub::TransformInputIterator<MathT, MappingOpT, const T*> mapping_itr(dataset, mapping_op);
    raft::linalg::reduce_rows_by_key(
      mapping_itr, dim, labels, nullptr, n_rows, dim, n_clusters, centers, stream, reset_counters);
  }

  // Compute weight of each cluster
  cuvs::cluster::kmeans::detail::countLabels(
    handle, labels, temp_sizes, n_rows, n_clusters, workspace);

  // Add previous sizes if necessary
  if (!reset_counters) {
    raft::linalg::add(cluster_sizes, cluster_sizes, temp_sizes, n_clusters, stream);
  }

  raft::linalg::matrixVectorOp(centers,
                               centers,
                               cluster_sizes,
                               dim,
                               n_clusters,
                               true,
                               false,
                               raft::div_checkzero_op(),
                               stream);
}

/** Computes the L2 norm of the dataset, converting to MathT if necessary */
template <typename T, typename MathT, typename IdxT, typename MappingOpT, typename FinOpT>
void compute_norm(const raft::resources& handle,
                  MathT* dataset_norm,
                  const T* dataset,
                  IdxT dim,
                  IdxT n_rows,
                  MappingOpT mapping_op,
                  FinOpT norm_fin_op,
                  std::optional<rmm::device_async_resource_ref> mr = std::nullopt)
{
  raft::common::nvtx::range<raft::common::nvtx::domain::raft> fun_scope("compute_norm");
  auto stream = raft::resource::get_cuda_stream(handle);
  rmm::device_uvector<MathT> mapped_dataset(
    0, stream, mr.value_or(raft::resource::get_workspace_resource(handle)));

  const MathT* dataset_ptr = nullptr;

  if (std::is_same_v<MathT, T>) {
    dataset_ptr = reinterpret_cast<const MathT*>(dataset);
  } else {
    mapped_dataset.resize(n_rows * dim, stream);

    raft::linalg::unaryOp(mapped_dataset.data(), dataset, n_rows * dim, mapping_op, stream);

    dataset_ptr = static_cast<const MathT*>(mapped_dataset.data());
  }

  raft::linalg::rowNorm<MathT, IdxT>(
    dataset_norm, dataset_ptr, dim, n_rows, raft::linalg::L2Norm, true, stream, norm_fin_op);
}

/**
 * @brief Predict labels for the dataset.
 *
 * @tparam T element type
 * @tparam MathT type of the centroids and mapped data
 * @tparam IdxT index type
 * @tparam LabelT label type
 * @tparam MappingOpT type of the mapping operation
 *
 * @param[in] handle The raft handle
 * @param[in] params Structure containing the hyper-parameters
 * @param[in] centers Pointer to the row-major matrix of cluster centers [n_clusters, dim]
 * @param[in] n_clusters Number of clusters/centers
 * @param[in] dim Dimensionality of the data
 * @param[in] dataset Pointer to the data [n_rows, dim]
 * @param[in] n_rows Number samples in the `dataset`
 * @param[out] labels Output predictions [n_rows]
 * @param[in] mapping_op Mapping operation from T to MathT
 * @param[inout] mr (optional) memory resource to use for temporary allocations
 * @param[in] dataset_norm (optional) Pre-computed norms of each row in the dataset [n_rows]
 */
template <typename T, typename MathT, typename IdxT, typename LabelT, typename MappingOpT>
void predict(const raft::resources& handle,
             const cuvs::cluster::kmeans::balanced_params& params,
             const MathT* centers,
             IdxT n_clusters,
             IdxT dim,
             const T* dataset,
             IdxT n_rows,
             LabelT* labels,
             MappingOpT mapping_op,
             std::optional<rmm::device_async_resource_ref> mr = std::nullopt,
             const MathT* dataset_norm                        = nullptr)
{
  auto stream = raft::resource::get_cuda_stream(handle);
  raft::common::nvtx::range<raft::common::nvtx::domain::raft> fun_scope(
    "predict(%zu, %u)", static_cast<size_t>(n_rows), n_clusters);
  auto mem_res = mr.value_or(raft::resource::get_workspace_resource(handle));
  auto [max_minibatch_size, _mem_per_row] =
    calc_minibatch_size<MathT>(n_clusters, n_rows, dim, params.metric, std::is_same_v<T, MathT>);
  rmm::device_uvector<MathT> cur_dataset(
    std::is_same_v<T, MathT> ? 0 : max_minibatch_size * dim, stream, mem_res);
  bool need_compute_norm =
    dataset_norm == nullptr && (params.metric == cuvs::distance::DistanceType::L2Expanded ||
                                params.metric == cuvs::distance::DistanceType::L2SqrtExpanded ||
                                params.metric == cuvs::distance::DistanceType::CosineExpanded);
  rmm::device_uvector<MathT> cur_dataset_norm(
    need_compute_norm ? max_minibatch_size : 0, stream, mem_res);
  const MathT* dataset_norm_ptr = nullptr;
  auto cur_dataset_ptr          = cur_dataset.data();
  for (IdxT offset = 0; offset < n_rows; offset += max_minibatch_size) {
    IdxT minibatch_size = std::min<IdxT>(max_minibatch_size, n_rows - offset);

    if constexpr (std::is_same_v<T, MathT>) {
      cur_dataset_ptr = const_cast<MathT*>(dataset + offset * dim);
    } else {
      raft::linalg::unaryOp(
        cur_dataset_ptr, dataset + offset * dim, minibatch_size * dim, mapping_op, stream);
    }

    // Compute the norm now if it hasn't been pre-computed.
    if (need_compute_norm) {
      if (params.metric == cuvs::distance::DistanceType::CosineExpanded)
        compute_norm(handle,
                     cur_dataset_norm.data(),
                     cur_dataset_ptr,
                     dim,
                     minibatch_size,
                     mapping_op,
                     raft::sqrt_op{},
                     mr);
      else
        compute_norm(handle,
                     cur_dataset_norm.data(),
                     cur_dataset_ptr,
                     dim,
                     minibatch_size,
                     mapping_op,
                     raft::identity_op{},
                     mr);
      dataset_norm_ptr = cur_dataset_norm.data();
    } else if (dataset_norm != nullptr) {
      dataset_norm_ptr = dataset_norm + offset;
    }

    predict_core(handle,
                 params,
                 centers,
                 n_clusters,
                 dim,
                 cur_dataset_ptr,
                 dataset_norm_ptr,
                 minibatch_size,
                 labels + offset,
                 mem_res);
  }
}

template <uint32_t BlockDimY,
          typename T,
          typename MathT,
          typename IdxT,
          typename LabelT,
          typename CounterT,
          typename MappingOpT>
__launch_bounds__((raft::WarpSize * BlockDimY)) RAFT_KERNEL
  adjust_centers_kernel(MathT* centers,  // [n_clusters, dim]
                        IdxT n_clusters,
                        IdxT dim,
                        const T* dataset,  // [n_rows, dim]
                        IdxT n_rows,
                        const LabelT* labels,           // [n_rows]
                        const CounterT* cluster_sizes,  // [n_clusters]
                        MathT threshold,
                        IdxT average,
                        IdxT seed,
                        IdxT* count,
                        MappingOpT mapping_op)
{
  IdxT l = threadIdx.y + BlockDimY * static_cast<IdxT>(blockIdx.y);
  if (l >= n_clusters) return;
  auto csize = static_cast<IdxT>(cluster_sizes[l]);
  // skip big clusters
  if (csize > static_cast<IdxT>(average * threshold)) return;

  // choose a "random" i that belongs to a rather large cluster
  IdxT i;
  IdxT j = raft::laneId();
  if (j == 0) {
    do {
      auto old = atomicAdd(count, IdxT{1});
      i        = (seed * (old + 1)) % n_rows;
    } while (static_cast<IdxT>(cluster_sizes[labels[i]]) < average);
  }
  i = raft::shfl(i, 0);

  // Adjust the center of the selected smaller cluster to gravitate towards
  // a sample from the selected larger cluster.
  const IdxT li = static_cast<IdxT>(labels[i]);
  // Weight of the current center for the weighted average.
  // We dump it for anomalously small clusters, but keep constant otherwise.
  const MathT wc = min(static_cast<MathT>(csize), static_cast<MathT>(kAdjustCentersWeight));
  // Weight for the datapoint used to shift the center.
  const MathT wd = 1.0;
  for (; j < dim; j += raft::WarpSize) {
    MathT val = 0;
    val += wc * centers[j + dim * li];
    val += wd * mapping_op(dataset[j + dim * i]);
    val /= wc + wd;
    centers[j + dim * l] = val;
  }
}

/**
 * @brief Adjust centers for clusters that have small number of entries.
 *
 * For each cluster, where the cluster size is not bigger than a threshold, the center is moved
 * towards a data point that belongs to a large cluster.
 *
 * NB: if this function returns `true`, you should update the labels.
 *
 * NB: all pointers must be on the device side.
 *
 * @tparam T element type
 * @tparam MathT type of the centroids and mapped data
 * @tparam IdxT index type
 * @tparam LabelT label type
 * @tparam CounterT counter type supported by CUDA's native atomicAdd
 * @tparam MappingOpT type of the mapping operation
 *
 * @param[inout] centers cluster centers [n_clusters, dim]
 * @param[in] n_clusters number of rows in `centers`
 * @param[in] dim number of columns in `centers` and `dataset`
 * @param[in] dataset a host pointer to the row-major data matrix [n_rows, dim]
 * @param[in] n_rows number of rows in `dataset`
 * @param[in] labels a host pointer to the cluster indices [n_rows]
 * @param[in] cluster_sizes number of rows in each cluster [n_clusters]
 * @param[in] threshold defines a criterion for adjusting a cluster
 *                   (cluster_sizes <= average_size * threshold)
 *                   0 <= threshold < 1
 * @param[in] mapping_op Mapping operation from T to MathT
 * @param[in] stream CUDA stream
 * @param[inout] device_memory  memory resource to use for temporary allocations
 *
 * @return whether any of the centers has been updated (and thus, `labels` need to be recalculated).
 */
template <typename T,
          typename MathT,
          typename IdxT,
          typename LabelT,
          typename CounterT,
          typename MappingOpT>
auto adjust_centers(MathT* centers,
                    IdxT n_clusters,
                    IdxT dim,
                    const T* dataset,
                    IdxT n_rows,
                    const LabelT* labels,
                    const CounterT* cluster_sizes,
                    MathT threshold,
                    MappingOpT mapping_op,
                    rmm::cuda_stream_view stream,
                    rmm::device_async_resource_ref device_memory) -> bool
{
  raft::common::nvtx::range<raft::common::nvtx::domain::raft> fun_scope(
    "adjust_centers(%zu, %u)", static_cast<size_t>(n_rows), n_clusters);
  if (n_clusters == 0) { return false; }
  constexpr static std::array kPrimes{29,   71,   113,  173,  229,  281,  349,  409,  463,  541,
                                      601,  659,  733,  809,  863,  941,  1013, 1069, 1151, 1223,
                                      1291, 1373, 1451, 1511, 1583, 1657, 1733, 1811, 1889, 1987,
                                      2053, 2129, 2213, 2287, 2357, 2423, 2531, 2617, 2687, 2741};
  static IdxT i        = 0;
  static IdxT i_primes = 0;

  bool adjusted = false;
  IdxT average  = n_rows / n_clusters;
  IdxT ofst;
  do {
    i_primes = (i_primes + 1) % kPrimes.size();
    ofst     = kPrimes[i_primes];
  } while (n_rows % ofst == 0);

  constexpr uint32_t kBlockDimY = 4;
  const dim3 block_dim(raft::WarpSize, kBlockDimY, 1);
  const dim3 grid_dim(1, raft::ceildiv(n_clusters, static_cast<IdxT>(kBlockDimY)), 1);
  rmm::device_scalar<IdxT> update_count(0, stream, device_memory);
  adjust_centers_kernel<kBlockDimY><<<grid_dim, block_dim, 0, stream>>>(centers,
                                                                        n_clusters,
                                                                        dim,
                                                                        dataset,
                                                                        n_rows,
                                                                        labels,
                                                                        cluster_sizes,
                                                                        threshold,
                                                                        average,
                                                                        ofst,
                                                                        update_count.data(),
                                                                        mapping_op);
  adjusted = update_count.value(stream) > 0;  // NB: rmm scalar performs the sync

  return adjusted;
}

/**
 * @brief Expectation-maximization-balancing combined in an iterative process.
 *
 * Note, the `cluster_centers` is assumed to be already initialized here.
 * Thus, this function can be used for fine-tuning existing clusters;
 * to train from scratch, use `build_clusters` function below.
 *
 * @tparam T      element type
 * @tparam MathT  type of the centroids and mapped data
 * @tparam IdxT   index type
 * @tparam LabelT label type
 * @tparam CounterT counter type supported by CUDA's native atomicAdd
 * @tparam MappingOpT type of the mapping operation
 *
 * @param[in] handle The raft handle
 * @param[in] params Structure containing the hyper-parameters
 * @param[in] n_iters Requested number of iterations (can differ from params.n_iter!)
 * @param[in] dim Dimensionality of the dataset
 * @param[in] dataset Pointer to a managed row-major array [n_rows, dim]
 * @param[in] dataset_norm Pointer to the precomputed norm (for L2 metrics only) [n_rows]
 * @param[in] n_rows Number of rows in the dataset
 * @param[in] n_cluster Requested number of clusters
 * @param[inout] cluster_centers Pointer to a managed row-major array [n_clusters, dim]
 * @param[out] cluster_labels Pointer to a managed row-major array [n_rows]
 * @param[out] cluster_sizes Pointer to a managed row-major array [n_clusters]
 * @param[in] balancing_pullback
 *   if the cluster centers are rebalanced on this number of iterations,
 *   one extra iteration is performed (this could happen several times) (default should be `2`).
 *   In other words, the first and then every `ballancing_pullback`-th rebalancing operation adds
 *   one more iteration to the main cycle.
 * @param[in] balancing_threshold
 *   the rebalancing takes place if any cluster is smaller than `avg_size * balancing_threshold`
 *   on a given iteration (default should be `~ 0.25`).
 * @param[in] mapping_op Mapping operation from T to MathT
 * @param[inout] device_memory
 *   A memory resource for device allocations (makes sense to provide a memory pool here)
 */
template <typename T,
          typename MathT,
          typename IdxT,
          typename LabelT,
          typename CounterT,
          typename MappingOpT>
void balancing_em_iters(const raft::resources& handle,
                        const cuvs::cluster::kmeans::balanced_params& params,
                        uint32_t n_iters,
                        IdxT dim,
                        const T* dataset,
                        const MathT* dataset_norm,
                        IdxT n_rows,
                        IdxT n_clusters,
                        MathT* cluster_centers,
                        LabelT* cluster_labels,
                        CounterT* cluster_sizes,
                        uint32_t balancing_pullback,
                        MathT balancing_threshold,
                        MappingOpT mapping_op,
                        rmm::device_async_resource_ref device_memory)
{
  auto stream                = raft::resource::get_cuda_stream(handle);
  uint32_t balancing_counter = balancing_pullback;
  for (uint32_t iter = 0; iter < n_iters; iter++) {
    // Balancing step - move the centers around to equalize cluster sizes
    // (but not on the first iteration)
    if (iter > 0 && adjust_centers(cluster_centers,
                                   n_clusters,
                                   dim,
                                   dataset,
                                   n_rows,
                                   cluster_labels,
                                   cluster_sizes,
                                   balancing_threshold,
                                   mapping_op,
                                   stream,
                                   device_memory)) {
      if (balancing_counter++ >= balancing_pullback) {
        balancing_counter -= balancing_pullback;
        n_iters++;
      }
    }
    switch (params.metric) {
      // For some metrics, cluster calculation and adjustment tends to favor zero center vectors.
      // To avoid converging to zero, we normalize the center vectors on every iteration.
      case cuvs::distance::DistanceType::InnerProduct:
      case cuvs::distance::DistanceType::CosineExpanded:
      case cuvs::distance::DistanceType::CorrelationExpanded: {
        auto clusters_in_view = raft::make_device_matrix_view<const MathT, IdxT, raft::row_major>(
          cluster_centers, n_clusters, dim);
        auto clusters_out_view = raft::make_device_matrix_view<MathT, IdxT, raft::row_major>(
          cluster_centers, n_clusters, dim);
        raft::linalg::row_normalize(
          handle, clusters_in_view, clusters_out_view, raft::linalg::L2Norm);
        break;
      }
      default: break;
    }
    // E: Expectation step - predict labels
    predict(handle,
            params,
            cluster_centers,
            n_clusters,
            dim,
            dataset,
            n_rows,
            cluster_labels,
            mapping_op,
            device_memory,
            dataset_norm);
    // M: Maximization step - calculate optimal cluster centers
    calc_centers_and_sizes(handle,
                           cluster_centers,
                           cluster_sizes,
                           n_clusters,
                           dim,
                           dataset,
                           n_rows,
                           cluster_labels,
                           true,
                           mapping_op,
                           device_memory);
  }
}

/** Randomly initialize cluster centers and then call `balancing_em_iters`. */
template <typename T,
          typename MathT,
          typename IdxT,
          typename LabelT,
          typename CounterT,
          typename MappingOpT>
void build_clusters(const raft::resources& handle,
                    const cuvs::cluster::kmeans::balanced_params& params,
                    IdxT dim,
                    const T* dataset,
                    IdxT n_rows,
                    IdxT n_clusters,
                    MathT* cluster_centers,
                    LabelT* cluster_labels,
                    CounterT* cluster_sizes,
                    MappingOpT mapping_op,
                    rmm::device_async_resource_ref device_memory,
                    const MathT* dataset_norm = nullptr)
{
  auto stream = raft::resource::get_cuda_stream(handle);

  // "randomly" initialize labels
  auto labels_view = raft::make_device_vector_view<LabelT, IdxT>(cluster_labels, n_rows);
  raft::linalg::map_offset(
    handle,
    labels_view,
    raft::compose_op(raft::cast_op<LabelT>(), raft::mod_const_op<IdxT>(n_clusters)));

  // update centers to match the initialized labels.
  calc_centers_and_sizes(handle,
                         cluster_centers,
                         cluster_sizes,
                         n_clusters,
                         dim,
                         dataset,
                         n_rows,
                         cluster_labels,
                         true,
                         mapping_op,
                         device_memory);

  // run EM
  balancing_em_iters(handle,
                     params,
                     params.n_iters,
                     dim,
                     dataset,
                     dataset_norm,
                     n_rows,
                     n_clusters,
                     cluster_centers,
                     cluster_labels,
                     cluster_sizes,
                     2,
                     MathT{0.25},
                     mapping_op,
                     device_memory);
}

/** Calculate how many fine clusters should belong to each mesocluster. */
template <typename IdxT, typename CounterT>
inline auto arrange_fine_clusters(IdxT n_clusters,
                                  IdxT n_mesoclusters,
                                  IdxT n_rows,
                                  const CounterT* mesocluster_sizes)
{
  std::vector<IdxT> fine_clusters_nums(n_mesoclusters);
  std::vector<IdxT> fine_clusters_csum(n_mesoclusters + 1);
  fine_clusters_csum[0] = 0;

  IdxT n_lists_rem       = n_clusters;
  IdxT n_nonempty_ms_rem = 0;
  for (IdxT i = 0; i < n_mesoclusters; i++) {
    n_nonempty_ms_rem += mesocluster_sizes[i] > CounterT{0} ? 1 : 0;
  }
  IdxT n_rows_rem               = n_rows;
  CounterT mesocluster_size_sum = 0;
  CounterT mesocluster_size_max = 0;
  IdxT fine_clusters_nums_max   = 0;
  for (IdxT i = 0; i < n_mesoclusters; i++) {
    if (i < n_mesoclusters - 1) {
      // Although the algorithm is meant to produce balanced clusters, when something
      // goes wrong, we may get empty clusters (e.g. during development/debugging).
      // The code below ensures a proportional arrangement of fine cluster numbers
      // per mesocluster, even if some clusters are empty.
      if (mesocluster_sizes[i] == 0) {
        fine_clusters_nums[i] = 0;
      } else {
        n_nonempty_ms_rem--;
        auto s = static_cast<IdxT>(
          static_cast<double>(n_lists_rem * mesocluster_sizes[i]) / n_rows_rem + .5);
        s                     = std::min<IdxT>(s, n_lists_rem - n_nonempty_ms_rem);
        fine_clusters_nums[i] = std::max(s, IdxT{1});
      }
    } else {
      fine_clusters_nums[i] = n_lists_rem;
    }
    n_lists_rem -= fine_clusters_nums[i];
    n_rows_rem -= mesocluster_sizes[i];
    mesocluster_size_max = max(mesocluster_size_max, mesocluster_sizes[i]);
    mesocluster_size_sum += mesocluster_sizes[i];
    fine_clusters_nums_max    = max(fine_clusters_nums_max, fine_clusters_nums[i]);
    fine_clusters_csum[i + 1] = fine_clusters_csum[i] + fine_clusters_nums[i];
  }

  RAFT_EXPECTS(static_cast<IdxT>(mesocluster_size_sum) == n_rows,
               "mesocluster sizes do not add up (%zu) to the total trainset size (%zu)",
               static_cast<size_t>(mesocluster_size_sum),
               static_cast<size_t>(n_rows));
  RAFT_EXPECTS(fine_clusters_csum[n_mesoclusters] == n_clusters,
               "fine cluster numbers do not add up (%zu) to the total number of clusters (%zu)",
               static_cast<size_t>(fine_clusters_csum[n_mesoclusters]),
               static_cast<size_t>(n_clusters));

  return std::make_tuple(static_cast<IdxT>(mesocluster_size_max),
                         fine_clusters_nums_max,
                         std::move(fine_clusters_nums),
                         std::move(fine_clusters_csum));
}

/**
 *  Given the (coarse) mesoclusters and the distribution of fine clusters within them,
 *  build the fine clusters.
 *
 *  Processing one mesocluster at a time:
 *   1. Copy mesocluster data into a separate buffer
 *   2. Predict fine cluster
 *   3. Refince the fine cluster centers
 *
 *  As a result, the fine clusters are what is returned by `build_hierarchical`;
 *  this function returns the total number of fine clusters, which can be checked to be
 *  the same as the requested number of clusters.
 *
 *  Note: this function uses at most `fine_clusters_nums_max` points per mesocluster for training;
 *  if one of the clusters is larger than that (as given by `mesocluster_sizes`), the extra data
 *  is ignored.
 */
template <typename T,
          typename MathT,
          typename IdxT,
          typename LabelT,
          typename CounterT,
          typename MappingOpT>
auto build_fine_clusters(const raft::resources& handle,
                         const cuvs::cluster::kmeans::balanced_params& params,
                         IdxT dim,
                         const T* dataset_mptr,
                         const MathT* dataset_norm_mptr,
                         const LabelT* labels_mptr,
                         IdxT n_rows,
                         const IdxT* fine_clusters_nums,
                         const IdxT* fine_clusters_csum,
                         const CounterT* mesocluster_sizes,
                         IdxT n_mesoclusters,
                         IdxT mesocluster_size_max,
                         IdxT fine_clusters_nums_max,
                         MathT* cluster_centers,
                         MappingOpT mapping_op,
                         rmm::device_async_resource_ref managed_memory,
                         rmm::device_async_resource_ref device_memory) -> IdxT
{
  auto stream = raft::resource::get_cuda_stream(handle);
  rmm::device_uvector<IdxT> mc_trainset_ids_buf(mesocluster_size_max, stream, managed_memory);
  rmm::device_uvector<MathT> mc_trainset_buf(mesocluster_size_max * dim, stream, device_memory);
  rmm::device_uvector<MathT> mc_trainset_norm_buf(mesocluster_size_max, stream, device_memory);
  auto mc_trainset_ids  = mc_trainset_ids_buf.data();
  auto mc_trainset      = mc_trainset_buf.data();
  auto mc_trainset_norm = mc_trainset_norm_buf.data();

  // label (cluster ID) of each vector
  rmm::device_uvector<LabelT> mc_trainset_labels(mesocluster_size_max, stream, device_memory);

  rmm::device_uvector<MathT> mc_trainset_ccenters(
    fine_clusters_nums_max * dim, stream, device_memory);
  // number of vectors in each cluster
  rmm::device_uvector<CounterT> mc_trainset_csizes_tmp(
    fine_clusters_nums_max, stream, device_memory);

  // Training clusters in each meso-cluster
  IdxT n_clusters_done = 0;
  for (IdxT i = 0; i < n_mesoclusters; i++) {
    IdxT k = 0;
    for (IdxT j = 0; j < n_rows && k < mesocluster_size_max; j++) {
      if (labels_mptr[j] == LabelT(i)) { mc_trainset_ids[k++] = j; }
    }
    if (k != static_cast<IdxT>(mesocluster_sizes[i]))
      RAFT_LOG_DEBUG("Incorrect mesocluster size at %d. %zu vs %zu",
                     static_cast<int>(i),
                     static_cast<size_t>(k),
                     static_cast<size_t>(mesocluster_sizes[i]));
    if (k == 0) {
      RAFT_LOG_DEBUG("Empty cluster %d", i);
      RAFT_EXPECTS(fine_clusters_nums[i] == 0,
                   "Number of fine clusters must be zero for the empty mesocluster (got %d)",
                   static_cast<int>(fine_clusters_nums[i]));
      continue;
    } else {
      RAFT_EXPECTS(fine_clusters_nums[i] > 0,
                   "Number of fine clusters must be non-zero for a non-empty mesocluster");
    }

    cub::TransformInputIterator<MathT, MappingOpT, const T*> mapping_itr(dataset_mptr, mapping_op);
    raft::matrix::gather(mapping_itr, dim, n_rows, mc_trainset_ids, k, mc_trainset, stream);
    if (params.metric == cuvs::distance::DistanceType::L2Expanded ||
        params.metric == cuvs::distance::DistanceType::L2SqrtExpanded ||
        params.metric == cuvs::distance::DistanceType::CosineExpanded) {
      thrust::gather(raft::resource::get_thrust_policy(handle),
                     mc_trainset_ids,
                     mc_trainset_ids + k,
                     dataset_norm_mptr,
                     mc_trainset_norm);
    }

    build_clusters(handle,
                   params,
                   dim,
                   mc_trainset,
                   k,
                   fine_clusters_nums[i],
                   mc_trainset_ccenters.data(),
                   mc_trainset_labels.data(),
                   mc_trainset_csizes_tmp.data(),
                   mapping_op,
                   device_memory,
                   mc_trainset_norm);

    raft::copy(cluster_centers + (dim * fine_clusters_csum[i]),
               mc_trainset_ccenters.data(),
               fine_clusters_nums[i] * dim,
               stream);
    raft::resource::sync_stream(handle, stream);
    n_clusters_done += fine_clusters_nums[i];
  }
  return n_clusters_done;
}

/**
 * @brief Hierarchical balanced k-means
 *
 * @tparam T      element type
 * @tparam MathT  type of the centroids and mapped data
 * @tparam IdxT   index type
 * @tparam LabelT label type
 * @tparam MappingOpT type of the mapping operation
 *
 * @param[in] handle The raft handle.
 * @param[in] params Structure containing the hyper-parameters
 * @param dim number of columns in `centers` and `dataset`
 * @param[in] dataset a device pointer to the source dataset [n_rows, dim]
 * @param n_rows number of rows in the input
 * @param[out] cluster_centers a device pointer to the found cluster centers [n_cluster, dim]
 * @param n_cluster
 * @param metric the distance type
 * @param mapping_op Mapping operation from T to MathT
 * @param stream
 */
template <typename T, typename MathT, typename IdxT, typename MappingOpT>
void build_hierarchical(const raft::resources& handle,
                        const cuvs::cluster::kmeans::balanced_params& params,
                        IdxT dim,
                        const T* dataset,
                        IdxT n_rows,
                        MathT* cluster_centers,
                        IdxT n_clusters,
                        MappingOpT mapping_op,
                        const MathT* dataset_norm = nullptr)
{
  auto stream  = raft::resource::get_cuda_stream(handle);
  using LabelT = uint32_t;

  raft::common::nvtx::range<raft::common::nvtx::domain::raft> fun_scope(
    "build_hierarchical(%zu, %u)", static_cast<size_t>(n_rows), n_clusters);

  IdxT n_mesoclusters = std::min(n_clusters, static_cast<IdxT>(std::sqrt(n_clusters) + 0.5));
  RAFT_LOG_DEBUG("build_hierarchical: n_mesoclusters: %u", n_mesoclusters);

  // TODO: Remove the explicit managed memory- we shouldn't be creating this on the user's behalf.
  rmm::mr::managed_memory_resource managed_memory;
  rmm::device_async_resource_ref device_memory = raft::resource::get_workspace_resource(handle);
  auto [max_minibatch_size, mem_per_row] =
    calc_minibatch_size<MathT>(n_clusters, n_rows, dim, params.metric, std::is_same_v<T, MathT>);

  // Precompute the L2 norm of the dataset if relevant and not yet computed.
  rmm::device_uvector<MathT> dataset_norm_buf(0, stream, device_memory);
  if (dataset_norm == nullptr && (params.metric == cuvs::distance::DistanceType::L2Expanded ||
                                  params.metric == cuvs::distance::DistanceType::L2SqrtExpanded ||
                                  params.metric == cuvs::distance::DistanceType::CosineExpanded)) {
    dataset_norm_buf.resize(n_rows, stream);
    for (IdxT offset = 0; offset < n_rows; offset += max_minibatch_size) {
      IdxT minibatch_size = std::min<IdxT>(max_minibatch_size, n_rows - offset);
      if (params.metric == cuvs::distance::DistanceType::CosineExpanded)
        compute_norm(handle,
                     dataset_norm_buf.data() + offset,
                     dataset + dim * offset,
                     dim,
                     minibatch_size,
                     mapping_op,
                     raft::sqrt_op{},
                     device_memory);
      else
        compute_norm(handle,
                     dataset_norm_buf.data() + offset,
                     dataset + dim * offset,
                     dim,
                     minibatch_size,
                     mapping_op,
                     raft::identity_op{},
                     device_memory);
    }
    dataset_norm = (const MathT*)dataset_norm_buf.data();
  }

  /* Temporary workaround to cub::DeviceHistogram not supporting any type that isn't natively
   * supported by atomicAdd: find a supported CounterT based on the IdxT. */
  typedef typename std::conditional_t<sizeof(IdxT) == 8, unsigned long long int, unsigned int>
    CounterT;

  // build coarse clusters (mesoclusters)
  rmm::device_uvector<LabelT> mesocluster_labels_buf(n_rows, stream, &managed_memory);
  rmm::device_uvector<CounterT> mesocluster_sizes_buf(n_mesoclusters, stream, &managed_memory);
  {
    rmm::device_uvector<MathT> mesocluster_centers_buf(n_mesoclusters * dim, stream, device_memory);
    build_clusters(handle,
                   params,
                   dim,
                   dataset,
                   n_rows,
                   n_mesoclusters,
                   mesocluster_centers_buf.data(),
                   mesocluster_labels_buf.data(),
                   mesocluster_sizes_buf.data(),
                   mapping_op,
                   device_memory,
                   dataset_norm);
  }

  auto mesocluster_sizes  = mesocluster_sizes_buf.data();
  auto mesocluster_labels = mesocluster_labels_buf.data();

  raft::resource::sync_stream(handle, stream);

  // build fine clusters
  auto [mesocluster_size_max, fine_clusters_nums_max, fine_clusters_nums, fine_clusters_csum] =
    arrange_fine_clusters(n_clusters, n_mesoclusters, n_rows, mesocluster_sizes);

  const IdxT mesocluster_size_max_balanced = raft::div_rounding_up_safe<size_t>(
    2lu * size_t(n_rows), std::max<size_t>(size_t(n_mesoclusters), 1lu));
  if (mesocluster_size_max > mesocluster_size_max_balanced) {
    RAFT_LOG_DEBUG(
      "build_hierarchical: built unbalanced mesoclusters (max_mesocluster_size == %u > %u). "
      "At most %u points will be used for training within each mesocluster. "
      "Consider increasing the number of training iterations `n_iters`.",
      mesocluster_size_max,
      mesocluster_size_max_balanced,
      mesocluster_size_max_balanced);
    RAFT_LOG_TRACE_VEC(mesocluster_sizes, n_mesoclusters);
    RAFT_LOG_TRACE_VEC(fine_clusters_nums.data(), n_mesoclusters);
    mesocluster_size_max = mesocluster_size_max_balanced;
  }

  auto n_clusters_done = build_fine_clusters(handle,
                                             params,
                                             dim,
                                             dataset,
                                             dataset_norm,
                                             mesocluster_labels,
                                             n_rows,
                                             fine_clusters_nums.data(),
                                             fine_clusters_csum.data(),
                                             mesocluster_sizes,
                                             n_mesoclusters,
                                             mesocluster_size_max,
                                             fine_clusters_nums_max,
                                             cluster_centers,
                                             mapping_op,
                                             &managed_memory,
                                             device_memory);
  RAFT_EXPECTS(n_clusters_done == n_clusters, "Didn't process all clusters.");

  rmm::device_uvector<CounterT> cluster_sizes(n_clusters, stream, device_memory);
  rmm::device_uvector<LabelT> labels(n_rows, stream, device_memory);

  // Fine-tuning k-means for all clusters
  //
  // (*) Since the likely cluster centroids have been calculated hierarchically already, the number
  // of iterations for fine-tuning kmeans for whole clusters should be reduced. However, there is a
  // possibility that the clusters could be unbalanced here, in which case the actual number of
  // iterations would be increased.
  //
  balancing_em_iters(handle,
                     params,
                     std::max<uint32_t>(params.n_iters / 10, 2),
                     dim,
                     dataset,
                     dataset_norm,
                     n_rows,
                     n_clusters,
                     cluster_centers,
                     labels.data(),
                     cluster_sizes.data(),
                     5,
                     MathT{0.2},
                     mapping_op,
                     device_memory);
}

}  // namespace  cuvs::cluster::kmeans::detail<|MERGE_RESOLUTION|>--- conflicted
+++ resolved
@@ -144,9 +144,6 @@
                         raft::compose_op<raft::cast_op<LabelT>, raft::key_op>());
       break;
     }
-<<<<<<< HEAD
-    case cuvs::distance::DistanceType::CosineExpanded:
-=======
     case cuvs::distance::DistanceType::CosineExpanded: {
       auto workspace = raft::make_device_mdarray<char, IdxT>(
         handle, mr, raft::make_extents<IdxT>((sizeof(int)) * n_rows));
@@ -194,7 +191,6 @@
                         raft::compose_op<raft::cast_op<LabelT>, raft::key_op>());
       break;
     }
->>>>>>> 934645cc
     case cuvs::distance::DistanceType::InnerProduct: {
       // TODO: pass buffer
       rmm::device_uvector<MathT> distances(n_rows * n_clusters, stream, mr);
@@ -217,22 +213,6 @@
                          distances.data(),
                          n_clusters,
                          stream);
-
-      if (params.metric == cuvs::distance::DistanceType::CosineExpanded) {
-        auto centroidsNorm =
-          raft::make_device_mdarray<MathT, IdxT>(handle, mr, raft::make_extents<IdxT>(n_clusters));
-        raft::linalg::rowNorm<MathT, IdxT>(centroidsNorm.data_handle(),
-                                           centers,
-                                           dim,
-                                           n_clusters,
-                                           raft::linalg::L2Norm,
-                                           true,
-                                           stream);
-
-        auto op = [] __device__(MathT a, MathT b) { return a / raft::sqrt(b); };
-        raft::linalg::matrixVectorOp(
-          distances.data(), distances.data(), centroidsNorm.data_handle(), n_clusters, n_rows, true, true, op, stream);
-      }
 
       auto distances_const_view = raft::make_device_matrix_view<const MathT, IdxT, raft::row_major>(
         distances.data(), n_rows, n_clusters);
