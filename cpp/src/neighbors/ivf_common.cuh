--- conflicted
+++ resolved
@@ -270,7 +270,6 @@
         raft::linalg::unaryOp(out, in, len, raft::cast_op<ScoreOutT>{}, stream);
       }
     } break;
-<<<<<<< HEAD
     case distance::DistanceType::CosineExpanded: {
       float factor = (account_for_max_close ? -1.0 : 1.0);
       if (factor != 1.0) {
@@ -284,9 +283,7 @@
         raft::linalg::unaryOp(out, in, len, raft::cast_op<ScoreOutT>{}, stream);
       }
     } break;
-=======
     case distance::DistanceType::BitwiseHamming: break;
->>>>>>> 690610ce
     default: RAFT_FAIL("Unexpected metric.");
   }
 }
