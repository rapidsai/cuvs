--- conflicted
+++ resolved
@@ -28,17 +28,11 @@
 #define CUVS_INST_VAMANA_SERIALIZE(DTYPE)                                                     \
   void serialize(raft::resources const& handle,                                               \
                  const std::string& file_prefix,                                              \
-<<<<<<< HEAD
-                 const cuvs::neighbors::experimental::vamana::index<DTYPE, uint32_t>& index_, \
+                 const cuvs::neighbors::vamana::index<DTYPE, uint32_t>& index_,               \
                  bool include_dataset)                                                        \
   {                                                                                           \
-    cuvs::neighbors::experimental::vamana::detail::serialize<DTYPE, uint32_t>(                \
+    cuvs::neighbors::vamana::detail::serialize<DTYPE, uint32_t>(                              \
       handle, file_prefix, index_, include_dataset);                                          \
-=======
-                 const cuvs::neighbors::vamana::index<DTYPE, uint32_t>& index_)               \
-  {                                                                                           \
-    cuvs::neighbors::vamana::detail::serialize<DTYPE, uint32_t>(handle, file_prefix, index_); \
->>>>>>> 2b7dce65
   };
 
 /** @} */  // end group vamana
