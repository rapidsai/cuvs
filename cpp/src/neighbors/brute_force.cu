--- conflicted
+++ resolved
@@ -99,17 +99,12 @@
   dataset_view_ = raft::make_const_mdspan(dataset_.view());
 }
 
-<<<<<<< HEAD
-template <typename T, typename DistT>
-void index<T, DistT>::update_dataset(
-  raft::resources const& res, raft::device_matrix_view<const T, int64_t, raft::row_major> dataset)
-=======
-template <typename T>
-index<T>::index(raft::resources const& res,
-                raft::device_matrix_view<const T, int64_t, raft::col_major> dataset_view,
-                std::optional<raft::device_vector_view<const T, int64_t>> norms_view,
-                cuvs::distance::DistanceType metric,
-                T metric_arg)
+template <typename T, typename DistT>
+index<T, Dist>::index(raft::resources const& res,
+                      raft::device_matrix_view<const T, int64_t, raft::col_major> dataset_view,
+                      std::optional<raft::device_vector_view<const T, int64_t>> norms_view,
+                      cuvs::distance::DistanceType metric,
+                      DistT metric_arg)
   : cuvs::neighbors::index(),
     metric_(metric),
     dataset_(
@@ -134,10 +129,9 @@
   dataset_view_ = raft::make_const_mdspan(dataset_.view());
 }
 
-template <typename T>
-void index<T>::update_dataset(raft::resources const& res,
-                              raft::device_matrix_view<const T, int64_t, raft::row_major> dataset)
->>>>>>> fa61ff63
+template <typename T, typename DistT>
+void index<T, DistT>::update_dataset(
+  raft::resources const& res, raft::device_matrix_view<const T, int64_t, raft::row_major> dataset)
 {
   dataset_view_ = dataset;
 }
