--- conflicted
+++ resolved
@@ -266,11 +266,7 @@
                                   cudaMemcpyDefault,
                                   stream));
 
-<<<<<<< HEAD
-  rmm::device_uvector<float> center_norms(centers.extent(0), stream);
-=======
   rmm::device_uvector<float> center_norms(n_lists, stream);
->>>>>>> 4a1672fd
   raft::linalg::rowNorm<raft::linalg::L2Norm, true>(
     center_norms.data(), centers, dim, n_lists, stream);
   RAFT_CUDA_TRY(cudaMemcpy2DAsync(padded_centers + dim,
