/*
 * Copyright (c) 2023, NVIDIA CORPORATION.
 *
 * Licensed under the Apache License, Version 2.0 (the "License");
 * you may not use this file except in compliance with the License.
 * You may obtain a copy of the License at
 *
 *     http://www.apache.org/licenses/LICENSE-2.0
 *
 * Unless required by applicable law or agreed to in writing, software
 * distributed under the License is distributed on an "AS IS" BASIS,
 * WITHOUT WARRANTIES OR CONDITIONS OF ANY KIND, either express or implied.
 * See the License for the specific language governing permissions and
 * limitations under the License.
 */

<<<<<<< HEAD
=======
#include <cstdint>
>>>>>>> d8c10d4e
#include <cuvs/neighbors/ivf_flat_helpers.hpp>

#include "ivf_flat_helpers.cuh"

namespace cuvs::neighbors::ivf_flat {
namespace codepacker {
namespace detail {
template <typename T, typename IdxT>
void pack(
  raft::resources const& res,
  raft::device_matrix_view<const T, uint32_t, raft::row_major> codes,
  uint32_t veclen,
  uint32_t offset,
  raft::device_mdspan<T, typename list_spec<uint32_t, T, IdxT>::list_extents, raft::row_major>
    list_data)
{
  pack_list_data<T, IdxT>(res, codes, veclen, offset, list_data);
}

template <typename T, typename IdxT>
void unpack(
  raft::resources const& res,
  raft::device_mdspan<const T, typename list_spec<uint32_t, T, IdxT>::list_extents, raft::row_major>
    list_data,
  uint32_t veclen,
  uint32_t offset,
  raft::device_matrix_view<T, uint32_t, raft::row_major> codes)
{
  unpack_list_data<T, IdxT>(res, list_data, veclen, offset, codes);
}

template <typename T>
void pack_1(const T* flat_code, T* block, uint32_t dim, uint32_t veclen, uint32_t offset)
{
  // The data is written in interleaved groups of `index::kGroupSize` vectors
  using interleaved_group = cuvs::neighbors::detail::div_utils<kIndexGroupSize>;

  // Interleave dimensions of the source vector while recording it.
  // NB: such `veclen` is selected, that `dim % veclen == 0`
  auto group_offset = interleaved_group::roundDown(offset);
  auto ingroup_id   = interleaved_group::mod(offset) * veclen;

  for (uint32_t l = 0; l < dim; l += veclen) {
    for (uint32_t j = 0; j < veclen; j++) {
      block[group_offset * dim + l * kIndexGroupSize + ingroup_id + j] = flat_code[l + j];
    }
  }
}

template <typename T>
void unpack_1(const T* block, T* flat_code, uint32_t dim, uint32_t veclen, uint32_t offset)
{
  // The data is written in interleaved groups of `index::kGroupSize` vectors
  using interleaved_group = cuvs::neighbors::detail::div_utils<kIndexGroupSize>;

  // NB: such `veclen` is selected, that `dim % veclen == 0`
  auto group_offset = interleaved_group::roundDown(offset);
  auto ingroup_id   = interleaved_group::mod(offset) * veclen;

  for (uint32_t l = 0; l < dim; l += veclen) {
    for (uint32_t j = 0; j < veclen; j++) {
      flat_code[l + j] = block[group_offset * dim + l * kIndexGroupSize + ingroup_id + j];
    }
  }
}
}  // namespace detail

void pack(raft::resources const& res,
          raft::device_matrix_view<const float, uint32_t, raft::row_major> codes,
          uint32_t veclen,
          uint32_t offset,
          raft::device_mdspan<float,
                              typename list_spec<uint32_t, float, int64_t>::list_extents,
                              raft::row_major> list_data)
{
  detail::pack<float, int64_t>(res, codes, veclen, offset, list_data);
}

void pack(raft::resources const& res,
          raft::device_matrix_view<const int8_t, uint32_t, raft::row_major> codes,
          uint32_t veclen,
          uint32_t offset,
          raft::device_mdspan<int8_t,
                              typename list_spec<uint32_t, int8_t, int64_t>::list_extents,
                              raft::row_major> list_data)
{
  detail::pack<int8_t, int64_t>(res, codes, veclen, offset, list_data);
}

void pack(raft::resources const& res,
          raft::device_matrix_view<const uint8_t, uint32_t, raft::row_major> codes,
          uint32_t veclen,
          uint32_t offset,
          raft::device_mdspan<uint8_t,
                              typename list_spec<uint32_t, uint8_t, int64_t>::list_extents,
                              raft::row_major> list_data)
{
  detail::pack<uint8_t, int64_t>(res, codes, veclen, offset, list_data);
}

void unpack(raft::resources const& res,
            raft::device_mdspan<const float,
                                typename list_spec<uint32_t, float, int64_t>::list_extents,
                                raft::row_major> list_data,
            uint32_t veclen,
            uint32_t offset,
            raft::device_matrix_view<float, uint32_t, raft::row_major> codes)
{
  detail::unpack<float, int64_t>(res, list_data, veclen, offset, codes);
}

void unpack(raft::resources const& res,
            raft::device_mdspan<const int8_t,
                                typename list_spec<uint32_t, int8_t, int64_t>::list_extents,
                                raft::row_major> list_data,
            uint32_t veclen,
            uint32_t offset,
            raft::device_matrix_view<int8_t, uint32_t, raft::row_major> codes)
{
  detail::unpack<int8_t, int64_t>(res, list_data, veclen, offset, codes);
}

void unpack(raft::resources const& res,
            raft::device_mdspan<const uint8_t,
                                typename list_spec<uint32_t, uint8_t, int64_t>::list_extents,
                                raft::row_major> list_data,
            uint32_t veclen,
            uint32_t offset,
            raft::device_matrix_view<uint8_t, uint32_t, raft::row_major> codes)
{
  detail::unpack<uint8_t, int64_t>(res, list_data, veclen, offset, codes);
}

void pack_1(const float* flat_code, float* block, uint32_t dim, uint32_t veclen, uint32_t offset)
{
  detail::pack_1<float>(flat_code, block, dim, veclen, offset);
}

void pack_1(const int8_t* flat_code, int8_t* block, uint32_t dim, uint32_t veclen, uint32_t offset)
{
  detail::pack_1<int8_t>(flat_code, block, dim, veclen, offset);
}

void pack_1(
  const uint8_t* flat_code, uint8_t* block, uint32_t dim, uint32_t veclen, uint32_t offset)
{
  detail::pack_1<uint8_t>(flat_code, block, dim, veclen, offset);
}

void unpack_1(const float* block, float* flat_code, uint32_t dim, uint32_t veclen, uint32_t offset)
{
  detail::unpack_1<float>(block, flat_code, dim, veclen, offset);
}

void unpack_1(
  const int8_t* block, int8_t* flat_code, uint32_t dim, uint32_t veclen, uint32_t offset)
{
  detail::unpack_1<int8_t>(block, flat_code, dim, veclen, offset);
}

void unpack_1(
  const uint8_t* block, uint8_t* flat_code, uint32_t dim, uint32_t veclen, uint32_t offset)
{
  detail::unpack_1<uint8_t>(block, flat_code, dim, veclen, offset);
}

}  // namespace codepacker

namespace helpers {
namespace detail {

template <typename T, typename IdxT>
void reset_index(const raft::resources& res, index<T, IdxT>* idx)
{
  auto stream = raft::resource::get_cuda_stream(res);

  cuvs::spatial::knn::detail::utils::memzero(
    idx->accum_sorted_sizes().data_handle(), idx->accum_sorted_sizes().size(), stream);
  cuvs::spatial::knn::detail::utils::memzero(
    idx->list_sizes().data_handle(), idx->list_sizes().size(), stream);
  cuvs::spatial::knn::detail::utils::memzero(
    idx->data_ptrs().data_handle(), idx->data_ptrs().size(), stream);
  cuvs::spatial::knn::detail::utils::memzero(
    idx->inds_ptrs().data_handle(), idx->inds_ptrs().size(), stream);
}

}  // namespace detail

void reset_index(const raft::resources& res, index<float, int64_t>* index)
{
  detail::reset_index<float, int64_t>(res, index);
}

/**
 * @brief Public helper API to reset the data and indices ptrs, and the list sizes. Useful for
 * externally modifying the index without going through the build stage. The data and indices of the
 * IVF lists will be lost.
 *
 * Usage example:
 * @code{.cpp}
 *   raft::resources res;
 *   using namespace cuvs::neighbors;
 *   // use default index parameters
 *   ivf_flat::index_params index_params;
 *   // initialize an empty index
 *   ivf_flat::index<int8_t, int64_t> index(res, index_params, D);
 *   // reset the index's state and list sizes
 *   ivf_flat::helpers::reset_index(res, &index);
 * @endcode
 *
 * @param[in] res raft resource
 * @param[inout] index pointer to IVF-Flat index
 */
void reset_index(const raft::resources& res, index<int8_t, int64_t>* index)
{
  detail::reset_index<int8_t, int64_t>(res, index);
}

/**
 * @brief Public helper API to reset the data and indices ptrs, and the list sizes. Useful for
 * externally modifying the index without going through the build stage. The data and indices of the
 * IVF lists will be lost.
 *
 * Usage example:
 * @code{.cpp}
 *   raft::resources res;
 *   using namespace cuvs::neighbors;
 *   // use default index parameters
 *   ivf_flat::index_params index_params;
 *   // initialize an empty index
 *   ivf_flat::index<uint8_t, int64_t> index(res, index_params, D);
 *   // reset the index's state and list sizes
 *   ivf_flat::helpers::reset_index(res, &index);
 * @endcode
 *
 * @param[in] res raft resource
 * @param[inout] index pointer to IVF-Flat index
 */
void reset_index(const raft::resources& res, index<uint8_t, int64_t>* index)
{
  detail::reset_index<uint8_t, int64_t>(res, index);
}

}  // namespace helpers
}  // namespace cuvs::neighbors::ivf_flat<|MERGE_RESOLUTION|>--- conflicted
+++ resolved
@@ -14,10 +14,7 @@
  * limitations under the License.
  */
 
-<<<<<<< HEAD
-=======
 #include <cstdint>
->>>>>>> d8c10d4e
 #include <cuvs/neighbors/ivf_flat_helpers.hpp>
 
 #include "ivf_flat_helpers.cuh"
