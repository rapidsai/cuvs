/*
 * Copyright (c) 2025, NVIDIA CORPORATION.
 *
 * Licensed under the Apache License, Version 2.0 (the "License");
 * you may not use this file except in compliance with the License.
 * You may obtain a copy of the License at
 *
 *     http://www.apache.org/licenses/LICENSE-2.0
 *
 * Unless required by applicable law or agreed to in writing, software
 * distributed under the License is distributed on an "AS IS" BASIS,
 * WITHOUT WARRANTIES OR CONDITIONS OF ANY KIND, either express or implied.
 * See the License for the specific language governing permissions and
 * limitations under the License.
 */

#include "all_neighbors.cuh"

namespace cuvs::neighbors::all_neighbors {

<<<<<<< HEAD
#define CUVS_INST_ALL_NEIGHBORS(T, IdxT)                                                 \
  void build(const raft::resources& handle,                                              \
             const all_neighbors_params& params,                                         \
             raft::host_matrix_view<const T, IdxT, row_major> dataset,                   \
             raft::device_matrix_view<IdxT, IdxT, row_major> indices,                    \
             std::optional<raft::device_matrix_view<T, IdxT, row_major>> distances,      \
             std::optional<raft::device_vector_view<T, IdxT, row_major>> core_distances, \
             T alpha)                                                                    \
  {                                                                                      \
    return all_neighbors::detail::build<T, IdxT>(                                        \
      handle, params, dataset, indices, distances, core_distances, alpha);               \
  }                                                                                      \
                                                                                         \
  void build(const raft::resources& handle,                                              \
             const all_neighbors_params& params,                                         \
             raft::device_matrix_view<const T, IdxT, row_major> dataset,                 \
             raft::device_matrix_view<IdxT, IdxT, row_major> indices,                    \
             std::optional<raft::device_matrix_view<T, IdxT, row_major>> distances,      \
             std::optional<raft::device_vector_view<T, IdxT, row_major>> core_distances, \
             T alpha)                                                                    \
  {                                                                                      \
    return all_neighbors::detail::build<T, IdxT>(                                        \
      handle, params, dataset, indices, distances, core_distances, alpha);               \
=======
#define CUVS_INST_ALL_NEIGHBORS(T, IdxT)                                            \
  void build(const raft::resources& handle,                                         \
             const all_neighbors_params& params,                                    \
             raft::host_matrix_view<const T, IdxT, row_major> dataset,              \
             raft::device_matrix_view<IdxT, IdxT, row_major> indices,               \
             std::optional<raft::device_matrix_view<T, IdxT, row_major>> distances, \
             bool self_loop)                                                        \
  {                                                                                 \
    return all_neighbors::detail::build<T, IdxT>(                                   \
      handle, params, dataset, indices, distances, self_loop);                      \
  }                                                                                 \
                                                                                    \
  void build(const raft::resources& handle,                                         \
             const all_neighbors_params& params,                                    \
             raft::device_matrix_view<const T, IdxT, row_major> dataset,            \
             raft::device_matrix_view<IdxT, IdxT, row_major> indices,               \
             std::optional<raft::device_matrix_view<T, IdxT, row_major>> distances, \
             bool self_loop)                                                        \
  {                                                                                 \
    return all_neighbors::detail::build<T, IdxT>(                                   \
      handle, params, dataset, indices, distances, self_loop);                      \
>>>>>>> 176cd41e
  }

CUVS_INST_ALL_NEIGHBORS(float, int64_t);

#undef CUVS_INST_ALL_NEIGHBORS

}  // namespace cuvs::neighbors::all_neighbors<|MERGE_RESOLUTION|>--- conflicted
+++ resolved
@@ -18,7 +18,6 @@
 
 namespace cuvs::neighbors::all_neighbors {
 
-<<<<<<< HEAD
 #define CUVS_INST_ALL_NEIGHBORS(T, IdxT)                                                 \
   void build(const raft::resources& handle,                                              \
              const all_neighbors_params& params,                                         \
@@ -26,10 +25,11 @@
              raft::device_matrix_view<IdxT, IdxT, row_major> indices,                    \
              std::optional<raft::device_matrix_view<T, IdxT, row_major>> distances,      \
              std::optional<raft::device_vector_view<T, IdxT, row_major>> core_distances, \
-             T alpha)                                                                    \
+             T alpha,                                                                    \
+             bool self_loop)                                                             \
   {                                                                                      \
     return all_neighbors::detail::build<T, IdxT>(                                        \
-      handle, params, dataset, indices, distances, core_distances, alpha);               \
+      handle, params, dataset, indices, distances, core_distances, alpha, self_loop);    \
   }                                                                                      \
                                                                                          \
   void build(const raft::resources& handle,                                              \
@@ -38,33 +38,11 @@
              raft::device_matrix_view<IdxT, IdxT, row_major> indices,                    \
              std::optional<raft::device_matrix_view<T, IdxT, row_major>> distances,      \
              std::optional<raft::device_vector_view<T, IdxT, row_major>> core_distances, \
-             T alpha)                                                                    \
+             T alpha,                                                                    \
+             bool self_loop)                                                             \
   {                                                                                      \
     return all_neighbors::detail::build<T, IdxT>(                                        \
-      handle, params, dataset, indices, distances, core_distances, alpha);               \
-=======
-#define CUVS_INST_ALL_NEIGHBORS(T, IdxT)                                            \
-  void build(const raft::resources& handle,                                         \
-             const all_neighbors_params& params,                                    \
-             raft::host_matrix_view<const T, IdxT, row_major> dataset,              \
-             raft::device_matrix_view<IdxT, IdxT, row_major> indices,               \
-             std::optional<raft::device_matrix_view<T, IdxT, row_major>> distances, \
-             bool self_loop)                                                        \
-  {                                                                                 \
-    return all_neighbors::detail::build<T, IdxT>(                                   \
-      handle, params, dataset, indices, distances, self_loop);                      \
-  }                                                                                 \
-                                                                                    \
-  void build(const raft::resources& handle,                                         \
-             const all_neighbors_params& params,                                    \
-             raft::device_matrix_view<const T, IdxT, row_major> dataset,            \
-             raft::device_matrix_view<IdxT, IdxT, row_major> indices,               \
-             std::optional<raft::device_matrix_view<T, IdxT, row_major>> distances, \
-             bool self_loop)                                                        \
-  {                                                                                 \
-    return all_neighbors::detail::build<T, IdxT>(                                   \
-      handle, params, dataset, indices, distances, self_loop);                      \
->>>>>>> 176cd41e
+      handle, params, dataset, indices, distances, core_distances, alpha, self_loop);    \
   }
 
 CUVS_INST_ALL_NEIGHBORS(float, int64_t);
