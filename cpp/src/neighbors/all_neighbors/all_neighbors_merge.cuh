--- conflicted
+++ resolved
@@ -124,20 +124,6 @@
         // there are subtle differences in the result based on the matrix size used to call gemm.
         // This makes it difficult to remove duplicates, because they might no longer be right next
         // to each other after sorting by distances. Thus, for now we sweep a neighboring window of
-<<<<<<< HEAD
-        // size 4 to check for duplicates, and keep the first occurrence only. related issue:
-        // https://github.com/rapidsai/cuvs/issues/1056
-        // uniqueMask[colId] = static_cast<int16_t>(blockValues[colId] != blockValues[colId - 1]);
-
-        int is_unique = 1;
-        IdxT curr_val = blockValues[colId];
-#pragma unroll
-        for (int offset = -4; offset < 0; offset++) {
-          int neighbor_idx = static_cast<int>(colId) + offset;
-
-          if (neighbor_idx >= 0) {
-            if (blockValues[neighbor_idx] == curr_val) {
-=======
         // size 4 or sweep the entire row to check for duplicates, and keep the first occurrence
         // only.
         // related issue: https://github.com/rapidsai/cuvs/issues/1056
@@ -148,13 +134,10 @@
         if constexpr (SweepAll) {  // sweep whole row for better deduplication
           for (int j = 0; j < limit; ++j) {
             if (j < colId && blockValues[j] == blockValues[colId]) {
->>>>>>> 9ee5cae6
               is_unique = 0;
               break;
             }
           }
-<<<<<<< HEAD
-=======
         } else {  // otherwise sweep a small window
           IdxT curr_val = blockValues[colId];
 #pragma unroll
@@ -167,7 +150,6 @@
               }
             }
           }
->>>>>>> 9ee5cae6
         }
         uniqueMask[colId] = static_cast<int16_t>(is_unique);
       }
