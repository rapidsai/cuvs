--- conflicted
+++ resolved
@@ -24,10 +24,19 @@
 namespace cuvs::neighbors::all_neighbors::detail {
 using namespace cuvs::neighbors;
 
-<<<<<<< HEAD
-void check_metric(const all_neighbors_params& params, bool do_mutual_reachability_dist)
+void check_metric(const all_neighbors_params& params,
+                  bool do_mutual_reachability_dist,
+                  bool self_loop)
 {
   if (std::holds_alternative<graph_build_params::brute_force_params>(params.graph_build_params)) {
+    // result of brute force build and search always includes self loops
+    RAFT_EXPECTS(
+      self_loop,
+      "all-neighbors build with brute force does not support self_loop=false. To build a knn graph "
+      "without self loops using the brute force method, please build with k+1 neighbors and remove "
+      "the first column. "
+      "Another option is to use cuvs::neighbors::all_neighbors::build(...) with NN Descent or "
+      "IVFPQ as the graph build algorithm for support with self_loop=false.");
     /* There are issues with tiled_brute_force_knn (mainly the pairwise_distances functions being
      * used). pairwise_distances returns different distance for different input shapes, making it
      * difficult to use for batched all-neighbors which depend on distance comparison to rule out
@@ -59,30 +68,6 @@
                    "L2Expanded, L2SqrtExpanded, CosineExpanded, or InnerProduct. When "
                    "params.n_clusters > 1, supported metrics are L2Expanded, L2SqrtExpanded.");
     }
-=======
-void check_metric(const all_neighbors_params& params, bool self_loop)
-{
-  if (std::holds_alternative<graph_build_params::brute_force_params>(params.graph_build_params)) {
-    // result of brute force build and search always includes self loops
-    RAFT_EXPECTS(
-      self_loop,
-      "all-neighbors build with brute force does not support self_loop=false. To build a knn graph "
-      "without self loops using the brute force method, please build with k+1 neighbors and remove "
-      "the first column. "
-      "Another option is to use cuvs::neighbors::all_neighbors::build(...) with NN Descent or "
-      "IVFPQ as the graph build algorithm for support with self_loop=false.");
-    auto allowed_metrics_batch = params.metric == cuvs::distance::DistanceType::L2Expanded ||
-                                 params.metric == cuvs::distance::DistanceType::L2SqrtExpanded;
-    auto allowed_metrics_single = allowed_metrics_batch ||
-                                  params.metric == cuvs::distance::DistanceType::CosineExpanded ||
-                                  params.metric == cuvs::distance::DistanceType::InnerProduct;
-    // related issue: https://github.com/rapidsai/cuvs/issues/1056
-    RAFT_EXPECTS((params.n_clusters <= 1 && allowed_metrics_single) || allowed_metrics_batch,
-                 "Distance metric supported for for all-neighbors build with brute force depends "
-                 "on params.n_clusters. When params.n_clusters <= 1, supported metrics are "
-                 "L2Expanded, L2SqrtExpanded, CosineExpanded, or InnerProduct. When "
-                 "params.n_clusters > 1, supported metrics are L2Expanded, L2SqrtExpanded.");
->>>>>>> 176cd41e
   } else if (std::holds_alternative<graph_build_params::nn_descent_params>(
                params.graph_build_params)) {
     bool allowed_metrics = false;
@@ -178,7 +163,6 @@
 }
 
 template <typename T, typename IdxT>
-<<<<<<< HEAD
 void build(
   const raft::resources& handle,
   const all_neighbors_params& params,
@@ -186,19 +170,10 @@
   raft::device_matrix_view<IdxT, IdxT, row_major> indices,
   std::optional<raft::device_matrix_view<T, IdxT, row_major>> distances      = std::nullopt,
   std::optional<raft::device_vector_view<T, IdxT, row_major>> core_distances = std::nullopt,
-  T alpha                                                                    = 1.0)
-{
-  check_metric(params, core_distances.has_value());
-=======
-void build(const raft::resources& handle,
-           const all_neighbors_params& params,
-           raft::host_matrix_view<const T, IdxT, row_major> dataset,
-           raft::device_matrix_view<IdxT, IdxT, row_major> indices,
-           std::optional<raft::device_matrix_view<T, IdxT, row_major>> distances = std::nullopt,
-           bool self_loop                                                        = true)
-{
-  check_metric(params, self_loop);
->>>>>>> 176cd41e
+  T alpha                                                                    = 1.0,
+  bool self_loop                                                             = true)
+{
+  check_metric(params, core_distances.has_value(), self_loop);
 
   RAFT_EXPECTS(dataset.extent(0) == indices.extent(0),
                "number of rows in dataset should be the same as number of rows in indices matrix");
@@ -239,11 +214,7 @@
   std::optional<raft::device_vector_view<T, IdxT, row_major>> core_distances = std::nullopt,
   T alpha                                                                    = 1.0)
 {
-<<<<<<< HEAD
-  check_metric(params, core_distances.has_value());
-=======
-  check_metric(params, self_loop);
->>>>>>> 176cd41e
+  check_metric(params, core_distances.has_value(), self_loop);
 
   RAFT_EXPECTS(dataset.extent(0) == indices.extent(0),
                "number of rows in dataset should be the same as number of rows in indices matrix");
