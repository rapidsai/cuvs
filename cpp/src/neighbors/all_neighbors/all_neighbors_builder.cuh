/*
 * Copyright (c) 2025, NVIDIA CORPORATION.
 *
 * Licensed under the Apache License, Version 2.0 (the "License");
 * you may not use this file except in compliance with the License.
 * You may obtain a copy of the License at
 *
 *     http://www.apache.org/licenses/LICENSE-2.0
 *
 * Unless required by applicable law or agreed to in writing, software
 * distributed under the License is distributed on an "AS IS" BASIS,
 * WITHOUT WARRANTIES OR CONDITIONS OF ANY KIND, either express or implied.
 * See the License for the specific language governing permissions and
 * limitations under the License.
 */
#pragma once

#include "../detail/knn_brute_force.cuh"
#include "../detail/nn_descent_gnnd.hpp"
#include "../detail/reachability_types.cuh"
#include "all_neighbors_merge.cuh"
#include "raft/core/device_mdarray.hpp"
#include "raft/core/mdspan.hpp"
<<<<<<< HEAD
#include "raft/core/operators.hpp"
=======
>>>>>>> 730524d5
#include "raft/util/cudart_utils.hpp"
#include <cuvs/neighbors/all_neighbors.hpp>
#include <cuvs/neighbors/brute_force.hpp>
#include <cuvs/neighbors/ivf_pq.hpp>
#include <cuvs/neighbors/nn_descent.hpp>
#include <cuvs/neighbors/refine.hpp>

#include <raft/core/device_mdspan.hpp>
#include <raft/core/host_mdarray.hpp>
#include <raft/core/managed_mdspan.hpp>
#include <raft/core/mdspan_types.hpp>
#include <raft/core/resource/cuda_stream.hpp>
#include <raft/matrix/gather.cuh>

namespace cuvs::neighbors::all_neighbors::detail {
using namespace cuvs::neighbors;

template <typename T, typename IdxT = int64_t>
struct all_neighbors_builder {
  all_neighbors_builder(
    raft::resources const& res,
    size_t n_clusters,
    size_t min_cluster_size,
    size_t max_cluster_size,
    size_t k,
    std::optional<raft::device_matrix_view<IdxT, IdxT, row_major>> indices = std::nullopt,
    std::optional<raft::device_matrix_view<T, IdxT, row_major>> distances  = std::nullopt)
    : res{res},
      n_clusters{n_clusters},
      min_cluster_size{min_cluster_size},
      max_cluster_size{max_cluster_size},
      k{k},
      indices_{indices},
      distances_{distances}
  {
    RAFT_EXPECTS(this->n_clusters > 1 || indices.has_value(),
                 "indices should be preallocated to create knn builder for n_clusters == 1 (no "
                 "batching mode)");
    if (n_clusters > 1) {  // allocating additional space needed for batching
      inverted_indices_d.emplace(raft::make_device_vector<IdxT, IdxT>(res, max_cluster_size));
      batch_neighbors_h.emplace(raft::make_host_matrix<IdxT, IdxT>(max_cluster_size, k));
      batch_neighbors_d.emplace(raft::make_device_matrix<IdxT, IdxT>(res, max_cluster_size, k));
      batch_distances_d.emplace(raft::make_device_matrix<T, IdxT>(res, max_cluster_size, k));
    }
  }

  /**
   * Some memory-heavy allocations that can be used over multiple clusters should be allocated here
   * Arguments:
   * - [in] dataset: host_matrix_view or device_matrix_view of the the ENTIRE dataset
   */
  virtual void prepare_build(raft::host_matrix_view<const T, IdxT, row_major> dataset) {}
  virtual void prepare_build(raft::device_matrix_view<const T, IdxT, row_major> dataset) {}

  /**
   * Running the ann algorithm on the given cluster, and merging it into the global result
   * Arguments:
   * - [in] dataset: host_matrix_view or device_matrix_view of the cluster dataset
   * - [in] inverted_indices (optional): global data indices for the data points in the current
   * cluster of size [num_data_in_cluster]. Only needed when using the batching algorithm.
   * - [out] global_neighbors (optional): raft::managed_matrix_view type of [total_num_rows, k] for
   * final all-neighbors graph indices. Only needed when using the batching algorithm.
   * - [out] global_distances (optional): raft::managed_matrix_view type of [total_num_rows, k] for
   * final all-neighbors graph distances. Only needed when using the batching algorithm.
   */
  virtual void build_knn(
    raft::host_matrix_view<const T, IdxT, row_major> dataset,
    std::optional<raft::host_vector_view<IdxT, IdxT>> inverted_indices    = std::nullopt,
    std::optional<raft::managed_matrix_view<IdxT, IdxT>> global_neighbors = std::nullopt,
    std::optional<raft::managed_matrix_view<T, IdxT>> global_distances    = std::nullopt)
  {
  }

  virtual void build_knn(raft::device_matrix_view<const T, IdxT, row_major> dataset) {}

  virtual ~all_neighbors_builder() = default;

  raft::resources const& res;
  size_t n_clusters, min_cluster_size, max_cluster_size, k;

  // these are optional types since we do not know the size at time of all_neighbors_builder
  // construction
  std::optional<raft::device_vector<IdxT, IdxT>> inverted_indices_d;
  std::optional<raft::host_matrix<IdxT, IdxT>> batch_neighbors_h;
  std::optional<raft::device_matrix<IdxT, IdxT>> batch_neighbors_d;
  std::optional<raft::device_matrix<T, IdxT>> batch_distances_d;

  // optional indices and distances, only used when n_clusters=1
  // when n_clusters > 1 (i.e. doing batching), we write to the global_neighbors and
  // global_distances managed memory arrays.
  std::optional<raft::device_matrix_view<IdxT, IdxT, row_major>> indices_;
  std::optional<raft::device_matrix_view<T, IdxT, row_major>> distances_;
};

template <typename T, typename IdxT = int64_t>
struct all_neighbors_builder_ivfpq : public all_neighbors_builder<T, IdxT> {
  all_neighbors_builder_ivfpq(
    raft::resources const& res,
    size_t n_clusters,
    size_t min_cluster_size,
    size_t max_cluster_size,
    size_t k,
    graph_build_params::ivf_pq_params& params,
    std::optional<raft::device_matrix_view<IdxT, IdxT, row_major>> indices = std::nullopt,
    std::optional<raft::device_matrix_view<T, IdxT, row_major>> distances  = std::nullopt)
    : all_neighbors_builder<T, IdxT>(
        res, n_clusters, min_cluster_size, max_cluster_size, k, indices, distances),
      all_ivf_pq_params{params}
  {
  }

  void prepare_build_common(size_t num_cols)
  {
    candidate_k = std::min<IdxT>(
      std::max(static_cast<size_t>(this->k * all_ivf_pq_params.refinement_rate), this->k),
      this->min_cluster_size);

    candidate_distances_d.emplace(
      raft::make_device_matrix<T, IdxT, row_major>(this->res, this->max_cluster_size, candidate_k));
    candidate_neighbors_d.emplace(raft::make_device_matrix<IdxT, IdxT, row_major>(
      this->res, this->max_cluster_size, candidate_k));
    candidate_neighbors_h.emplace(
      raft::make_host_matrix<IdxT, IdxT, row_major>(this->max_cluster_size, candidate_k));

    refined_neighbors_h.emplace(
      raft::make_host_matrix<IdxT, IdxT, row_major>(this->max_cluster_size, this->k));
    refined_distances_h.emplace(
      raft::make_host_matrix<T, IdxT, row_major>(this->max_cluster_size, this->k));
  }

  void prepare_build(raft::host_matrix_view<const T, IdxT, row_major> dataset) override
  {
    // if dataset is on host, then allocate space for device data because ivfpq requires data to be
    // on device
    size_t num_cols = dataset.extent(1);
    data_d.emplace(
      raft::make_device_matrix<T, IdxT, row_major>(this->res, this->max_cluster_size, num_cols));
    prepare_build_common(num_cols);
  }

  void prepare_build(raft::device_matrix_view<const T, IdxT, row_major> dataset) override
  {
    prepare_build_common(dataset.extent(1));
  }

  // Actual build logic using ivfpq.
  // need device and host views of the dataset because ivfpq build and search uses the device view,
  // and refine uses the host view
  void build_knn_common(
    raft::device_matrix_view<const T, IdxT, row_major> dataset_d,
    raft::host_matrix_view<const T, IdxT, row_major> dataset_h,
    std::optional<raft::host_vector_view<IdxT, IdxT>> inverted_indices    = std::nullopt,
    std::optional<raft::managed_matrix_view<IdxT, IdxT>> global_neighbors = std::nullopt,
    std::optional<raft::managed_matrix_view<T, IdxT>> global_distances    = std::nullopt)
  {
    RAFT_EXPECTS(
      this->n_clusters <= 1 || (inverted_indices.has_value() && global_neighbors.has_value() &&
                                global_distances.has_value()),
      "need valid inverted_indices, global_neighbors, and global_distances for "
      "build_knn if doing batching.");

    size_t num_data_in_cluster = dataset_d.extent(0);
    size_t num_cols            = dataset_d.extent(1);

    auto index_ivfpq = ivf_pq::build(this->res, all_ivf_pq_params.build_params, dataset_d);

    auto candidate_distances_view = raft::make_device_matrix_view<T, IdxT>(
      candidate_distances_d.value().data_handle(), num_data_in_cluster, candidate_k);
    auto candidate_neighbors_view = raft::make_device_matrix_view<IdxT, IdxT>(
      candidate_neighbors_d.value().data_handle(), num_data_in_cluster, candidate_k);
    cuvs::neighbors::ivf_pq::search(this->res,
                                    all_ivf_pq_params.search_params,
                                    index_ivfpq,
                                    dataset_d,
                                    candidate_neighbors_view,
                                    candidate_distances_view);

    // copy candidate neighbors to host
    raft::copy(candidate_neighbors_h.value().data_handle(),
               candidate_neighbors_view.data_handle(),
               num_data_in_cluster * candidate_k,
               raft::resource::get_cuda_stream(this->res));
    auto candidate_neighbors_h_view = raft::make_host_matrix_view<IdxT, IdxT>(
      candidate_neighbors_h.value().data_handle(), num_data_in_cluster, candidate_k);
    auto refined_distances_h_view = raft::make_host_matrix_view<T, IdxT>(
      refined_distances_h.value().data_handle(), num_data_in_cluster, this->k);
    auto refined_neighbors_h_view = raft::make_host_matrix_view<IdxT, IdxT>(
      refined_neighbors_h.value().data_handle(), num_data_in_cluster, this->k);

    refine(this->res,
           dataset_h,
           dataset_h,
           raft::make_const_mdspan(candidate_neighbors_h_view),
           refined_neighbors_h_view,
           refined_distances_h_view,
           all_ivf_pq_params.build_params.metric);

    if (this->n_clusters > 1) {  // do batching
      raft::copy(this->batch_distances_d.value().data_handle(),
                 refined_distances_h_view.data_handle(),
                 num_data_in_cluster * this->k,
                 raft::resource::get_cuda_stream(this->res));

      remap_and_merge_subgraphs<T, IdxT, IdxT>(
        this->res,
        this->inverted_indices_d.value().view(),
        inverted_indices.value(),
        refined_neighbors_h.value().view(),
        this->batch_neighbors_h.value().view(),
        this->batch_neighbors_d.value().view(),
        this->batch_distances_d.value().view(),
        global_neighbors.value(),
        global_distances.value(),
        num_data_in_cluster,
        this->k,
        cuvs::distance::is_min_close(all_ivf_pq_params.build_params.metric));
    } else {
      size_t num_rows = num_data_in_cluster;
      // copy resulting indices and distances to device output
      raft::copy(this->indices_.value().data_handle(),
                 refined_neighbors_h_view.data_handle(),
                 num_rows * this->k,
                 raft::resource::get_cuda_stream(this->res));
      if (this->distances_.has_value()) {
        raft::copy(this->distances_.value().data_handle(),
                   refined_distances_h_view.data_handle(),
                   num_rows * this->k,
                   raft::resource::get_cuda_stream(this->res));
      }
    }
  }

  void build_knn(
    raft::host_matrix_view<const T, IdxT, row_major> dataset,
    std::optional<raft::host_vector_view<IdxT, IdxT>> inverted_indices    = std::nullopt,
    std::optional<raft::managed_matrix_view<IdxT, IdxT>> global_neighbors = std::nullopt,
    std::optional<raft::managed_matrix_view<T, IdxT>> global_distances    = std::nullopt) override
  {
    // we need data on device for ivfpq build and search.
    raft::copy(data_d.value().data_handle(),
               dataset.data_handle(),
               dataset.size(),
               raft::resource::get_cuda_stream(this->res));

    build_knn_common(raft::make_device_matrix_view<const T, IdxT, row_major>(
                       data_d.value().data_handle(), dataset.extent(0), dataset.extent(1)),
                     dataset,
                     inverted_indices,
                     global_neighbors,
                     global_distances);
  }

  void build_knn(raft::device_matrix_view<const T, IdxT, row_major> dataset) override
  {
    RAFT_EXPECTS(this->n_clusters <= 1,
                 "building all-neighbors knn graph with dataset on device is not supported with "
                 "batching (n_clusters > 1)");

    // we allocate host memory here and not in the prepare_build function because this function is
    // not called for batching
    auto dataset_h = raft::make_host_matrix<T, IdxT>(dataset.extent(0), dataset.extent(1));

    // we need data on host for refining
    raft::copy(dataset_h.data_handle(),
               dataset.data_handle(),
               dataset.size(),
               raft::resource::get_cuda_stream(this->res));

    build_knn_common(dataset,
                     raft::make_host_matrix_view<const T, IdxT, row_major>(
                       dataset_h.data_handle(), dataset.extent(0), dataset.extent(1)));
  }

  graph_build_params::ivf_pq_params all_ivf_pq_params;
  size_t candidate_k;

  std::optional<raft::device_matrix<T, IdxT>> data_d;

  std::optional<raft::device_matrix<T, IdxT>> candidate_distances_d;
  std::optional<raft::device_matrix<IdxT, IdxT>> candidate_neighbors_d;
  std::optional<raft::host_matrix<IdxT, IdxT>> candidate_neighbors_h;

  std::optional<raft::host_matrix<IdxT, IdxT>> refined_neighbors_h;
  std::optional<raft::host_matrix<T, IdxT>> refined_distances_h;
};

template <typename T, typename IdxT = int64_t, typename DistEpilogueT = raft::identity_op>
struct all_neighbors_builder_nn_descent : public all_neighbors_builder<T, IdxT> {
  all_neighbors_builder_nn_descent(
    raft::resources const& res,
    size_t n_clusters,
    size_t min_cluster_size,
    size_t max_cluster_size,
    size_t k,
    graph_build_params::nn_descent_params& params,
    std::optional<raft::device_matrix_view<IdxT, IdxT, row_major>> indices = std::nullopt,
    std::optional<raft::device_matrix_view<T, IdxT, row_major>> distances  = std::nullopt,
    DistEpilogueT dist_epilogue                                            = DistEpilogueT{})
    : all_neighbors_builder<T, IdxT>(
        res, n_clusters, min_cluster_size, max_cluster_size, k, indices, distances),
      nnd_params{params},
      dist_epilogue{dist_epilogue}
  {
  }

  template <typename Accessor>
  void prepare_build_common(mdspan<const T, matrix_extent<int64_t>, row_major, Accessor> dataset)
  {
    if (nnd_params.graph_degree < this->k) {
      RAFT_LOG_WARN(
        "NN Descent's graph degree (%lu) has to be larger than or equal to k. Setting graph_degree "
        "to k (%lu).",
        nnd_params.graph_degree,
        this->k);
      nnd_params.graph_degree = this->k;
    }

    size_t extended_graph_degree, graph_degree;

    auto build_config                = nn_descent::detail::get_build_config(this->res,
                                                             nnd_params,
                                                             this->max_cluster_size,
                                                             static_cast<size_t>(dataset.extent(1)),
                                                             nnd_params.metric,
                                                             extended_graph_degree,
                                                             graph_degree);
    build_config.output_graph_degree = this->k;
    nnd_builder.emplace(this->res, build_config);
    int_graph.emplace(raft::make_host_matrix<int, IdxT, row_major>(
      this->max_cluster_size, static_cast<IdxT>(extended_graph_degree)));

    if constexpr (std::is_same_v<
                    DistEpilogueT,
                    cuvs::neighbors::detail::reachability::ReachabilityPostProcess<int, T>>) {
      batch_core_distances.emplace(
        raft::make_device_vector<T, IdxT>(this->res, this->max_cluster_size));
    }
  }

  void prepare_build(raft::device_matrix_view<const T, IdxT, row_major> dataset) override
  {
    prepare_build_common(dataset);
  }

  void prepare_build(raft::host_matrix_view<const T, IdxT, row_major> dataset) override
  {
    prepare_build_common(dataset);
  }

  template <typename Accessor>
  void build_knn_common(
    mdspan<const T, matrix_extent<int64_t>, row_major, Accessor> dataset,
    std::optional<raft::host_vector_view<IdxT, IdxT>> inverted_indices    = std::nullopt,
    std::optional<raft::managed_matrix_view<IdxT, IdxT>> global_neighbors = std::nullopt,
    std::optional<raft::managed_matrix_view<T, IdxT>> global_distances    = std::nullopt)
  {
    RAFT_EXPECTS(
      this->n_clusters <= 1 || (inverted_indices.has_value() && global_neighbors.has_value() &&
                                global_distances.has_value()),
      "need valid inverted_indices, global_neighbors, and global_distances for "
      "build_knn if doing batching.");

    if (this->n_clusters > 1) {
      bool return_distances      = true;
      size_t num_data_in_cluster = dataset.extent(0);
      if constexpr (std::is_same_v<
                      DistEpilogueT,
                      cuvs::neighbors::detail::reachability::ReachabilityPostProcess<int, T>>) {
        // gather core dists
        raft::copy(this->inverted_indices_d.value().data_handle(),
                   inverted_indices.value().data_handle(),
                   num_data_in_cluster,
                   raft::resource::get_cuda_stream(this->res));

        raft::matrix::gather(this->res,
                             raft::make_device_matrix_view<const T, IdxT>(
                               dist_epilogue.core_dists, dist_epilogue.n, 1),
                             raft::make_device_vector_view<const IdxT, IdxT>(
                               this->inverted_indices_d.value().data_handle(), num_data_in_cluster),
                             raft::make_device_matrix_view<T, IdxT>(
                               batch_core_distances.value().data_handle(), num_data_in_cluster, 1));

        nnd_builder.value().build(
          dataset.data_handle(),
          static_cast<int>(num_data_in_cluster),
          int_graph.value().data_handle(),
          return_distances,
          this->batch_distances_d.value().data_handle(),
          cuvs::neighbors::detail::reachability::ReachabilityPostProcess<int, T>{
            batch_core_distances.value().data_handle(), 1.0, num_data_in_cluster});
      } else {
        nnd_builder.value().build(dataset.data_handle(),
                                  static_cast<int>(num_data_in_cluster),
                                  int_graph.value().data_handle(),
                                  return_distances,
                                  this->batch_distances_d.value().data_handle());
      }

      remap_and_merge_subgraphs<T, IdxT, int>(this->res,
                                              this->inverted_indices_d.value().view(),
                                              inverted_indices.value(),
                                              int_graph.value().view(),
                                              this->batch_neighbors_h.value().view(),
                                              this->batch_neighbors_d.value().view(),
                                              this->batch_distances_d.value().view(),
                                              global_neighbors.value(),
                                              global_distances.value(),
                                              num_data_in_cluster,
                                              this->k,
                                              cuvs::distance::is_min_close(nnd_params.metric));
    } else {
      size_t num_rows = dataset.extent(0);

      nnd_builder.value().build(
        dataset.data_handle(),
        static_cast<int>(num_rows),
        int_graph.value().data_handle(),
        this->distances_.has_value(),
        this->distances_.value_or(raft::make_device_matrix<T, IdxT>(this->res, 0, 0).view())
          .data_handle(),
        dist_epilogue);

      auto tmp_indices = raft::make_host_matrix<IdxT, IdxT>(int_graph.value().extent(0), this->k);

      // host slice
#pragma omp parallel for
      for (size_t i = 0; i < num_rows; i++) {
        for (size_t j = 0; j < this->k; j++) {
          tmp_indices(i, j) = static_cast<IdxT>(int_graph.value()(i, j));
        }
      }

      // copy to final device output
      raft::copy(this->indices_.value().data_handle(),
                 tmp_indices.data_handle(),
                 tmp_indices.extent(0) * this->k,
                 raft::resource::get_cuda_stream(this->res));
    }
  }

  void build_knn(
    raft::host_matrix_view<const T, IdxT> dataset,
    std::optional<raft::host_vector_view<IdxT, IdxT>> inverted_indices    = std::nullopt,
    std::optional<raft::managed_matrix_view<IdxT, IdxT>> global_neighbors = std::nullopt,
    std::optional<raft::managed_matrix_view<T, IdxT>> global_distances    = std::nullopt) override
  {
    build_knn_common(dataset, inverted_indices, global_neighbors, global_distances);
  }

  void build_knn(raft::device_matrix_view<const T, IdxT> dataset) override
  {
    RAFT_EXPECTS(this->n_clusters <= 1,
                 "building all-neighbors knn graph with dataset on device is not supported with "
                 "batching (n_clusters > 1)");
    build_knn_common(dataset);
  }

  nn_descent::index_params nnd_params;
  nn_descent::detail::BuildConfig build_config;

  std::optional<nn_descent::detail::GNND<const T, int>> nnd_builder;
  std::optional<raft::host_matrix<int, IdxT>> int_graph;

  DistEpilogueT dist_epilogue;
  std::optional<raft::device_vector<T, IdxT>> batch_core_distances;
};

<<<<<<< HEAD
template <typename T, typename IdxT = int64_t, typename DistEpilogueT = raft::identity_op>
=======
template <typename T, typename IdxT = int64_t>
>>>>>>> 730524d5
struct all_neighbors_builder_brute_force : public all_neighbors_builder<T, IdxT> {
  all_neighbors_builder_brute_force(
    raft::resources const& res,
    size_t n_clusters,
    size_t min_cluster_size,
    size_t max_cluster_size,
    size_t k,
    graph_build_params::brute_force_params& params,
    std::optional<raft::device_matrix_view<IdxT, IdxT, row_major>> indices = std::nullopt,
<<<<<<< HEAD
    std::optional<raft::device_matrix_view<T, IdxT, row_major>> distances  = std::nullopt,
    DistEpilogueT dist_epilogue                                            = DistEpilogueT{})
    : all_neighbors_builder<T, IdxT>(
        res, n_clusters, min_cluster_size, max_cluster_size, k, indices, distances),
      bf_params{params},
      dist_epilogue{dist_epilogue}
=======
    std::optional<raft::device_matrix_view<T, IdxT, row_major>> distances  = std::nullopt)
    : all_neighbors_builder<T, IdxT>(
        res, n_clusters, min_cluster_size, max_cluster_size, k, indices, distances),
      bf_params{params}
>>>>>>> 730524d5
  {
  }

  void prepare_build(raft::device_matrix_view<const T, IdxT, row_major> dataset) override {}

  void prepare_build(raft::host_matrix_view<const T, IdxT, row_major> dataset) override
  {
    // data needs to be on device for build - search
    size_t num_cols = dataset.extent(1);
    data_d.emplace(
      raft::make_device_matrix<T, IdxT, row_major>(this->res, this->max_cluster_size, num_cols));
  }

  void build_knn_common(
    raft::device_matrix_view<const T, IdxT> dataset,
    std::optional<raft::host_vector_view<IdxT, IdxT>> inverted_indices    = std::nullopt,
    std::optional<raft::managed_matrix_view<IdxT, IdxT>> global_neighbors = std::nullopt,
    std::optional<raft::managed_matrix_view<T, IdxT>> global_distances    = std::nullopt)
  {
    RAFT_EXPECTS(
      this->n_clusters <= 1 || (inverted_indices.has_value() && global_neighbors.has_value() &&
                                global_distances.has_value()),
      "need valid inverted_indices, global_neighbors, and global_distances for "
      "build_knn if doing batching.");

    if (this->n_clusters > 1) {
<<<<<<< HEAD
      size_t num_data_in_cluster = dataset.extent(0);
      if constexpr (std::is_same_v<DistEpilogueT, raft::identity_op>) {
        auto idx = cuvs::neighbors::brute_force::build(this->res, bf_params.build_params, dataset);

        cuvs::neighbors::brute_force::search(
          this->res,
          bf_params.search_params,
          idx,
          dataset,
          raft::make_device_matrix_view<IdxT, IdxT>(
            this->batch_neighbors_d.value().data_handle(), num_data_in_cluster, this->k),
          raft::make_device_matrix_view<T, IdxT>(
            this->batch_distances_d.value().data_handle(), num_data_in_cluster, this->k));
      } else {  // special distance epilogue
        cuvs::neighbors::detail::tiled_brute_force_knn<T, IdxT, T, DistEpilogueT>(
          this->res,
          dataset.data_handle(),
          dataset.data_handle(),
          dataset.extent(0),
          dataset.extent(0),
          dataset.extent(1),
          this->k,
          this->batch_distances_d.value().data_handle(),
          this->batch_neighbors_d.value().data_handle(),
          bf_params.build_params.metric,
          2.0,
          0,
          0,
          nullptr,
          nullptr,
          nullptr,
          dist_epilogue);
      }
=======
      auto idx = cuvs::neighbors::brute_force::build(this->res, bf_params.build_params, dataset);

      size_t num_data_in_cluster = dataset.extent(0);

      cuvs::neighbors::brute_force::search(
        this->res,
        bf_params.search_params,
        idx,
        dataset,
        raft::make_device_matrix_view<IdxT, IdxT>(
          this->batch_neighbors_d.value().data_handle(), num_data_in_cluster, this->k),
        raft::make_device_matrix_view<T, IdxT>(
          this->batch_distances_d.value().data_handle(), num_data_in_cluster, this->k));

>>>>>>> 730524d5
      raft::copy(this->batch_neighbors_h.value().data_handle(),
                 this->batch_neighbors_d.value().data_handle(),
                 num_data_in_cluster * this->k,
                 raft::resource::get_cuda_stream(this->res));

      remap_and_merge_subgraphs<T, IdxT, IdxT>(
        this->res,
        this->inverted_indices_d.value().view(),
        inverted_indices.value(),
        this->batch_neighbors_h.value().view(),
        this->batch_neighbors_h.value().view(),
        this->batch_neighbors_d.value().view(),
        this->batch_distances_d.value().view(),
        global_neighbors.value(),
        global_distances.value(),
        num_data_in_cluster,
        this->k,
        cuvs::distance::is_min_close(bf_params.build_params.metric));
    } else {
<<<<<<< HEAD
      if constexpr (std::is_same_v<DistEpilogueT, raft::identity_op>) {
        auto idx = cuvs::neighbors::brute_force::build(this->res, bf_params.build_params, dataset);

        cuvs::neighbors::brute_force::search(
          this->res,
          bf_params.search_params,
          idx,
          dataset,
          this->indices_.value(),
          this->distances_.has_value()
            ? this->distances_.value()
            : raft::make_device_matrix<T, IdxT>(this->res, dataset.extent(0), this->k).view());
      } else {
        cuvs::neighbors::detail::tiled_brute_force_knn<T, IdxT, T, DistEpilogueT>(
          this->res,
          dataset.data_handle(),
          dataset.data_handle(),
          dataset.extent(0),
          dataset.extent(0),
          dataset.extent(1),
          this->k,
          this->distances_.has_value()
            ? this->distances_.value().data_handle()
            : raft::make_device_matrix<T, IdxT>(this->res, dataset.extent(0), this->k)
                .data_handle(),
          this->indices_.value().data_handle(),
          bf_params.build_params.metric,
          2.0,
          0,
          0,
          nullptr,
          nullptr,
          nullptr,
          dist_epilogue);
      }
=======
      auto idx = cuvs::neighbors::brute_force::build(this->res, bf_params.build_params, dataset);

      cuvs::neighbors::brute_force::search(
        this->res,
        bf_params.search_params,
        idx,
        dataset,
        this->indices_.value(),
        this->distances_.has_value()
          ? this->distances_.value()
          : raft::make_device_matrix<T, IdxT>(this->res, dataset.extent(0), this->k).view());
>>>>>>> 730524d5
    }
  }

  void build_knn(
    raft::host_matrix_view<const T, IdxT> dataset,
    std::optional<raft::host_vector_view<IdxT, IdxT>> inverted_indices    = std::nullopt,
    std::optional<raft::managed_matrix_view<IdxT, IdxT>> global_neighbors = std::nullopt,
    std::optional<raft::managed_matrix_view<T, IdxT>> global_distances    = std::nullopt) override
  {
    raft::copy(data_d.value().data_handle(),
               dataset.data_handle(),
               dataset.size(),
               raft::resource::get_cuda_stream(this->res));

    build_knn_common(raft::make_device_matrix_view<const T, IdxT, row_major>(
                       data_d.value().data_handle(), dataset.extent(0), dataset.extent(1)),
                     inverted_indices,
                     global_neighbors,
                     global_distances);
  }

  void build_knn(raft::device_matrix_view<const T, IdxT> dataset) override
  {
    RAFT_EXPECTS(this->n_clusters <= 1,
                 "building all-neighbors knn graph with dataset on device is not supported with "
                 "batching (n_clusters > 1)");
    build_knn_common(dataset);
  }

  graph_build_params::brute_force_params bf_params;
<<<<<<< HEAD
  DistEpilogueT dist_epilogue;
=======
>>>>>>> 730524d5

  std::optional<raft::device_matrix<T, IdxT, row_major>> data_d;
};

<<<<<<< HEAD
template <typename T, typename IdxT, typename DistEpilogueT = raft::identity_op>
=======
template <typename T, typename IdxT>
>>>>>>> 730524d5
std::unique_ptr<all_neighbors_builder<T, IdxT>> get_knn_builder(
  const raft::resources& handle,
  const all_neighbors_params& params,
  size_t min_cluster_size,
  size_t max_cluster_size,
  size_t k,
  std::optional<raft::device_matrix_view<IdxT, IdxT, row_major>> indices = std::nullopt,
  std::optional<raft::device_matrix_view<T, IdxT, row_major>> distances  = std::nullopt,
  DistEpilogueT dist_epilogue                                            = DistEpilogueT{})
{
  if (std::holds_alternative<graph_build_params::brute_force_params>(params.graph_build_params)) {
    auto brute_force_params =
      std::get<graph_build_params::brute_force_params>(params.graph_build_params);
    if (brute_force_params.build_params.metric != params.metric) {
      RAFT_LOG_WARN("Setting brute_force_params metric to metric given for batching algorithm");
      brute_force_params.build_params.metric = params.metric;
    }
<<<<<<< HEAD
    return std::make_unique<all_neighbors_builder_brute_force<T, IdxT, DistEpilogueT>>(
      handle,
      params.n_clusters,
      min_cluster_size,
      max_cluster_size,
      k,
      brute_force_params,
      indices,
      distances,
      dist_epilogue);
=======
    return std::make_unique<all_neighbors_builder_brute_force<T, IdxT>>(handle,
                                                                        params.n_clusters,
                                                                        min_cluster_size,
                                                                        max_cluster_size,
                                                                        k,
                                                                        brute_force_params,
                                                                        indices,
                                                                        distances);
>>>>>>> 730524d5
  } else if (std::holds_alternative<graph_build_params::nn_descent_params>(
               params.graph_build_params)) {
    auto nn_descent_params =
      std::get<graph_build_params::nn_descent_params>(params.graph_build_params);
    if (nn_descent_params.metric != params.metric) {
      RAFT_LOG_WARN("Setting nnd_params metric to metric given for batching algorithm");
      nn_descent_params.metric = params.metric;
    }
    return std::make_unique<all_neighbors_builder_nn_descent<T, IdxT, DistEpilogueT>>(
      handle,
      params.n_clusters,
      min_cluster_size,
      max_cluster_size,
      k,
      nn_descent_params,
      indices,
      distances,
      dist_epilogue);
  } else if (std::holds_alternative<graph_build_params::ivf_pq_params>(params.graph_build_params)) {
    auto ivf_pq_params = std::get<graph_build_params::ivf_pq_params>(params.graph_build_params);
    if (ivf_pq_params.build_params.metric != params.metric) {
      RAFT_LOG_WARN("Setting ivfpq_params metric to metric given for batching algorithm");
      ivf_pq_params.build_params.metric = params.metric;
    }
    return std::make_unique<all_neighbors_builder_ivfpq<T, IdxT>>(handle,
                                                                  params.n_clusters,
                                                                  min_cluster_size,
                                                                  max_cluster_size,
                                                                  k,
                                                                  ivf_pq_params,
                                                                  indices,
                                                                  distances);
  } else {
    RAFT_FAIL("Batch KNN build algos only supporting Brute Force, NN Descent, and IVFPQ");
  }
}

}  // namespace cuvs::neighbors::all_neighbors::detail<|MERGE_RESOLUTION|>--- conflicted
+++ resolved
@@ -21,10 +21,7 @@
 #include "all_neighbors_merge.cuh"
 #include "raft/core/device_mdarray.hpp"
 #include "raft/core/mdspan.hpp"
-<<<<<<< HEAD
 #include "raft/core/operators.hpp"
-=======
->>>>>>> 730524d5
 #include "raft/util/cudart_utils.hpp"
 #include <cuvs/neighbors/all_neighbors.hpp>
 #include <cuvs/neighbors/brute_force.hpp>
@@ -492,11 +489,7 @@
   std::optional<raft::device_vector<T, IdxT>> batch_core_distances;
 };
 
-<<<<<<< HEAD
 template <typename T, typename IdxT = int64_t, typename DistEpilogueT = raft::identity_op>
-=======
-template <typename T, typename IdxT = int64_t>
->>>>>>> 730524d5
 struct all_neighbors_builder_brute_force : public all_neighbors_builder<T, IdxT> {
   all_neighbors_builder_brute_force(
     raft::resources const& res,
@@ -506,19 +499,12 @@
     size_t k,
     graph_build_params::brute_force_params& params,
     std::optional<raft::device_matrix_view<IdxT, IdxT, row_major>> indices = std::nullopt,
-<<<<<<< HEAD
     std::optional<raft::device_matrix_view<T, IdxT, row_major>> distances  = std::nullopt,
     DistEpilogueT dist_epilogue                                            = DistEpilogueT{})
     : all_neighbors_builder<T, IdxT>(
         res, n_clusters, min_cluster_size, max_cluster_size, k, indices, distances),
       bf_params{params},
       dist_epilogue{dist_epilogue}
-=======
-    std::optional<raft::device_matrix_view<T, IdxT, row_major>> distances  = std::nullopt)
-    : all_neighbors_builder<T, IdxT>(
-        res, n_clusters, min_cluster_size, max_cluster_size, k, indices, distances),
-      bf_params{params}
->>>>>>> 730524d5
   {
   }
 
@@ -545,7 +531,6 @@
       "build_knn if doing batching.");
 
     if (this->n_clusters > 1) {
-<<<<<<< HEAD
       size_t num_data_in_cluster = dataset.extent(0);
       if constexpr (std::is_same_v<DistEpilogueT, raft::identity_op>) {
         auto idx = cuvs::neighbors::brute_force::build(this->res, bf_params.build_params, dataset);
@@ -579,22 +564,7 @@
           nullptr,
           dist_epilogue);
       }
-=======
-      auto idx = cuvs::neighbors::brute_force::build(this->res, bf_params.build_params, dataset);
-
-      size_t num_data_in_cluster = dataset.extent(0);
-
-      cuvs::neighbors::brute_force::search(
-        this->res,
-        bf_params.search_params,
-        idx,
-        dataset,
-        raft::make_device_matrix_view<IdxT, IdxT>(
-          this->batch_neighbors_d.value().data_handle(), num_data_in_cluster, this->k),
-        raft::make_device_matrix_view<T, IdxT>(
-          this->batch_distances_d.value().data_handle(), num_data_in_cluster, this->k));
-
->>>>>>> 730524d5
+
       raft::copy(this->batch_neighbors_h.value().data_handle(),
                  this->batch_neighbors_d.value().data_handle(),
                  num_data_in_cluster * this->k,
@@ -614,7 +584,6 @@
         this->k,
         cuvs::distance::is_min_close(bf_params.build_params.metric));
     } else {
-<<<<<<< HEAD
       if constexpr (std::is_same_v<DistEpilogueT, raft::identity_op>) {
         auto idx = cuvs::neighbors::brute_force::build(this->res, bf_params.build_params, dataset);
 
@@ -650,19 +619,6 @@
           nullptr,
           dist_epilogue);
       }
-=======
-      auto idx = cuvs::neighbors::brute_force::build(this->res, bf_params.build_params, dataset);
-
-      cuvs::neighbors::brute_force::search(
-        this->res,
-        bf_params.search_params,
-        idx,
-        dataset,
-        this->indices_.value(),
-        this->distances_.has_value()
-          ? this->distances_.value()
-          : raft::make_device_matrix<T, IdxT>(this->res, dataset.extent(0), this->k).view());
->>>>>>> 730524d5
     }
   }
 
@@ -693,19 +649,13 @@
   }
 
   graph_build_params::brute_force_params bf_params;
-<<<<<<< HEAD
   DistEpilogueT dist_epilogue;
-=======
->>>>>>> 730524d5
 
   std::optional<raft::device_matrix<T, IdxT, row_major>> data_d;
 };
 
-<<<<<<< HEAD
 template <typename T, typename IdxT, typename DistEpilogueT = raft::identity_op>
-=======
-template <typename T, typename IdxT>
->>>>>>> 730524d5
+
 std::unique_ptr<all_neighbors_builder<T, IdxT>> get_knn_builder(
   const raft::resources& handle,
   const all_neighbors_params& params,
@@ -723,7 +673,6 @@
       RAFT_LOG_WARN("Setting brute_force_params metric to metric given for batching algorithm");
       brute_force_params.build_params.metric = params.metric;
     }
-<<<<<<< HEAD
     return std::make_unique<all_neighbors_builder_brute_force<T, IdxT, DistEpilogueT>>(
       handle,
       params.n_clusters,
@@ -734,16 +683,7 @@
       indices,
       distances,
       dist_epilogue);
-=======
-    return std::make_unique<all_neighbors_builder_brute_force<T, IdxT>>(handle,
-                                                                        params.n_clusters,
-                                                                        min_cluster_size,
-                                                                        max_cluster_size,
-                                                                        k,
-                                                                        brute_force_params,
-                                                                        indices,
-                                                                        distances);
->>>>>>> 730524d5
+
   } else if (std::holds_alternative<graph_build_params::nn_descent_params>(
                params.graph_build_params)) {
     auto nn_descent_params =
