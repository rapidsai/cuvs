--- conflicted
+++ resolved
@@ -1294,21 +1294,13 @@
 
   // Configure ACE parameters for CAGRA
   cuvs::neighbors::cagra::graph_build_params::ace_params cagra_ace_params;
-<<<<<<< HEAD
   cagra_ace_params.npartitions        = ace_params.npartitions;
-  cagra_ace_params.ef_construction    = ace_params.ef_construction;
+  cagra_ace_params.ef_construction    = params.ef_construction;
   cagra_ace_params.build_dir          = ace_params.build_dir;
   cagra_ace_params.use_disk           = ace_params.use_disk;
   cagra_ace_params.max_host_memory_gb = ace_params.max_host_memory_gb;
   cagra_ace_params.max_gpu_memory_gb  = ace_params.max_gpu_memory_gb;
   cagra_params.graph_build_params     = cagra_ace_params;
-=======
-  cagra_ace_params.npartitions     = ace_params.npartitions;
-  cagra_ace_params.ef_construction = params.ef_construction;
-  cagra_ace_params.build_dir       = ace_params.build_dir;
-  cagra_ace_params.use_disk        = ace_params.use_disk;
-  cagra_params.graph_build_params  = cagra_ace_params;
->>>>>>> 5138bfc4
 
   RAFT_LOG_INFO(
     "hnsw::build - Building HNSW index using ACE with %zu partitions, ef_construction=%zu",
