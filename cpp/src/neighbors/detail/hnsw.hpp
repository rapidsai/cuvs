--- conflicted
+++ resolved
@@ -539,26 +539,7 @@
   RAFT_LOG_INFO("Writing base level");
   size_t bytes_written = 0;
   float GiB            = 1 << 30;
-<<<<<<< HEAD
   IdxT zero            = 0;
-  for (int64_t i = 0; i < n_rows; i++) {
-    os.write(reinterpret_cast<char*>(&graph_degree_int), sizeof(int));
-    bytes_written += sizeof(int);
-
-    const IdxT* graph_row = &host_graph_view(i, 0);
-    os.write(reinterpret_cast<const char*>(graph_row), sizeof(IdxT) * graph_degree_int);
-    bytes_written += sizeof(IdxT) * graph_degree_int;
-
-    if (odd_graph_degree) {
-      assert(odd_graph_degree == appr_algo->maxM0_ - graph_degree_int);
-      os.write(reinterpret_cast<char*>(zero), sizeof(IdxT));
-      bytes_written += sizeof(IdxT);
-    }
-
-    const T* data_row = &host_dataset_view(i, 0);
-    os.write(reinterpret_cast<const char*>(data_row), sizeof(T) * dim);
-    bytes_written += sizeof(T) * dim;
-=======
   assert(appr_algo->size_data_per_element_ ==
          dim * sizeof(T) + appr_algo->maxM0_ * sizeof(IdxT) + sizeof(int) + sizeof(size_t));
 
@@ -628,7 +609,6 @@
 
   for (int64_t batch_start = 0; batch_start < n_rows; batch_start += batch_size) {
     const int64_t current_batch_size = std::min<int64_t>(batch_size, n_rows - batch_start);
->>>>>>> f3b92867
 
     RAFT_LOG_DEBUG("Reading batch: start=%ld, size=%ld (batch_size=%zu)",
                    batch_start,
@@ -636,22 +616,18 @@
                    batch_size);
     read_batch(batch_start, current_batch_size);
 
-<<<<<<< HEAD
-    // assign original label
-    auto label = static_cast<size_t>(host_label_view[i]);
-    os.write(reinterpret_cast<char*>(&label), sizeof(std::size_t));
-    bytes_written += sizeof(std::size_t);
-
-    assert(bytes_written == appr_algo->size_data_per_element_ * (i + 1));
-=======
     for (int64_t batch_idx = 0; batch_idx < current_batch_size; batch_idx++) {
       const int64_t i = batch_start + batch_idx;
 
       os.write(reinterpret_cast<char*>(&graph_degree_int), sizeof(int));
->>>>>>> f3b92867
 
       const IdxT* graph_row = &graph_buffer(batch_idx, 0);
       os.write(reinterpret_cast<const char*>(graph_row), sizeof(IdxT) * graph_degree_int);
+
+      if (odd_graph_degree) {
+        assert(odd_graph_degree == appr_algo->maxM0_ - graph_degree_int);
+        os.write(reinterpret_cast<char*>(&zero), sizeof(IdxT));
+      }
 
       const T* data_row = &dataset_buffer(batch_idx, 0);
       os.write(reinterpret_cast<const char*>(data_row), sizeof(T) * dim);
