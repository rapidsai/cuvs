--- conflicted
+++ resolved
@@ -121,14 +121,9 @@
     visited_size = power;
   }
 
-<<<<<<< HEAD
 #if KERNEL_TIMING
   auto start_t = std::chrono::system_clock::now();
 #endif
-=======
-  auto start_t = std::chrono::system_clock::now();
-
->>>>>>> 6684ee47
 
   // create gpu graph and set to all -1s
   auto d_graph = raft::make_device_matrix<IdxT, int64_t>(res, graph.extent(0), graph.extent(1));
@@ -159,8 +154,7 @@
                                                                     visited_dists.data_handle(),
                                                                     (int)max_batchsize,
                                                                     visited_size,
-<<<<<<< HEAD
-                                                                    1);
+								    1);
 
   auto topk_pq_mem =
     raft::make_device_mdarray<Node<accT>>(res,
@@ -171,21 +165,6 @@
     res,
     raft::resource::get_large_workspace_resource(res),
     raft::make_extents<int64_t>(min(maxBlocks, max(max_batchsize, reverse_batch)), dim));
-=======
-								    1);
-
-  auto topk_pq_mem =
-        raft::make_device_mdarray<Node<accT>>(res,
-             raft::resource::get_large_workspace_resource(res),
-             raft::make_extents<int64_t>(max_batchsize, visited_size));
-
-  auto s_coords_mem =
-	  raft::make_device_mdarray<T>(res,
-			  raft::resource::get_large_workspace_resource(res),
-			  raft::make_extents<int64_t>(min(maxBlocks, max(max_batchsize, reverse_batch)), dim));
-
-
->>>>>>> 6684ee47
 
   // Create random permutation for order of node inserts into graph
   std::vector<IdxT> insert_order;
@@ -195,16 +174,11 @@
   int search_smem_sort_size = 0;
   int prune_smem_sort_size  = 0;
   SELECT_SMEM_SIZES(degree, visited_size);  // Sets above 2 variables to appropriate sizes
-<<<<<<< HEAD
   prune_smem_sort_size = 0;
-=======
-  prune_smem_sort_size=0;
->>>>>>> 6684ee47
 
   // Total dynamic shared memory used by GreedySearch
   int align_padding          = raft::alignTo(dim, 16) - dim;
   int search_smem_total_size = static_cast<int>(
-<<<<<<< HEAD
     // search_smem_sort_size +
     (dim + align_padding) * sizeof(T) +  // visited_size * sizeof(Node<accT>) +
     degree * sizeof(int) + queue_size * sizeof(DistPair<IdxT, accT>));
@@ -234,60 +208,15 @@
   double rev_time          = 0.0;
   double batch_prune       = 0.0;
 #endif
-=======
-   // search_smem_sort_size + 
-    (dim + align_padding) * sizeof(T) + //visited_size * sizeof(Node<accT>) +
-    degree * sizeof(int) + queue_size * sizeof(DistPair<IdxT, accT>));
-
-  // Total dynamic shared memory size needed by both RobustPrune calls
-  int prune_smem_total_size = prune_smem_sort_size + //(dim + align_padding) * sizeof(T) +
-//                              (degree) * sizeof(DistPair<IdxT, accT>);
-	                      (degree + visited_size) * sizeof(float) + // Occlusion list
-                              (degree + visited_size) * sizeof(DistPair<IdxT, accT>);
-
-  RAFT_LOG_DEBUG("Dynamic shared memory usage (bytes): GreedySearch: %d, RobustPrune: %d",
-                 search_smem_total_size,
-                 prune_smem_total_size);
-
-  printf("Dynamic shared memory usage (bytes): GreedySearch: %d, segment sort: %d, RobustPrune: %d\n",
-                 search_smem_total_size,
-		 search_smem_sort_size,
-                 prune_smem_total_size);
-
-  /*
-  if (prune_smem_sort_size == 0) {  // If sizes not supported, smem sizes will be 0
-    RAFT_FAIL("Vamana graph parameters not supported: graph_degree=%d, visited_size:%d\n",
-              degree,
-              visited_size);
-  }
-  */
-
-
-    auto end_t   = std::chrono::system_clock::now();
-  std::chrono::duration<double> elapsed_seconds = end_t - start_t;
-  double alloc_time = elapsed_seconds.count();
-
-  double search_time = 0.0;
-  double segment_sort_time = 0.0;
-  double prune1_time = 0.0;
-  double write1_time = 0.0;
-  double rev_time =0.0;
-  double batch_prune = 0.0;
->>>>>>> 6684ee47
 
   // Random medoid has minor impact on recall
   // TODO: use heuristic for better medoid selection, issue:
   // https://github.com/rapidsai/cuvs/issues/355
-<<<<<<< HEAD
   //  *medoid_id = rand() % N;
-=======
-//  *medoid_id = rand() % N;
->>>>>>> 6684ee47
   *medoid_id = 123742;
 
   // size of current batch of inserts, increases logarithmically until max_batchsize
   int step_size = 1;
-<<<<<<< HEAD
   // Loop through batches and call the insert and prune kernels - can insert > N times based on
   // iters parameter
   for (int start = 0; start < (int)(insert_iters * (float)N);) {
@@ -412,168 +341,6 @@
 
     {
       // Sort by dists first so final edge lists are each sorted by dist
-=======
-  // Number of passes over dataset (default 1)
-  for (int iter = 0; iter < insert_iters; iter++) {
-    // Loop through batches and call the insert and prune kernels
-    for (int start = 0; start < N;) {
-//    for (int start = 0; start < 40;) {
-start_t = std::chrono::system_clock::now();
-
-
-      if (start + step_size > N) {
-        int new_size = N - start;
-        step_size    = new_size;
-      }
-      RAFT_LOG_DEBUG("Starting batch of inserts indices_start:%d, batch_size:%d", start, step_size);
-
-      int num_blocks = min(maxBlocks, step_size);
-
-      // Copy ids to be inserted for this batch
-      raft::copy(query_ids.data_handle(), &insert_order.data()[start], step_size, stream);
-      set_query_ids<IdxT, accT><<<num_blocks, blockD, 0, stream>>>(
-        query_list_ptr.data_handle(), query_ids.data_handle(), step_size);
-
-      // Call greedy search to get candidates for every vector being inserted
-      GreedySearchKernel<T, accT, IdxT, Accessor>
-        <<<num_blocks, blockD, search_smem_total_size, stream>>>(d_graph.view(),
-                                                                 dataset,
-                                                                 query_list_ptr.data_handle(),
-                                                                 step_size,
-                                                                 *medoid_id,
-                                                                 visited_size,
-                                                                 metric,
-                                                                 queue_size,
-								 topk_pq_mem.data_handle());
-                                                                 //search_smem_sort_size);
-cudaDeviceSynchronize();
-end_t   = std::chrono::system_clock::now();
-elapsed_seconds = end_t - start_t;
-search_time += elapsed_seconds.count();
-start_t = std::chrono::system_clock::now();
-
-// SEGMENTED SORT ON QUERY_LIST
-TestSortKernel<T, accT, IdxT, Accessor>
-	<<<num_blocks, blockD, search_smem_sort_size, stream>>>(query_list_ptr.data_handle(), step_size, visited_size);
-cudaDeviceSynchronize();
-
-end_t   = std::chrono::system_clock::now();
-elapsed_seconds = end_t - start_t;
-segment_sort_time += elapsed_seconds.count();
-start_t = std::chrono::system_clock::now();
-
-      // Run on candidates of vectors being inserted
-      RobustPruneKernel<T, accT, IdxT>
-        <<<num_blocks, blockD, prune_smem_total_size, stream>>>(d_graph.view(),
-                                                                dataset,
-                                                                query_list_ptr.data_handle(),
-                                                                step_size,
-                                                                visited_size,
-                                                                metric,
-                                                                alpha,
-                                                                prune_smem_sort_size,
-								s_coords_mem.data_handle());
-// SEGMENTED SORT ON QUERY_LIST
-TestSortKernel<T, accT, IdxT, Accessor>
-	<<<num_blocks, blockD, search_smem_sort_size, stream>>>(query_list_ptr.data_handle(), step_size, degree);
-
-cudaDeviceSynchronize();
-end_t   = std::chrono::system_clock::now();
-elapsed_seconds = end_t - start_t;
-prune1_time += elapsed_seconds.count();
-start_t = std::chrono::system_clock::now();
-
-      // Write results from first prune to graph edge list
-      write_graph_edges_kernel<accT, IdxT><<<num_blocks, blockD, 0, stream>>>(
-        d_graph.view(), query_list_ptr.data_handle(), degree, step_size);
-
-      cudaDeviceSynchronize();
-end_t   = std::chrono::system_clock::now();
-elapsed_seconds = end_t - start_t;
-write1_time += elapsed_seconds.count();
-start_t = std::chrono::system_clock::now();
-
-      // compute prefix sums of query_list sizes - TODO parallelize prefix sums
-      auto d_total_edges = raft::make_device_mdarray<int>(
-        res, raft::resource::get_workspace_resource(res), raft::make_extents<int64_t>(1));
-      prefix_sums_sizes<accT, IdxT>
-        <<<1, 1, 0, stream>>>(query_list, step_size, d_total_edges.data_handle());
-
-      int total_edges;
-      raft::copy(&total_edges, d_total_edges.data_handle(), 1, stream);
-      RAFT_CUDA_TRY(cudaStreamSynchronize(stream));
-
-      /*
-      auto edge_dist_pair = raft::make_device_mdarray<DistPair<IdxT, accT>>(
-        res,
-        raft::resource::get_large_workspace_resource(res),
-        raft::make_extents<int64_t>(total_edges));
-	*/
-      DistPair<IdxT,accT>* edge_dist_pair;
-      cudaMalloc(&edge_dist_pair, total_edges*sizeof(DistPair<IdxT,accT>));
-//      custom_memory_resource mr;
-//      rmm::device_buffer edge_dist_pair(total_edges*sizeof(int64_t), stream, &s);
-
-      auto edge_dest =
-        raft::make_device_mdarray<IdxT>(res,
-                                        raft::resource::get_large_workspace_resource(res),
-                                        raft::make_extents<int64_t>(total_edges));
-      auto edge_src =
-        raft::make_device_mdarray<IdxT>(res,
-                                        raft::resource::get_large_workspace_resource(res),
-                                        raft::make_extents<int64_t>(total_edges));
-
-      // Create reverse edge list
-      create_reverse_edge_list<accT, IdxT>
-        <<<num_blocks, blockD, 0, stream>>>(query_list_ptr.data_handle(),
-                                            step_size,
-                                            degree,
-                                            edge_src.data_handle(),
-                                            edge_dist_pair);
-                                            //edge_dist_pair.data_handle());
-
-
-      {
-      // Sort by dists first so final edge lists are each sorted by dist
-      void* d_temp_storage      = nullptr;
-      size_t temp_storage_bytes = 0;
-
-      cub::DeviceMergeSort::SortPairs(d_temp_storage,
-                                      temp_storage_bytes,
-                                      edge_dist_pair,
-                                      //edge_dist_pair.data_handle(),
-                                      edge_src.data_handle(),
-                                      total_edges,
-                                      CmpDist<IdxT,accT>(),
-                                      stream);
-
-      RAFT_LOG_DEBUG("Temp storage needed for sorting dist (bytes): %lu", temp_storage_bytes);
-
-      auto temp_sort_storage = raft::make_device_mdarray<IdxT>(
-        res,
-        raft::resource::get_large_workspace_resource(res),
-        raft::make_extents<int64_t>(temp_storage_bytes / sizeof(IdxT)));
-
-      // Sort to group reverse edges by destination
-      cub::DeviceMergeSort::SortPairs(temp_sort_storage.data_handle(),
-                                      temp_storage_bytes,
-                                      edge_dist_pair,
-                                      //edge_dist_pair.data_handle(),
-                                      edge_src.data_handle(),
-                                      total_edges,
-                                      CmpDist<IdxT,accT>(),
-                                      stream);
-
-      }
-
-      DistPair<IdxT,accT>* temp_ptr = edge_dist_pair;
-      //DistPair<IdxT,accT>* temp_ptr = edge_dist_pair.data_handle();
-      raft::linalg::map_offset(res, edge_dest.view(), [temp_ptr] __device__(size_t i) {
-                      return temp_ptr[i].idx;
-      });
-
-
->>>>>>> 6684ee47
       void* d_temp_storage      = nullptr;
       size_t temp_storage_bytes = 0;
 
@@ -600,7 +367,6 @@
                                       total_edges,
                                       CmpDist<IdxT, accT>(),
                                       stream);
-<<<<<<< HEAD
     }
 
     DistPair<IdxT, accT>* temp_ptr = edge_dist_pair.data_handle();
@@ -718,109 +484,6 @@
                                                                 alpha,
                                                                 prune_smem_sort_size,
                                                                 s_coords_mem.data_handle());
-=======
-
-      // Get number of unique node destinations
-      IdxT unique_dests =
-        raft::sparse::neighbors::get_n_components(edge_dest.data_handle(), total_edges, stream);
-
-      // Find which node IDs have reverse edges and their indices in the reverse edge list
-      thrust::device_vector<IdxT> edge_dest_vec(edge_dest.data_handle(),
-                                                edge_dest.data_handle() + total_edges);
-      auto unique_indices = raft::make_device_vector<int>(res, total_edges);
-      raft::linalg::map_offset(res, unique_indices.view(), raft::identity_op{});
-
-      thrust::unique_by_key(
-        edge_dest_vec.begin(), edge_dest_vec.end(), unique_indices.data_handle());
-
-      edge_dest_vec.clear();
-      edge_dest_vec.shrink_to_fit();
-
-      cudaDeviceSynchronize();
-end_t   = std::chrono::system_clock::now();
-elapsed_seconds = end_t - start_t;
-rev_time += elapsed_seconds.count();
-start_t = std::chrono::system_clock::now();
-
-      // Batch execution of reverse edge creation/application
-      reverse_batch = params.reverse_batchsize;
-      for (int rev_start = 0; rev_start < (int)unique_dests; rev_start += reverse_batch) {
-        if (rev_start + reverse_batch > (int)unique_dests) {
-          reverse_batch = (int)unique_dests - rev_start;
-        }
-
-        // Allocate reverse QueryCandidate list based on number of unique destinations
-        auto reverse_list_ptr = raft::make_device_mdarray<QueryCandidates<IdxT, accT>>(
-          res,
-          raft::resource::get_large_workspace_resource(res),
-          raft::make_extents<int64_t>(reverse_batch));
-        auto rev_ids =
-          raft::make_device_mdarray<IdxT>(res,
-                                          raft::resource::get_large_workspace_resource(res),
-                                          raft::make_extents<int64_t>(reverse_batch, visited_size));
-        auto rev_dists =
-          raft::make_device_mdarray<accT>(res,
-                                          raft::resource::get_large_workspace_resource(res),
-                                          raft::make_extents<int64_t>(reverse_batch, visited_size));
-
-        QueryCandidates<IdxT, accT>* reverse_list =
-          static_cast<QueryCandidates<IdxT, accT>*>(reverse_list_ptr.data_handle());
-
-        init_query_candidate_list<IdxT, accT><<<256, blockD, 0, stream>>>(reverse_list,
-                                                                          rev_ids.data_handle(),
-                                                                          rev_dists.data_handle(),
-                                                                          (int)reverse_batch,
-                                                                          visited_size);
-
-        // May need more blocks for reverse list
-        num_blocks = min(maxBlocks, reverse_batch);
-
-        // Populate reverse list ids and candidate lists from edge_src and edge_dest
-        populate_reverse_list_struct<T, accT, IdxT>
-          <<<num_blocks, blockD, 0, stream>>>(reverse_list,
-                                              edge_src.data_handle(),
-                                              edge_dest.data_handle(),
-                                              unique_indices.data_handle(),
-                                              unique_dests,
-                                              total_edges,
-                                              dataset.extent(0),
-                                              rev_start,
-                                              reverse_batch);
-
-        // Recompute distances (avoided keeping it during sorting)
-        recompute_reverse_dists<T, accT, IdxT>
-          <<<num_blocks, blockD, 0, stream>>>(reverse_list, dataset, reverse_batch, metric);
-
-        // Call 2nd RobustPrune on reverse query_list
-        RobustPruneKernel<T, accT, IdxT>
-          <<<num_blocks, blockD, prune_smem_total_size, stream>>>(d_graph.view(),
-                                                                  raft::make_const_mdspan(dataset),
-                                                                  reverse_list_ptr.data_handle(),
-                                                                  reverse_batch,
-                                                                  visited_size,
-                                                                  metric,
-                                                                  alpha,
-                                                                  prune_smem_sort_size,
-								  s_coords_mem.data_handle());
-
-// SEGMENTED SORT ON QUERY_LIST
-TestSortKernel<T, accT, IdxT, Accessor>
-	<<<num_blocks, blockD, search_smem_sort_size, stream>>>(reverse_list_ptr.data_handle(), reverse_batch, degree);
-
-        // Write new edge lists to graph
-        write_graph_edges_kernel<accT, IdxT><<<num_blocks, blockD, 0, stream>>>(
-          d_graph.view(), reverse_list_ptr.data_handle(), degree, reverse_batch);
-      }
-
-cudaDeviceSynchronize();
-end_t   = std::chrono::system_clock::now();
-elapsed_seconds = end_t - start_t;
-batch_prune += elapsed_seconds.count();      
-
-      start += step_size;
-      step_size *= base;
-      if (step_size > max_batchsize) step_size = max_batchsize;
->>>>>>> 6684ee47
 
       // SEGMENTED SORT ON QUERY_LIST
       SortPairsKernel<T, accT, IdxT, Accessor>
@@ -860,8 +523,6 @@
          rev_time,
          batch_prune);
 #endif
-
-  printf("intro:%lf\ngreedy:%lf\nseg_sort:%lf\nprune1:%lf\nwrite1:%lf\nrev:%lf\nbatch_prune:%lf\n", alloc_time, search_time, segment_sort_time, prune1_time, write1_time, rev_time, batch_prune);
 
   raft::copy(graph.data_handle(), d_graph.data_handle(), d_graph.size(), stream);
 
