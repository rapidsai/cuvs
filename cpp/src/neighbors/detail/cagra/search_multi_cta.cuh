--- conflicted
+++ resolved
@@ -115,16 +115,10 @@
 
   void set_params(raft::resources const& res, const search_params& params)
   {
-<<<<<<< HEAD
     const size_t global_itopk_size          = itopk_size;
-    constexpr unsigned multi_cta_itopk_size = 32;
-    search_width                            = 1;
-    itopk_size                              = multi_cta_itopk_size;
-=======
     constexpr unsigned multi_cta_itopk_size = 32;
     this->itopk_size                        = multi_cta_itopk_size;
     search_width                            = 1;
->>>>>>> 836183e6
     num_cta_per_query =
       max(params.search_width, raft::ceildiv(params.itopk_size, (size_t)multi_cta_itopk_size));
     result_buffer_size = itopk_size + (search_width * graph_degree);
