/*
 * Copyright (c) 2023-2024, NVIDIA CORPORATION.
 *
 * Licensed under the Apache License, Version 2.0 (the "License");
 * you may not use this file except in compliance with the License.
 * You may obtain a copy of the License at
 *
 *     http://www.apache.org/licenses/LICENSE-2.0
 *
 * Unless required by applicable law or agreed to in writing, software
 * distributed under the License is distributed on an "AS IS" BASIS,
 * WITHOUT WARRANTIES OR CONDITIONS OF ANY KIND, either express or implied.
 * See the License for the specific language governing permissions and
 * limitations under the License.
 */

#pragma once

#include "../../../core/nvtx.hpp"
#include "factory.cuh"
#include "sample_filter_utils.cuh"
#include "search_plan.cuh"
#include "search_single_cta_inst.cuh"

#include <raft/core/device_mdspan.hpp>
#include <raft/core/host_mdspan.hpp>
#include <raft/core/resource/cuda_stream.hpp>
#include <raft/core/resources.hpp>

#include <cuvs/distance/distance.hpp>

#include <cuvs/neighbors/cagra.hpp>

// TODO: Fix these when ivf methods are moved over
#include "../../ivf_common.cuh"
#include "../../ivf_pq/ivf_pq_search.cuh"
#include <cuvs/neighbors/common.hpp>

// TODO: This shouldn't be calling spatial/knn apis
#include "../ann_utils.cuh"

#include <rmm/cuda_stream_view.hpp>

#include <cub/cub.cuh>
#include <thrust/copy.h>
#include <thrust/sequence.h>

namespace cuvs::neighbors::cagra::detail {

template <typename T, typename IdxT>
void merge_top_k_gpu(raft::resources const& res,
                     T* distances_buffer,
                     IdxT* neighbors_buffer,
                     T* final_distances,
                     IdxT* final_neighbors,
                     size_t num_queries,
                     size_t K,
                     size_t num_indices,
                     bool desc = false)
{
  size_t total_size         = num_queries * K * num_indices;
  size_t temp_storage_bytes = 0;

  auto stream        = raft::resource::get_cuda_stream(res);
  auto thrust_policy = resource::get_thrust_policy(res);
  auto tmp_res       = raft::resource::get_workspace_resource(res);

  rmm::device_uvector<T> sorted_distances(total_size, stream, tmp_res);
  rmm::device_uvector<IdxT> sorted_neighbors(total_size, stream, tmp_res);
  rmm::device_uvector<int> offsets_buffer(num_queries + 1, stream, tmp_res);

  thrust::sequence(thrust_policy,
                   offsets_buffer.data(),
                   offsets_buffer.data() + num_queries + 1,
                   0,
                   (int)(K * num_indices));
  if (!desc) {
    cub::DeviceSegmentedSort::SortPairs(nullptr,
                                        temp_storage_bytes,
                                        distances_buffer,
                                        sorted_distances.data(),
                                        neighbors_buffer,
                                        sorted_neighbors.data(),
                                        total_size,
                                        num_queries,
                                        offsets_buffer.data(),
                                        offsets_buffer.data() + 1,
                                        stream);

    rmm::device_buffer d_temp_storage(temp_storage_bytes, stream, tmp_res);
    cub::DeviceSegmentedSort::SortPairs(d_temp_storage.data(),
                                        temp_storage_bytes,
                                        distances_buffer,
                                        sorted_distances.data(),
                                        neighbors_buffer,
                                        sorted_neighbors.data(),
                                        total_size,
                                        num_queries,
                                        offsets_buffer.data(),
                                        offsets_buffer.data() + 1,
                                        stream);
  } else {
    cub::DeviceSegmentedSort::SortPairsDescending(nullptr,
                                                  temp_storage_bytes,
                                                  distances_buffer,
                                                  sorted_distances.data(),
                                                  neighbors_buffer,
                                                  sorted_neighbors.data(),
                                                  total_size,
                                                  num_queries,
                                                  offsets_buffer.data(),
                                                  offsets_buffer.data() + 1,
                                                  stream);

    rmm::device_buffer d_temp_storage(temp_storage_bytes, stream, tmp_res);
    cub::DeviceSegmentedSort::SortPairsDescending(d_temp_storage.data(),
                                                  temp_storage_bytes,
                                                  distances_buffer,
                                                  sorted_distances.data(),
                                                  neighbors_buffer,
                                                  sorted_neighbors.data(),
                                                  total_size,
                                                  num_queries,
                                                  offsets_buffer.data(),
                                                  offsets_buffer.data() + 1,
                                                  stream);
  }

  size_t stride = K * num_indices;
  RAFT_CUDA_TRY(cudaMemcpy2DAsync(final_distances,
                                  sizeof(T) * K,
                                  sorted_distances.data(),
                                  sizeof(T) * stride,
                                  sizeof(T) * K,
                                  num_queries,
                                  cudaMemcpyDefault,
                                  raft::resource::get_cuda_stream(res)));
  RAFT_CUDA_TRY(cudaMemcpy2DAsync(final_neighbors,
                                  sizeof(IdxT) * K,
                                  sorted_neighbors.data(),
                                  sizeof(IdxT) * stride,
                                  sizeof(IdxT) * K,
                                  num_queries,
                                  cudaMemcpyDefault,
                                  raft::resource::get_cuda_stream(res)));
}

<<<<<<< HEAD
template <typename T, typename IdxT, typename CagraSampleFilterT, typename DistanceT = float>
=======
template <typename T,
          typename IdxT,
          typename OutputIdxT,
          typename CagraSampleFilterT,
          typename DistanceT = float>
>>>>>>> f357c6e4
void search_on_composite_index(
  raft::resources const& res,
  const search_params& params,
  const composite_index<T, IdxT>& idx,
  raft::device_matrix_view<const T, int64_t, raft::row_major> queries,
<<<<<<< HEAD
  raft::device_matrix_view<IdxT, int64_t, raft::row_major> neighbors,
=======
  raft::device_matrix_view<OutputIdxT, int64_t, raft::row_major> neighbors,
>>>>>>> f357c6e4
  raft::device_matrix_view<DistanceT, int64_t, raft::row_major> distances,
  CagraSampleFilterT sample_filter = CagraSampleFilterT())
{
  if (idx.num_indices() == 0) {
    RAFT_FAIL("The composite index is empty!");
    return;
  }

  if (idx.num_indices() == 1) {
    cagra::search(res, params, *idx.sub_indices.front(), queries, neighbors, distances);
    return;
  }

  size_t num_queries = queries.extent(0);
  size_t K           = neighbors.extent(1);
  size_t num_indices = idx.num_indices();
  size_t buffer_size = num_queries * K * num_indices;

  auto stream  = raft::resource::get_cuda_stream(res);
  auto tmp_res = raft::resource::get_workspace_resource(res);

<<<<<<< HEAD
  rmm::device_uvector<IdxT> neighbors_buffer(buffer_size, stream, tmp_res);
  rmm::device_uvector<DistanceT> distances_buffer(buffer_size, stream, tmp_res);

  IdxT offset = 0;
  IdxT stride = K * num_indices;
=======
  rmm::device_uvector<OutputIdxT> neighbors_buffer(buffer_size, stream, tmp_res);
  rmm::device_uvector<DistanceT> distances_buffer(buffer_size, stream, tmp_res);

  OutputIdxT offset = 0;
  OutputIdxT stride = K * num_indices;
>>>>>>> f357c6e4

  for (size_t i = 0; i < idx.num_indices(); i++) {
    const index<T, IdxT>* sub_index = idx.sub_indices[i];
    cagra::search(res, params, *sub_index, queries, neighbors, distances);
    if (offset != 0) {
      raft::linalg::addScalar(
        neighbors.data_handle(), neighbors.data_handle(), offset, neighbors.size(), stream);
    }

    RAFT_CUDA_TRY(cudaMemcpy2DAsync(neighbors_buffer.data() + i * K,
<<<<<<< HEAD
                                    sizeof(IdxT) * stride,
                                    neighbors.data_handle(),
                                    sizeof(IdxT) * K,
                                    sizeof(IdxT) * K,
=======
                                    sizeof(OutputIdxT) * stride,
                                    neighbors.data_handle(),
                                    sizeof(OutputIdxT) * K,
                                    sizeof(OutputIdxT) * K,
>>>>>>> f357c6e4
                                    num_queries,
                                    cudaMemcpyDefault,
                                    stream));
    RAFT_CUDA_TRY(cudaMemcpy2DAsync(distances_buffer.data() + i * K,
                                    sizeof(DistanceT) * stride,
                                    distances.data_handle(),
                                    sizeof(DistanceT) * K,
                                    sizeof(DistanceT) * K,
                                    num_queries,
                                    cudaMemcpyDefault,
                                    stream));
    offset += sub_index->size();
  }

  bool desc = idx.metric() == cuvs::distance::DistanceType::InnerProduct;
  merge_top_k_gpu(res,
                  distances_buffer.data(),
                  neighbors_buffer.data(),
                  distances.data_handle(),
                  neighbors.data_handle(),
                  num_queries,
                  K,
                  num_indices,
                  desc);
}

<<<<<<< HEAD
template <typename DataT, typename IndexT, typename DistanceT, typename CagraSampleFilterT>
=======
template <typename DataT,
          typename IndexT,
          typename DistanceT,
          typename CagraSampleFilterT,
          typename OutputIdxT = IndexT>
>>>>>>> f357c6e4
void search_main_core(raft::resources const& res,
                      search_params params,
                      const dataset_descriptor_host<DataT, IndexT, DistanceT>& dataset_desc,
                      raft::device_matrix_view<const IndexT, int64_t, raft::row_major> graph,
                      raft::device_matrix_view<const DataT, int64_t, raft::row_major> queries,
                      raft::device_matrix_view<OutputIdxT, int64_t, raft::row_major> neighbors,
                      raft::device_matrix_view<DistanceT, int64_t, raft::row_major> distances,
                      CagraSampleFilterT sample_filter = CagraSampleFilterT())
{
  RAFT_LOG_DEBUG("# dataset size = %lu, dim = %lu\n",
                 static_cast<size_t>(graph.extent(0)),
                 static_cast<size_t>(queries.extent(1)));
  RAFT_LOG_DEBUG("# query size = %lu, dim = %lu\n",
                 static_cast<size_t>(queries.extent(0)),
                 static_cast<size_t>(queries.extent(1)));
  const uint32_t topk = neighbors.extent(1);

  cudaDeviceProp deviceProp = raft::resource::get_device_properties(res);
  if (params.max_queries == 0) {
    params.max_queries = std::min<size_t>(queries.extent(0), deviceProp.maxGridSize[1]);
  }

  raft::common::nvtx::range<cuvs::common::nvtx::domain::cuvs> fun_scope(
    "cagra::search(max_queries = %u, k = %u, dim = %zu)",
    params.max_queries,
    topk,
    queries.extent(1));

  using CagraSampleFilterT_s = typename CagraSampleFilterT_Selector<CagraSampleFilterT>::type;
  std::unique_ptr<search_plan_impl<DataT, IndexT, DistanceT, CagraSampleFilterT_s, OutputIdxT>>
    plan = factory<DataT, IndexT, DistanceT, CagraSampleFilterT_s, OutputIdxT>::create(
      res, params, dataset_desc, queries.extent(1), graph.extent(0), graph.extent(1), topk);

  plan->check(topk);

  RAFT_LOG_DEBUG("Cagra search");
  const uint32_t max_queries = plan->max_queries;
  const uint32_t query_dim   = queries.extent(1);

  for (unsigned qid = 0; qid < queries.extent(0); qid += max_queries) {
    const uint32_t n_queries = std::min<std::size_t>(max_queries, queries.extent(0) - qid);
    auto _topk_indices_ptr   = neighbors.data_handle() + (topk * qid);
    auto _topk_distances_ptr = distances.data_handle() + (topk * qid);
    // todo(tfeher): one could keep distances optional and pass nullptr
    const auto* _query_ptr = queries.data_handle() + (query_dim * qid);
    const auto* _seed_ptr =
      plan->num_seeds > 0
        ? reinterpret_cast<const IndexT*>(plan->dev_seed.data()) + (plan->num_seeds * qid)
        : nullptr;
    uint32_t* _num_executed_iterations = nullptr;

    (*plan)(res,
            graph,
            _topk_indices_ptr,
            _topk_distances_ptr,
            _query_ptr,
            n_queries,
            _seed_ptr,
            _num_executed_iterations,
            topk,
            set_offset(sample_filter, qid));
  }
}

/**
 * @brief Search ANN using the constructed index.
 *
 * See the [build](#build) documentation for a usage example.
 *
 * @tparam T data element type
 * @tparam IdxT type of the indices in the CAGRA graph
 * @tparam OutputIdxT type of the returned indices
 *
 * @param[in] handle
 * @param[in] params configure the search
 * @param[in] idx ivf-pq constructed index
 * @param[in] queries a device matrix view to a row-major matrix [n_queries, index->dim()]
 * @param[out] neighbors a device matrix view to the indices of the neighbors in the source dataset
 * [n_queries, k]
 * @param[out] distances a device matrix view to the distances to the selected neighbors [n_queries,
 * k]
 */
template <typename T,
          typename OutputIdxT,
          typename CagraSampleFilterT,
          typename IdxT      = uint32_t,
          typename DistanceT = float>
void search_main(raft::resources const& res,
                 search_params params,
                 const index<T, IdxT>& index,
                 raft::device_matrix_view<const T, int64_t, raft::row_major> queries,
                 raft::device_matrix_view<OutputIdxT, int64_t, raft::row_major> neighbors,
                 raft::device_matrix_view<DistanceT, int64_t, raft::row_major> distances,
                 CagraSampleFilterT sample_filter = CagraSampleFilterT())
{
  // n_rows has the same type as the dataset index (the array extents type)
  using ds_idx_type = decltype(index.data().n_rows());
  // Dispatch search parameters based on the dataset kind.
  if (auto* strided_dset = dynamic_cast<const strided_dataset<T, ds_idx_type>*>(&index.data());
      strided_dset != nullptr) {
    // Search using a plain (strided) row-major dataset
    auto desc = dataset_descriptor_init_with_cache<T, IdxT, DistanceT>(
      res, params, *strided_dset, index.metric());
    search_main_core<T, IdxT, DistanceT, CagraSampleFilterT, OutputIdxT>(
      res, params, desc, index.graph(), queries, neighbors, distances, sample_filter);
  } else if (auto* vpq_dset = dynamic_cast<const vpq_dataset<float, ds_idx_type>*>(&index.data());
             vpq_dset != nullptr) {
    // Search using a compressed dataset
    RAFT_FAIL("FP32 VPQ dataset support is coming soon");
  } else if (auto* vpq_dset = dynamic_cast<const vpq_dataset<half, ds_idx_type>*>(&index.data());
             vpq_dset != nullptr) {
    auto desc = dataset_descriptor_init_with_cache<T, IdxT, DistanceT>(
      res, params, *vpq_dset, index.metric());
    search_main_core<T, IdxT, DistanceT, CagraSampleFilterT, OutputIdxT>(
      res, params, desc, index.graph(), queries, neighbors, distances, sample_filter);
  } else if (auto* empty_dset = dynamic_cast<const empty_dataset<ds_idx_type>*>(&index.data());
             empty_dset != nullptr) {
    // Forgot to add a dataset.
    RAFT_FAIL(
      "Attempted to search without a dataset. Please call index.update_dataset(...) first.");
  } else {
    // This is a logic error.
    RAFT_FAIL("Unrecognized dataset format");
  }

  static_assert(std::is_same_v<DistanceT, float>,
                "only float distances are supported at the moment");
  float* dist_out          = distances.data_handle();
  const DistanceT* dist_in = distances.data_handle();
  // We're converting the data from T to DistanceT during distance computation
  // and divide the values by kDivisor. Here we restore the original scale.
  constexpr float kScale = cuvs::spatial::knn::detail::utils::config<T>::kDivisor /
                           cuvs::spatial::knn::detail::utils::config<DistanceT>::kDivisor;
  cuvs::neighbors::ivf::detail::postprocess_distances(dist_out,
                                                      dist_in,
                                                      index.metric(),
                                                      distances.extent(0),
                                                      distances.extent(1),
                                                      kScale,
                                                      true,
                                                      raft::resource::get_cuda_stream(res));
}
/** @} */  // end group cagra

}  // namespace cuvs::neighbors::cagra::detail<|MERGE_RESOLUTION|>--- conflicted
+++ resolved
@@ -145,25 +145,17 @@
                                   raft::resource::get_cuda_stream(res)));
 }
 
-<<<<<<< HEAD
-template <typename T, typename IdxT, typename CagraSampleFilterT, typename DistanceT = float>
-=======
 template <typename T,
           typename IdxT,
           typename OutputIdxT,
           typename CagraSampleFilterT,
           typename DistanceT = float>
->>>>>>> f357c6e4
 void search_on_composite_index(
   raft::resources const& res,
   const search_params& params,
   const composite_index<T, IdxT>& idx,
   raft::device_matrix_view<const T, int64_t, raft::row_major> queries,
-<<<<<<< HEAD
-  raft::device_matrix_view<IdxT, int64_t, raft::row_major> neighbors,
-=======
   raft::device_matrix_view<OutputIdxT, int64_t, raft::row_major> neighbors,
->>>>>>> f357c6e4
   raft::device_matrix_view<DistanceT, int64_t, raft::row_major> distances,
   CagraSampleFilterT sample_filter = CagraSampleFilterT())
 {
@@ -185,19 +177,11 @@
   auto stream  = raft::resource::get_cuda_stream(res);
   auto tmp_res = raft::resource::get_workspace_resource(res);
 
-<<<<<<< HEAD
-  rmm::device_uvector<IdxT> neighbors_buffer(buffer_size, stream, tmp_res);
-  rmm::device_uvector<DistanceT> distances_buffer(buffer_size, stream, tmp_res);
-
-  IdxT offset = 0;
-  IdxT stride = K * num_indices;
-=======
   rmm::device_uvector<OutputIdxT> neighbors_buffer(buffer_size, stream, tmp_res);
   rmm::device_uvector<DistanceT> distances_buffer(buffer_size, stream, tmp_res);
 
   OutputIdxT offset = 0;
   OutputIdxT stride = K * num_indices;
->>>>>>> f357c6e4
 
   for (size_t i = 0; i < idx.num_indices(); i++) {
     const index<T, IdxT>* sub_index = idx.sub_indices[i];
@@ -208,17 +192,10 @@
     }
 
     RAFT_CUDA_TRY(cudaMemcpy2DAsync(neighbors_buffer.data() + i * K,
-<<<<<<< HEAD
-                                    sizeof(IdxT) * stride,
-                                    neighbors.data_handle(),
-                                    sizeof(IdxT) * K,
-                                    sizeof(IdxT) * K,
-=======
                                     sizeof(OutputIdxT) * stride,
                                     neighbors.data_handle(),
                                     sizeof(OutputIdxT) * K,
                                     sizeof(OutputIdxT) * K,
->>>>>>> f357c6e4
                                     num_queries,
                                     cudaMemcpyDefault,
                                     stream));
@@ -245,15 +222,11 @@
                   desc);
 }
 
-<<<<<<< HEAD
-template <typename DataT, typename IndexT, typename DistanceT, typename CagraSampleFilterT>
-=======
 template <typename DataT,
           typename IndexT,
           typename DistanceT,
           typename CagraSampleFilterT,
           typename OutputIdxT = IndexT>
->>>>>>> f357c6e4
 void search_main_core(raft::resources const& res,
                       search_params params,
                       const dataset_descriptor_host<DataT, IndexT, DistanceT>& dataset_desc,
