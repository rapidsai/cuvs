/*
 * Copyright (c) 2023-2025, NVIDIA CORPORATION.
 *
 * Licensed under the Apache License, Version 2.0 (the "License");
 * you may not use this file except in compliance with the License.
 * You may obtain a copy of the License at
 *
 *     http://www.apache.org/licenses/LICENSE-2.0
 *
 * Unless required by applicable law or agreed to in writing, software
 * distributed under the License is distributed on an "AS IS" BASIS,
 * WITHOUT WARRANTIES OR CONDITIONS OF ANY KIND, either express or implied.
 * See the License for the specific language governing permissions and
 * limitations under the License.
 */

#pragma once

#include "../../../core/nvtx.hpp"
#include "factory.cuh"
#include "sample_filter_utils.cuh"
#include "search_plan.cuh"
#include "search_single_cta_inst.cuh"

#include <raft/core/device_mdspan.hpp>
#include <raft/core/host_mdspan.hpp>
#include <raft/core/resource/cuda_stream.hpp>
#include <raft/core/resources.hpp>
#include <raft/util/cudart_utils.hpp>

#include <cuvs/distance/distance.hpp>

#include <cuvs/neighbors/cagra.hpp>

// TODO: Fix these when ivf methods are moved over
#include "../../ivf_common.cuh"
#include "../../ivf_pq/ivf_pq_search.cuh"
#include <cuvs/neighbors/common.hpp>

// TODO: This shouldn't be calling spatial/knn apis
#include "../ann_utils.cuh"

#include <raft/linalg/matrix_vector_op.cuh>
#include <raft/linalg/norm.cuh>
#include <raft/linalg/unary_op.cuh>

namespace cuvs::neighbors::cagra::detail {

template <typename DataT,
          typename IndexT,
          typename DistanceT,
          typename CagraSampleFilterT,
          typename SourceIdxT = IndexT,
          typename OutputIdxT = SourceIdxT>
void search_main_core(
  raft::resources const& res,
  search_params params,
  const dataset_descriptor_host<DataT, IndexT, DistanceT>& dataset_desc,
  raft::device_matrix_view<const IndexT, int64_t, raft::row_major> graph,
  std::optional<raft::device_vector_view<const SourceIdxT, int64_t>> source_indices,
  raft::device_matrix_view<const DataT, int64_t, raft::row_major> queries,
  raft::device_matrix_view<OutputIdxT, int64_t, raft::row_major> neighbors,
  raft::device_matrix_view<DistanceT, int64_t, raft::row_major> distances,
  CagraSampleFilterT sample_filter = CagraSampleFilterT())
{
  RAFT_LOG_DEBUG("# dataset size = %lu, dim = %lu\n",
                 static_cast<size_t>(graph.extent(0)),
                 static_cast<size_t>(queries.extent(1)));
  RAFT_LOG_DEBUG("# query size = %lu, dim = %lu\n",
                 static_cast<size_t>(queries.extent(0)),
                 static_cast<size_t>(queries.extent(1)));
  const uint32_t topk = neighbors.extent(1);

  cudaDeviceProp deviceProp = raft::resource::get_device_properties(res);
  if (params.max_queries == 0) {
    params.max_queries = std::min<size_t>(queries.extent(0), deviceProp.maxGridSize[1]);
  }

  raft::common::nvtx::range<cuvs::common::nvtx::domain::cuvs> fun_scope(
    "cagra::search(max_queries = %u, k = %u, dim = %zu)",
    params.max_queries,
    topk,
    queries.extent(1));

  using CagraSampleFilterT_s = typename CagraSampleFilterT_Selector<CagraSampleFilterT>::type;
  std::unique_ptr<
    search_plan_impl<DataT, IndexT, DistanceT, CagraSampleFilterT_s, SourceIdxT, OutputIdxT>>
    plan = factory<DataT, IndexT, DistanceT, CagraSampleFilterT_s, SourceIdxT, OutputIdxT>::create(
      res, params, dataset_desc, queries.extent(1), graph.extent(0), graph.extent(1), topk);

  plan->check(topk);

  RAFT_LOG_DEBUG("Cagra search");
  const uint32_t max_queries = plan->max_queries;
  const uint32_t query_dim   = queries.extent(1);

  for (unsigned qid = 0; qid < queries.extent(0); qid += max_queries) {
    const uint32_t n_queries = std::min<std::size_t>(max_queries, queries.extent(0) - qid);
    auto _topk_indices_ptr   = neighbors.data_handle() + (topk * qid);
    auto _topk_distances_ptr = distances.data_handle() + (topk * qid);
    // todo(tfeher): one could keep distances optional and pass nullptr
    const auto* _query_ptr = queries.data_handle() + (query_dim * qid);
    const auto* _seed_ptr =
      plan->num_seeds > 0
        ? reinterpret_cast<const IndexT*>(plan->dev_seed.data()) + (plan->num_seeds * qid)
        : nullptr;
    uint32_t* _num_executed_iterations = nullptr;

    (*plan)(res,
            graph,
            source_indices,
            _topk_indices_ptr,
            _topk_distances_ptr,
            _query_ptr,
            n_queries,
            _seed_ptr,
            _num_executed_iterations,
            topk,
            set_offset(sample_filter, qid));
  }
}

/**
 * @brief Search ANN using the constructed index.
 *
 * See the [build](#build) documentation for a usage example.
 *
 * @tparam T data element type
 * @tparam IdxT type of the indices in the CAGRA graph
 * @tparam OutputIdxT type of the returned indices
 *
 * @param[in] handle
 * @param[in] params configure the search
 * @param[in] idx ivf-pq constructed index
 * @param[in] queries a device matrix view to a row-major matrix [n_queries, index->dim()]
 * @param[out] neighbors a device matrix view to the indices of the neighbors in the source dataset
 * [n_queries, k]
 * @param[out] distances a device matrix view to the distances to the selected neighbors [n_queries,
 * k]
 */
template <typename T,
          typename OutputIdxT,
          typename CagraSampleFilterT,
          typename IdxT      = uint32_t,
          typename DistanceT = float>
void search_main(raft::resources const& res,
                 search_params params,
                 const index<T, IdxT>& index,
                 raft::device_matrix_view<const T, int64_t, raft::row_major> queries,
                 raft::device_matrix_view<OutputIdxT, int64_t, raft::row_major> neighbors,
                 raft::device_matrix_view<DistanceT, int64_t, raft::row_major> distances,
                 CagraSampleFilterT sample_filter = CagraSampleFilterT())
{
  // n_rows has the same type as the dataset index (the array extents type)
  using ds_idx_type    = decltype(index.data().n_rows());
  using graph_idx_type = uint32_t;
  // Dispatch search parameters based on the dataset kind.
  if (auto* strided_dset = dynamic_cast<const strided_dataset<T, ds_idx_type>*>(&index.data());
      strided_dset != nullptr) {
<<<<<<< HEAD
    // Search using a plain (strided) row-major dataset
    auto desc = dataset_descriptor_init_with_cache<T, graph_idx_type, DistanceT>(
      res, params, *strided_dset, index.metric());
    search_main_core<T, graph_idx_type, DistanceT, CagraSampleFilterT, IdxT, OutputIdxT>(
      res,
      params,
      desc,
      index.graph(),
      index.source_indices(),
      queries,
      neighbors,
      distances,
      sample_filter);
=======
    RAFT_EXPECTS(index.metric() != cuvs::distance::DistanceType::CosineExpanded ||
                   index.dataset_norms().has_value(),
                 "Dataset norms must be provided for CosineExpanded metric");

    const float* dataset_norms_ptr = nullptr;
    if (index.metric() == cuvs::distance::DistanceType::CosineExpanded) {
      dataset_norms_ptr = index.dataset_norms().value().data_handle();
    }
    auto desc = dataset_descriptor_init_with_cache<T, IdxT, DistanceT>(
      res, params, *strided_dset, index.metric(), dataset_norms_ptr);
    search_main_core<T, IdxT, DistanceT, CagraSampleFilterT, OutputIdxT>(
      res, params, desc, index.graph(), queries, neighbors, distances, sample_filter);
>>>>>>> 833299f6
  } else if (auto* vpq_dset = dynamic_cast<const vpq_dataset<float, ds_idx_type>*>(&index.data());
             vpq_dset != nullptr) {
    // Search using a compressed dataset
    RAFT_FAIL("FP32 VPQ dataset support is coming soon");
  } else if (auto* vpq_dset = dynamic_cast<const vpq_dataset<half, ds_idx_type>*>(&index.data());
             vpq_dset != nullptr) {
<<<<<<< HEAD
    auto desc = dataset_descriptor_init_with_cache<T, graph_idx_type, DistanceT>(
      res, params, *vpq_dset, index.metric());
    search_main_core<T, graph_idx_type, DistanceT, CagraSampleFilterT, IdxT, OutputIdxT>(
      res,
      params,
      desc,
      index.graph(),
      index.source_indices(),
      queries,
      neighbors,
      distances,
      sample_filter);
=======
    auto desc = dataset_descriptor_init_with_cache<T, IdxT, DistanceT>(
      res, params, *vpq_dset, index.metric(), nullptr);
    search_main_core<T, IdxT, DistanceT, CagraSampleFilterT, OutputIdxT>(
      res, params, desc, index.graph(), queries, neighbors, distances, sample_filter);
>>>>>>> 833299f6
  } else if (auto* empty_dset = dynamic_cast<const empty_dataset<ds_idx_type>*>(&index.data());
             empty_dset != nullptr) {
    // Forgot to add a dataset.
    RAFT_FAIL(
      "Attempted to search without a dataset. Please call index.update_dataset(...) first.");
  } else {
    // This is a logic error.
    RAFT_FAIL("Unrecognized dataset format");
  }

  static_assert(std::is_same_v<DistanceT, float>,
                "only float distances are supported at the moment");
  float* dist_out          = distances.data_handle();
  const DistanceT* dist_in = distances.data_handle();
  // We're converting the data from T to DistanceT during distance computation
  // and divide the values by kDivisor. Here we restore the original scale.
  constexpr float kScale = cuvs::spatial::knn::detail::utils::config<T>::kDivisor /
                           cuvs::spatial::knn::detail::utils::config<DistanceT>::kDivisor;

  if (index.metric() == cuvs::distance::DistanceType::CosineExpanded) {
    auto stream      = raft::resource::get_cuda_stream(res);
    auto query_norms = raft::make_device_vector<DistanceT, int64_t>(res, queries.extent(0));

    // first scale the queries and then compute norms
    auto scaled_sq_op = raft::compose_op(
      raft::sq_op{}, raft::div_const_op<DistanceT>{DistanceT(kScale)}, raft::cast_op<DistanceT>());
    raft::linalg::reduce<true, true, T, DistanceT, int64_t>(query_norms.data_handle(),
                                                            queries.data_handle(),
                                                            queries.extent(1),
                                                            queries.extent(0),
                                                            (DistanceT)0,
                                                            stream,
                                                            false,
                                                            scaled_sq_op,
                                                            raft::add_op(),
                                                            raft::sqrt_op{});

    const auto n_queries = distances.extent(0);
    const auto k         = distances.extent(1);
    auto query_norms_ptr = query_norms.data_handle();

    raft::linalg::matrix_vector_op<raft::Apply::ALONG_COLUMNS>(
      res,
      raft::make_const_mdspan(distances),
      raft::make_const_mdspan(query_norms.view()),
      distances,
      raft::compose_op(raft::add_const_op<DistanceT>{DistanceT(1)}, raft::div_checkzero_op{}));
  } else {
    cuvs::neighbors::ivf::detail::postprocess_distances(dist_out,
                                                        dist_in,
                                                        index.metric(),
                                                        distances.extent(0),
                                                        distances.extent(1),
                                                        kScale,
                                                        true,
                                                        raft::resource::get_cuda_stream(res));
  }
}
/** @} */  // end group cagra

}  // namespace cuvs::neighbors::cagra::detail<|MERGE_RESOLUTION|>--- conflicted
+++ resolved
@@ -157,10 +157,17 @@
   // Dispatch search parameters based on the dataset kind.
   if (auto* strided_dset = dynamic_cast<const strided_dataset<T, ds_idx_type>*>(&index.data());
       strided_dset != nullptr) {
-<<<<<<< HEAD
     // Search using a plain (strided) row-major dataset
+    RAFT_EXPECTS(index.metric() != cuvs::distance::DistanceType::CosineExpanded ||
+                   index.dataset_norms().has_value(),
+                 "Dataset norms must be provided for CosineExpanded metric");
+
+    const float* dataset_norms_ptr = nullptr;
+    if (index.metric() == cuvs::distance::DistanceType::CosineExpanded) {
+      dataset_norms_ptr = index.dataset_norms().value().data_handle();
+    }
     auto desc = dataset_descriptor_init_with_cache<T, graph_idx_type, DistanceT>(
-      res, params, *strided_dset, index.metric());
+      res, params, *strided_dset, index.metric(), dataset_norms_ptr);
     search_main_core<T, graph_idx_type, DistanceT, CagraSampleFilterT, IdxT, OutputIdxT>(
       res,
       params,
@@ -171,29 +178,14 @@
       neighbors,
       distances,
       sample_filter);
-=======
-    RAFT_EXPECTS(index.metric() != cuvs::distance::DistanceType::CosineExpanded ||
-                   index.dataset_norms().has_value(),
-                 "Dataset norms must be provided for CosineExpanded metric");
-
-    const float* dataset_norms_ptr = nullptr;
-    if (index.metric() == cuvs::distance::DistanceType::CosineExpanded) {
-      dataset_norms_ptr = index.dataset_norms().value().data_handle();
-    }
-    auto desc = dataset_descriptor_init_with_cache<T, IdxT, DistanceT>(
-      res, params, *strided_dset, index.metric(), dataset_norms_ptr);
-    search_main_core<T, IdxT, DistanceT, CagraSampleFilterT, OutputIdxT>(
-      res, params, desc, index.graph(), queries, neighbors, distances, sample_filter);
->>>>>>> 833299f6
   } else if (auto* vpq_dset = dynamic_cast<const vpq_dataset<float, ds_idx_type>*>(&index.data());
              vpq_dset != nullptr) {
     // Search using a compressed dataset
     RAFT_FAIL("FP32 VPQ dataset support is coming soon");
   } else if (auto* vpq_dset = dynamic_cast<const vpq_dataset<half, ds_idx_type>*>(&index.data());
              vpq_dset != nullptr) {
-<<<<<<< HEAD
     auto desc = dataset_descriptor_init_with_cache<T, graph_idx_type, DistanceT>(
-      res, params, *vpq_dset, index.metric());
+      res, params, *vpq_dset, index.metric(), nullptr);
     search_main_core<T, graph_idx_type, DistanceT, CagraSampleFilterT, IdxT, OutputIdxT>(
       res,
       params,
@@ -204,12 +196,6 @@
       neighbors,
       distances,
       sample_filter);
-=======
-    auto desc = dataset_descriptor_init_with_cache<T, IdxT, DistanceT>(
-      res, params, *vpq_dset, index.metric(), nullptr);
-    search_main_core<T, IdxT, DistanceT, CagraSampleFilterT, OutputIdxT>(
-      res, params, desc, index.graph(), queries, neighbors, distances, sample_filter);
->>>>>>> 833299f6
   } else if (auto* empty_dset = dynamic_cast<const empty_dataset<ds_idx_type>*>(&index.data());
              empty_dset != nullptr) {
     // Forgot to add a dataset.
