--- conflicted
+++ resolved
@@ -175,11 +175,7 @@
                        num_queries);
 
   random_pickup_kernel<<<grid_size, block_size, dataset_desc.smem_ws_size_in_bytes, cuda_stream>>>(
-<<<<<<< HEAD
-    dataset_desc.dev_ptr,
-=======
     dataset_desc.dev_ptr(),
->>>>>>> 0a4298ad
     queries_ptr,
     num_pickup,
     num_distilation,
@@ -414,11 +410,7 @@
                                                           parent_distance_ptr,
                                                           lds,
                                                           search_width,
-<<<<<<< HEAD
-                                                          dataset_desc.dev_ptr,
-=======
                                                           dataset_desc.dev_ptr(),
->>>>>>> 0a4298ad
                                                           neighbor_graph_ptr,
                                                           graph_degree,
                                                           query_ptr,
