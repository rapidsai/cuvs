--- conflicted
+++ resolved
@@ -454,15 +454,6 @@
     RAFT_LOG_INFO(
       "Iteratively creating/improving graph index using CAGRA's search() and optimize()");
 
-<<<<<<< HEAD
-    // Copy dataset to device. This is used as dataset as well as queries.
-    auto dev_dataset =
-      raft::make_device_matrix<T, int64_t>(res, dataset.extent(0), dataset.extent(1));
-    raft::copy(dev_dataset.data_handle(),
-               dataset.data_handle(),
-               dev_dataset.size(),
-               raft::resource::get_cuda_stream(res));
-=======
     // If dataset is a host matrix, change it to a device matrix. Also, if the
     // dimensionality of the dataset does not meet the alighnemt restriction,
     // add extra dimensions and change it to a strided matrix.
@@ -475,8 +466,6 @@
       raft::make_device_matrix_view<const T, int64_t>(dev_aligned_dataset_view.data_handle(),
                                                       dev_aligned_dataset_view.extent(0),
                                                       dev_aligned_dataset_view.stride(0));
->>>>>>> 01482d5c
-
     // Determine initial graph size.
     uint64_t final_graph_size   = (uint64_t)dataset.extent(0);
     uint64_t initial_graph_size = (final_graph_size + 1) / 2;
@@ -543,19 +532,12 @@
 
       // Create an index (idx), a query view (dev_query_view), and a mdarray for
       // search results (neighbors).
-<<<<<<< HEAD
-      auto dev_dataset_view = raft::make_host_matrix_view<const T, int64_t>(
+      auto dev_dataset_view = raft::make_device_matrix_view<const T, int64_t>(
         dev_dataset.data_handle(), (int64_t)curr_graph_size, dev_dataset.extent(1));
+
       auto idx = index<T, IdxT>(
         res, params.metric, dev_dataset_view, raft::make_const_mdspan(cagra_graph.view()));
-=======
-      auto dev_dataset_view = raft::make_device_matrix_view<const T, int64_t>(
-        dev_dataset.data_handle(), (int64_t)curr_graph_size, dev_dataset.extent(1));
-
-      auto idx = index<T, IdxT>(
-        res, params.metric, dev_dataset_view, raft::make_const_mdspan(cagra_graph.view()));
-
->>>>>>> 01482d5c
+
       auto dev_query_view = raft::make_device_matrix_view<const T, int64_t>(
         dev_dataset.data_handle(), (int64_t)curr_query_size, dev_dataset.extent(1));
       auto neighbors = raft::make_host_matrix<IdxT, int64_t>(curr_query_size, curr_topk);
@@ -565,22 +547,13 @@
       cuvs::spatial::knn::detail::utils::batch_load_iterator<T> query_batch(
         dev_query_view.data_handle(),
         curr_query_size,
-<<<<<<< HEAD
-        dev_query_view.stride(0),
-=======
         dev_query_view.extent(1),
->>>>>>> 01482d5c
         max_chunk_size,
         raft::resource::get_cuda_stream(res),
         raft::resource::get_workspace_resource(res));
       for (const auto& batch : query_batch) {
-<<<<<<< HEAD
-        auto batch_dev_query_view = raft::make_device_strided_matrix_view<const T, int64_t>(
-          batch.data(), batch.size(), dev_query_view.extent(1), dev_query_view.stride(0));
-=======
         auto batch_dev_query_view = raft::make_device_matrix_view<const T, int64_t>(
           batch.data(), batch.size(), dev_query_view.extent(1));
->>>>>>> 01482d5c
         auto batch_dev_neighbors_view = raft::make_device_matrix_view<IdxT, int64_t>(
           dev_neighbors.data_handle(), batch.size(), curr_topk);
         auto batch_dev_distances_view = raft::make_device_matrix_view<float, int64_t>(
