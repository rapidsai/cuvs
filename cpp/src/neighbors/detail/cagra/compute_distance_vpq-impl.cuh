--- conflicted
+++ resolved
@@ -269,38 +269,42 @@
         static_cast<pq_val_t>(static_cast<float>(buf.y = mapping(queries_ptr[i + 1])));
       }
     } else if constexpr (PQ_LEN == 4) {
-      if (i < dim) { buf.x = static_cast<pq_val_t>(static_cast<float>(mapping(queries_ptr[i]))); }
+      if (i < dim) {
+        buf.data.x1[0] = static_cast<pq_val_t>(static_cast<float>(mapping(queries_ptr[i])));
+      }
       if (i + 1 < dim) {
-        buf.y = static_cast<pq_val_t>(static_cast<float>(mapping(queries_ptr[i + 1])));
+        buf.data.x1[1] = static_cast<pq_val_t>(static_cast<float>(mapping(queries_ptr[i + 1])));
       }
       if (i + 2 < dim) {
-        buf.z = static_cast<pq_val_t>(static_cast<float>(mapping(queries_ptr[i + 2])));
+        buf.data.x1[2] = static_cast<pq_val_t>(static_cast<float>(mapping(queries_ptr[i + 2])));
       }
       if (i + 3 < dim) {
-        buf.w = static_cast<pq_val_t>(static_cast<float>(mapping(queries_ptr[i + 3])));
+        buf.data.x1[3] = static_cast<pq_val_t>(static_cast<float>(mapping(queries_ptr[i + 3])));
       }
     } else if constexpr (PQ_LEN == 8) {
-      if (i < dim) { buf.x0 = static_cast<pq_val_t>(static_cast<float>(mapping(queries_ptr[i]))); }
+      if (i < dim) {
+        buf.data.x1[0] = static_cast<pq_val_t>(static_cast<float>(mapping(queries_ptr[i])));
+      }
       if (i + 1 < dim) {
-        buf.x1 = static_cast<pq_val_t>(static_cast<float>(mapping(queries_ptr[i + 1])));
+        buf.data.x1[1] = static_cast<pq_val_t>(static_cast<float>(mapping(queries_ptr[i + 1])));
       }
       if (i + 2 < dim) {
-        buf.x2 = static_cast<pq_val_t>(static_cast<float>(mapping(queries_ptr[i + 2])));
+        buf.data.x1[2] = static_cast<pq_val_t>(static_cast<float>(mapping(queries_ptr[i + 2])));
       }
       if (i + 3 < dim) {
-        buf.x3 = static_cast<pq_val_t>(static_cast<float>(mapping(queries_ptr[i + 3])));
+        buf.data.x1[3] = static_cast<pq_val_t>(static_cast<float>(mapping(queries_ptr[i + 3])));
       }
       if (i + 4 < dim) {
-        buf.x4 = static_cast<pq_val_t>(static_cast<float>(mapping(queries_ptr[i + 4])));
+        buf.data.x1[4] = static_cast<pq_val_t>(static_cast<float>(mapping(queries_ptr[i + 4])));
       }
       if (i + 5 < dim) {
-        buf.x5 = static_cast<pq_val_t>(static_cast<float>(mapping(queries_ptr[i + 5])));
+        buf.data.x1[5] = static_cast<pq_val_t>(static_cast<float>(mapping(queries_ptr[i + 5])));
       }
       if (i + 6 < dim) {
-        buf.x6 = static_cast<pq_val_t>(static_cast<float>(mapping(queries_ptr[i + 6])));
+        buf.data.x1[6] = static_cast<pq_val_t>(static_cast<float>(mapping(queries_ptr[i + 6])));
       }
       if (i + 7 < dim) {
-        buf.x7 = static_cast<pq_val_t>(static_cast<float>(mapping(queries_ptr[i + 7])));
+        buf.data.x1[7] = static_cast<pq_val_t>(static_cast<float>(mapping(queries_ptr[i + 7])));
       }
     }
 
@@ -439,15 +443,8 @@
                 half2 c2_, q2_;
 
                 // Loading query vector from smem
-<<<<<<< HEAD
-                c2_.x = static_cast<half>(c_vec.x);
-                c2_.y = static_cast<half>(c_vec.y);
-                q2_.x = static_cast<half>(q_vec.x);
-                q2_.y = static_cast<half>(q_vec.y);
-=======
-                device::lds(q2, query_ptr + sizeof(half2) * query_val_index);
                 c2_ = c_vec.as_half2(0);
->>>>>>> 484f9e62
+                q2_ = q_vec.as_half2(0);
                 // L2 distance
                 auto dist = q2_ - c2_ -
                             reinterpret_cast<half2(&)[PQ_LEN * vlen / 2]>(vq_vals)[vq_half2_index];
@@ -455,17 +452,8 @@
                 norm += static_cast<DISTANCE_T>(dist.x + dist.y);
 
                 vq_half2_index += 1;
-<<<<<<< HEAD
-                c2_.x = static_cast<half>(c_vec.z);
-                c2_.y = static_cast<half>(c_vec.w);
-                q2_.x = static_cast<half>(q_vec.z);
-                q2_.y = static_cast<half>(q_vec.w);
-=======
-                query_val_index += kQueryBlock;
-
-                device::lds(q2, query_ptr + sizeof(half2) * query_val_index);
                 c2_ = c_vec.as_half2(1);
->>>>>>> 484f9e62
+                q2_ = q_vec.as_half2(1);
                 // L2 distance
                 dist = q2_ - c2_ -
                        reinterpret_cast<half2(&)[PQ_LEN * vlen / 2]>(vq_vals)[vq_half2_index];
@@ -482,15 +470,8 @@
                 half2 c2_, q2_;
 
                 // Loading query vector from smem
-<<<<<<< HEAD
-                c2_.x = static_cast<half>(c_vec.x0);
-                c2_.y = static_cast<half>(c_vec.x1);
-                q2_.x = static_cast<half>(q_vec.x0);
-                q2_.y = static_cast<half>(q_vec.x1);
-=======
-                device::lds(q2, query_ptr + sizeof(half2) * query_val_index);
                 c2_ = c_vec.as_half2(0);
->>>>>>> 484f9e62
+                q2_ = q_vec.as_half2(0);
                 // L2 distance
                 auto dist = q2_ - c2_ -
                             reinterpret_cast<half2(&)[PQ_LEN * vlen / 2]>(vq_vals)[vq_half2_index];
@@ -498,17 +479,8 @@
                 norm += static_cast<DISTANCE_T>(dist.x + dist.y);
 
                 vq_half2_index += 1;
-<<<<<<< HEAD
-                c2_.x = static_cast<half>(c_vec.x2);
-                c2_.y = static_cast<half>(c_vec.x3);
-                q2_.x = static_cast<half>(q_vec.x2);
-                q2_.y = static_cast<half>(q_vec.x3);
-=======
-                query_val_index += kQueryBlock;
-
-                device::lds(q2, query_ptr + sizeof(half2) * query_val_index);
                 c2_ = c_vec.as_half2(1);
->>>>>>> 484f9e62
+                q2_ = q_vec.as_half2(1);
                 // L2 distance
                 dist = q2_ - c2_ -
                        reinterpret_cast<half2(&)[PQ_LEN * vlen / 2]>(vq_vals)[vq_half2_index];
@@ -516,17 +488,8 @@
                 norm += static_cast<DISTANCE_T>(dist.x + dist.y);
 
                 vq_half2_index += 1;
-<<<<<<< HEAD
-                c2_.x = static_cast<half>(c_vec.x4);
-                c2_.y = static_cast<half>(c_vec.x5);
-                q2_.x = static_cast<half>(q_vec.x4);
-                q2_.y = static_cast<half>(q_vec.x5);
-=======
-                query_val_index += kQueryBlock;
-
-                device::lds(q2, query_ptr + sizeof(half2) * query_val_index);
                 c2_ = c_vec.as_half2(2);
->>>>>>> 484f9e62
+                q2_ = q_vec.as_half2(2);
                 // L2 distance
                 dist = q2_ - c2_ -
                        reinterpret_cast<half2(&)[PQ_LEN * vlen / 2]>(vq_vals)[vq_half2_index];
@@ -534,17 +497,8 @@
                 norm += static_cast<DISTANCE_T>(dist.x + dist.y);
 
                 vq_half2_index += 1;
-<<<<<<< HEAD
-                c2_.x = static_cast<half>(c_vec.x6);
-                c2_.y = static_cast<half>(c_vec.x7);
-                q2_.x = static_cast<half>(q_vec.x6);
-                q2_.y = static_cast<half>(q_vec.x7);
-=======
-                query_val_index += kQueryBlock;
-
-                device::lds(q2, query_ptr + sizeof(half2) * query_val_index);
                 c2_ = c_vec.as_half2(3);
->>>>>>> 484f9e62
+                q2_ = q_vec.as_half2(3);
                 // L2 distance
                 dist = q2_ - c2_ -
                        reinterpret_cast<half2(&)[PQ_LEN * vlen / 2]>(vq_vals)[vq_half2_index];
