--- conflicted
+++ resolved
@@ -1,22 +1,6 @@
 /*
-<<<<<<< HEAD
- * Copyright (c) 2023-2025, NVIDIA CORPORATION.
- *
- * Licensed under the Apache License, Version 2.0 (the "License");
- * you may not use this file except in compliance with the License.
- * You may obtain a copy of the License at
- *
- *     http://www.apache.org/licenses/LICENSE-2.0
- *
- * Unless required by applicable law or agreed to in writing, software
- * distributed under the License is distributed on an "AS IS" BASIS,
- * WITHOUT WARRANTIES OR CONDITIONS OF ANY KIND, either express or implied.
- * See the License for the specific language governing permissions and
- * limitations under the License.
-=======
  * SPDX-FileCopyrightText: Copyright (c) 2023-2025, NVIDIA CORPORATION.
  * SPDX-License-Identifier: Apache-2.0
->>>>>>> 87415e74
  */
 #pragma once
 
@@ -161,14 +145,10 @@
 //
 // multiple CTAs per single query
 //
-<<<<<<< HEAD
-template <std::uint32_t MAX_ELEMENTS, class DATASET_DESCRIPTOR_T, class SAMPLE_FILTER_T>
-=======
 template <std::uint32_t MAX_ELEMENTS,
           class DATASET_DESCRIPTOR_T,
           class SourceIndexT,
           class SAMPLE_FILTER_T>
->>>>>>> 87415e74
 RAFT_KERNEL __launch_bounds__(1024, 1) search_kernel(
   typename DATASET_DESCRIPTOR_T::INDEX_T* const
     result_indices_ptr,  // [num_queries, num_cta_per_query, itopk_size]
@@ -178,10 +158,7 @@
   const typename DATASET_DESCRIPTOR_T::DATA_T* const queries_ptr,  // [num_queries, dataset_dim]
   const typename DATASET_DESCRIPTOR_T::INDEX_T* const knn_graph,   // [dataset_size, graph_degree]
   const uint32_t graph_degree,
-<<<<<<< HEAD
-=======
   const SourceIndexT* source_indices_ptr,  // [num_queries, search_width]
->>>>>>> 87415e74
   const unsigned num_distilation,
   const uint64_t rand_xor_mask,
   const typename DATASET_DESCRIPTOR_T::INDEX_T* seed_ptr,  // [num_queries, num_seeds]
@@ -200,33 +177,22 @@
   using INDEX_T    = typename DATASET_DESCRIPTOR_T::INDEX_T;
   using DISTANCE_T = typename DATASET_DESCRIPTOR_T::DISTANCE_T;
 
-<<<<<<< HEAD
-=======
   auto to_source_index = [source_indices_ptr](INDEX_T x) {
     return source_indices_ptr == nullptr ? static_cast<SourceIndexT>(x) : source_indices_ptr[x];
   };
 
->>>>>>> 87415e74
   const auto num_queries       = gridDim.y;
   const auto query_id          = blockIdx.y;
   const auto num_cta_per_query = gridDim.x;
   const auto cta_id            = blockIdx.x;  // local CTA ID
 
 #ifdef _CLK_BREAKDOWN
-<<<<<<< HEAD
   uint64_t clk_init                    = 0;
   uint64_t clk_compute_1st_distance    = 0;
   uint64_t clk_topk                    = 0;
   uint64_t clk_pickup_parents          = 0;
   uint64_t clk_compute_distance        = 0;
   uint64_t clk_compute_actual_distance = 0;
-=======
-  uint64_t clk_init                 = 0;
-  uint64_t clk_compute_1st_distance = 0;
-  uint64_t clk_topk                 = 0;
-  uint64_t clk_pickup_parents       = 0;
-  uint64_t clk_compute_distance     = 0;
->>>>>>> 87415e74
   uint64_t clk_start;
 #define _CLK_START() clk_start = clock64()
 #define _CLK_REC(V)  V += clock64() - clk_start;
@@ -362,12 +328,9 @@
       parent_indices_buffer,
       result_indices_buffer,
       1,
-<<<<<<< HEAD
 #ifdef _CLK_BREAKDOWN
       clk_compute_actual_distance,
 #endif
-=======
->>>>>>> 87415e74
       result_position,
       result_buffer_size_32);
     // __syncthreads();
@@ -393,11 +356,7 @@
         if (parent_indices_buffer[p] != invalid_index) {
           const auto parent_id =
             result_indices_buffer[parent_indices_buffer[p]] & ~index_msb_1_mask;
-<<<<<<< HEAD
-          if (!sample_filter(query_id, parent_id)) {
-=======
           if (!sample_filter(query_id, to_source_index(parent_id))) {
->>>>>>> 87415e74
             // If the parent must not be in the resulting top-k list, remove from the parent list
             result_distances_buffer[parent_indices_buffer[p]] = utils::get_max_value<DISTANCE_T>();
             result_indices_buffer[parent_indices_buffer[p]]   = invalid_index;
@@ -417,11 +376,7 @@
       INDEX_T index = result_indices_buffer[i];
       if (index == invalid_index) { continue; }
       index &= ~index_msb_1_mask;
-<<<<<<< HEAD
-      if (!sample_filter(query_id, index)) {
-=======
       if (!sample_filter(query_id, to_source_index(index))) {
->>>>>>> 87415e74
         result_indices_buffer[i]   = invalid_index;
         result_distances_buffer[i] = utils::get_max_value<DISTANCE_T>();
       }
@@ -489,10 +444,7 @@
       ", topk, %lu"
       ", pickup_parents, %lu"
       ", distance, %lu"
-<<<<<<< HEAD
       ", hash, %lu"
-=======
->>>>>>> 87415e74
       "\n",
       __FILE__,
       __LINE__,
@@ -502,12 +454,7 @@
       clk_compute_1st_distance,
       clk_topk,
       clk_pickup_parents,
-<<<<<<< HEAD
-      clk_compute_actual_distance,
       clk_compute_distance - clk_compute_actual_distance);
-=======
-      clk_compute_distance);
->>>>>>> 87415e74
   }
 #endif
 }
@@ -540,48 +487,27 @@
     <<<grid_size, block_size, 0, cuda_stream>>>(dev_ptr, ld, val, count, batch_size);
 }
 
-<<<<<<< HEAD
-template <typename DATASET_DESCRIPTOR_T, typename SAMPLE_FILTER_T>
-=======
 template <typename DATASET_DESCRIPTOR_T, typename SourceIndexT, typename SAMPLE_FILTER_T>
->>>>>>> 87415e74
 struct search_kernel_config {
   // Search kernel function type. Note that the actual values for the template value
   // parameters do not matter, because they are not part of the function signature. The
   // second to fourth value parameters will be selected by the choose_* functions below.
-<<<<<<< HEAD
-  using kernel_t = decltype(&search_kernel<128, DATASET_DESCRIPTOR_T, SAMPLE_FILTER_T>);
-=======
   using kernel_t =
     decltype(&search_kernel<128, DATASET_DESCRIPTOR_T, SourceIndexT, SAMPLE_FILTER_T>);
->>>>>>> 87415e74
 
   static auto choose_buffer_size(unsigned result_buffer_size, unsigned block_size) -> kernel_t
   {
     if (result_buffer_size <= 64) {
-<<<<<<< HEAD
-      return search_kernel<64, DATASET_DESCRIPTOR_T, SAMPLE_FILTER_T>;
-    } else if (result_buffer_size <= 128) {
-      return search_kernel<128, DATASET_DESCRIPTOR_T, SAMPLE_FILTER_T>;
-    } else if (result_buffer_size <= 256) {
-      return search_kernel<256, DATASET_DESCRIPTOR_T, SAMPLE_FILTER_T>;
-=======
       return search_kernel<64, DATASET_DESCRIPTOR_T, SourceIndexT, SAMPLE_FILTER_T>;
     } else if (result_buffer_size <= 128) {
       return search_kernel<128, DATASET_DESCRIPTOR_T, SourceIndexT, SAMPLE_FILTER_T>;
     } else if (result_buffer_size <= 256) {
       return search_kernel<256, DATASET_DESCRIPTOR_T, SourceIndexT, SAMPLE_FILTER_T>;
->>>>>>> 87415e74
     }
     THROW("Result buffer size %u larger than max buffer size %u", result_buffer_size, 256);
   }
 };
 
-<<<<<<< HEAD
-template <typename DataT, typename IndexT, typename DistanceT, typename SampleFilterT>
-void select_and_run(const dataset_descriptor_host<DataT, IndexT, DistanceT>& dataset_desc,
-                    raft::device_matrix_view<const IndexT, int64_t, raft::row_major> graph,
-=======
 template <typename DataT,
           typename IndexT,
           typename DistanceT,
@@ -590,7 +516,6 @@
 void select_and_run(const dataset_descriptor_host<DataT, IndexT, DistanceT>& dataset_desc,
                     raft::device_matrix_view<const IndexT, int64_t, raft::row_major> graph,
                     const SourceIndexT* source_indices_ptr,
->>>>>>> 87415e74
                     IndexT* topk_indices_ptr,       // [num_queries, topk]
                     DistanceT* topk_distances_ptr,  // [num_queries, topk]
                     const DataT* queries_ptr,       // [num_queries, dataset_dim]
@@ -613,10 +538,7 @@
 {
   auto kernel =
     search_kernel_config<dataset_descriptor_base_t<DataT, IndexT, DistanceT>,
-<<<<<<< HEAD
-=======
                          SourceIndexT,
->>>>>>> 87415e74
                          SampleFilterT>::choose_buffer_size(result_buffer_size, block_size);
 
   RAFT_CUDA_TRY(
@@ -644,10 +566,7 @@
                                                        queries_ptr,
                                                        graph.data_handle(),
                                                        graph.extent(1),
-<<<<<<< HEAD
-=======
                                                        source_indices_ptr,
->>>>>>> 87415e74
                                                        ps.num_random_samplings,
                                                        ps.rand_xor_mask,
                                                        dev_seed_ptr,
