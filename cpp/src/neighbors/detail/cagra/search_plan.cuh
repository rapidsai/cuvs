--- conflicted
+++ resolved
@@ -128,31 +128,6 @@
       }
     }
   }
-<<<<<<< HEAD
-
-  void set_dataset_block_and_team_size(int64_t dim)
-  {
-    switch (team_size) {
-      case 8: dataset_block_dim = 128; return;
-      case 16: dataset_block_dim = 256; return;
-      case 32: dataset_block_dim = 512; return;
-      default: break;
-    }
-    constexpr int64_t max_dataset_block_dim = 512;
-    dataset_block_dim                       = 128;
-    while (dataset_block_dim < dim && dataset_block_dim < max_dataset_block_dim) {
-      dataset_block_dim *= 2;
-    }
-    // To keep binary size in check we limit only one team size specialization for each max_dim.
-    // TODO(tfeher): revise this decision.
-    switch (dataset_block_dim) {
-      case 128: team_size = 8; break;
-      case 256: team_size = 16; break;
-      default: team_size = 32; break;
-    }
-  }
-=======
->>>>>>> 8e021502
 };
 
 template <typename DataT, typename IndexT, typename DistanceT, typename SAMPLE_FILTER_T>
@@ -173,51 +148,30 @@
   uint32_t topk;
   uint32_t num_seeds;
 
-<<<<<<< HEAD
   lightweight_uvector<INDEX_T> hashmap;
   lightweight_uvector<uint32_t> num_executed_iterations;  // device or managed?
   lightweight_uvector<INDEX_T> dev_seed;
-=======
-  rmm::device_uvector<INDEX_T> hashmap;
-  rmm::device_uvector<uint32_t> num_executed_iterations;  // device or managed?
-  rmm::device_uvector<INDEX_T> dev_seed;
   const dataset_descriptor_host<DataT, IndexT, DistanceT>& dataset_desc;
->>>>>>> 8e021502
 
   search_plan_impl(raft::resources const& res,
                    search_params params,
                    const dataset_descriptor_host<DataT, IndexT, DistanceT>& dataset_desc,
                    int64_t dim,
                    int64_t graph_degree,
-<<<<<<< HEAD
-                   uint32_t topk,
-                   cuvs::distance::DistanceType metric)
-    : search_plan_impl_base(params, dim, graph_degree, topk, metric),
+                   uint32_t topk)
+    : search_plan_impl_base(params, dim, graph_degree, topk),
       hashmap(res),
       num_executed_iterations(res),
       dev_seed(res),
-      num_seeds(0)
-=======
-                   uint32_t topk)
-    : search_plan_impl_base(params, dim, graph_degree, topk),
-      hashmap(0, raft::resource::get_cuda_stream(res)),
-      num_executed_iterations(0, raft::resource::get_cuda_stream(res)),
-      dev_seed(0, raft::resource::get_cuda_stream(res)),
       num_seeds(0),
       dataset_desc(dataset_desc)
->>>>>>> 8e021502
   {
     adjust_search_params();
     check_params();
     calc_hashmap_params(res);
-<<<<<<< HEAD
-    set_dataset_block_and_team_size(dim);
     if (!persistent) {  // Persistent kernel does not provide this functionality
       num_executed_iterations.resize(max_queries, raft::resource::get_cuda_stream(res));
     }
-=======
-    num_executed_iterations.resize(max_queries, raft::resource::get_cuda_stream(res));
->>>>>>> 8e021502
     RAFT_LOG_DEBUG("# algo = %d", static_cast<int>(algo));
   }
 
@@ -232,7 +186,7 @@
                           const INDEX_T* dev_seed_ptr,                   // [num_queries, num_seeds]
                           std::uint32_t* const num_executed_iterations,  // [num_queries]
                           uint32_t topk,
-                          SAMPLE_FILTER_T sample_filter){};
+                          SAMPLE_FILTER_T sample_filter) {};
 
   void adjust_search_params()
   {
