--- conflicted
+++ resolved
@@ -1,90 +1,41 @@
-<<<<<<< HEAD
-/*
- * SPDX-FileCopyrightText: Copyright (c) 2023-2025, NVIDIA CORPORATION.
- * SPDX-License-Identifier: Apache-2.0
- */
-#pragma once
-
-#include "compute_distance-ext.cuh"
-
-#include <cuvs/neighbors/cagra.hpp>
-
-namespace cuvs::neighbors::cagra::detail::single_cta_search {
-
-template <typename DataT, typename IndexT, typename DistanceT, typename SampleFilterT>
-void select_and_run(const dataset_descriptor_host<DataT, IndexT, DistanceT>& dataset_desc,
-                    raft::device_matrix_view<const IndexT, int64_t, raft::row_major> graph,
-                    uintptr_t topk_indices_ptr,     // [num_queries, topk]
-                    DistanceT* topk_distances_ptr,  // [num_queries, topk]
-                    const DataT* queries_ptr,       // [num_queries, dataset_dim]
-                    uint32_t num_queries,
-                    const IndexT* dev_seed_ptr,         // [num_queries, num_seeds]
-                    uint32_t* num_executed_iterations,  // [num_queries,]
-                    const search_params& ps,
-                    uint32_t topk,
-                    uint32_t num_itopk_candidates,
-                    uint32_t block_size,  //
-                    uint32_t smem_size,
-                    int64_t hash_bitlen,
-                    IndexT* hashmap_ptr,
-                    size_t small_hash_bitlen,
-                    size_t small_hash_reset_interval,
-                    uint32_t num_seeds,
-                    SampleFilterT sample_filter,
-                    cudaStream_t stream);
-
-}
-=======
-/*
- * Copyright (c) 2023-2025, NVIDIA CORPORATION.
- *
- * Licensed under the Apache License, Version 2.0 (the "License");
- * you may not use this file except in compliance with the License.
- * You may obtain a copy of the License at
- *
- *     http://www.apache.org/licenses/LICENSE-2.0
- *
- * Unless required by applicable law or agreed to in writing, software
- * distributed under the License is distributed on an "AS IS" BASIS,
- * WITHOUT WARRANTIES OR CONDITIONS OF ANY KIND, either express or implied.
- * See the License for the specific language governing permissions and
- * limitations under the License.
- */
-#pragma once
-
-#include "compute_distance-ext.cuh"
-
-#include <cuvs/neighbors/cagra.hpp>
-
-namespace cuvs::neighbors::cagra::detail::single_cta_search {
-
-template <typename DataT,
-          typename IndexT,
-          typename DistanceT,
-          typename SourceIndexT,
-          typename SampleFilterT>
-void select_and_run(
-  const dataset_descriptor_host<DataT, IndexT, DistanceT>& dataset_desc,
-  raft::device_matrix_view<const IndexT, int64_t, raft::row_major> graph,
-  std::optional<raft::device_vector_view<const SourceIndexT, int64_t>> source_indices,
-  uintptr_t topk_indices_ptr,     // [num_queries, topk]
-  DistanceT* topk_distances_ptr,  // [num_queries, topk]
-  const DataT* queries_ptr,       // [num_queries, dataset_dim]
-  uint32_t num_queries,
-  const IndexT* dev_seed_ptr,         // [num_queries, num_seeds]
-  uint32_t* num_executed_iterations,  // [num_queries,]
-  const search_params& ps,
-  uint32_t topk,
-  uint32_t num_itopk_candidates,
-  uint32_t block_size,  //
-  uint32_t smem_size,
-  int64_t hash_bitlen,
-  IndexT* hashmap_ptr,
-  size_t small_hash_bitlen,
-  size_t small_hash_reset_interval,
-  uint32_t num_seeds,
-  SampleFilterT sample_filter,
-  cudaStream_t stream);
-
-}
->>>>>>> ea985063
+/*
+ * SPDX-FileCopyrightText: Copyright (c) 2023-2025, NVIDIA CORPORATION.
+ * SPDX-License-Identifier: Apache-2.0
+ */
+#pragma once
+
+#include "compute_distance-ext.cuh"
+
+#include <cuvs/neighbors/cagra.hpp>
+
+namespace cuvs::neighbors::cagra::detail::single_cta_search {
+
+template <typename DataT,
+          typename IndexT,
+          typename DistanceT,
+          typename SourceIndexT,
+          typename SampleFilterT>
+void select_and_run(
+  const dataset_descriptor_host<DataT, IndexT, DistanceT>& dataset_desc,
+  raft::device_matrix_view<const IndexT, int64_t, raft::row_major> graph,
+  std::optional<raft::device_vector_view<const SourceIndexT, int64_t>> source_indices,
+  uintptr_t topk_indices_ptr,     // [num_queries, topk]
+  DistanceT* topk_distances_ptr,  // [num_queries, topk]
+  const DataT* queries_ptr,       // [num_queries, dataset_dim]
+  uint32_t num_queries,
+  const IndexT* dev_seed_ptr,         // [num_queries, num_seeds]
+  uint32_t* num_executed_iterations,  // [num_queries,]
+  const search_params& ps,
+  uint32_t topk,
+  uint32_t num_itopk_candidates,
+  uint32_t block_size,  //
+  uint32_t smem_size,
+  int64_t hash_bitlen,
+  IndexT* hashmap_ptr,
+  size_t small_hash_bitlen,
+  size_t small_hash_reset_interval,
+  uint32_t num_seeds,
+  SampleFilterT sample_filter,
+  cudaStream_t stream);
+
+}