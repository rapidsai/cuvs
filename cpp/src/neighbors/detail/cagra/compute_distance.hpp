/*
 * Copyright (c) 2023-2024, NVIDIA CORPORATION.
 *
 * Licensed under the Apache License, Version 2.0 (the "License");
 * you may not use this file except in compliance with the License.
 * You may obtain a copy of the License at
 *
 *     http://www.apache.org/licenses/LICENSE-2.0
 *
 * Unless required by applicable law or agreed to in writing, software
 * distributed under the License is distributed on an "AS IS" BASIS,
 * WITHOUT WARRANTIES OR CONDITIONS OF ANY KIND, either express or implied.
 * See the License for the specific language governing permissions and
 * limitations under the License.
 */
#pragma once

#include "device_common.hpp"
#include "hashmap.hpp"
#include "utils.hpp"

#include <cuvs/distance/distance.hpp>
#include <cuvs/neighbors/cagra.hpp>
#include <cuvs/neighbors/common.hpp>
#include <raft/core/logger.hpp>
#include <raft/core/operators.hpp>

// TODO: This shouldn't be invoking spatial/knn
#include "../ann_utils.cuh"

#include <raft/util/device_loads_stores.cuh>
#include <raft/util/vectorized.cuh>

#include <atomic>
#include <functional>
#include <memory>
#include <mutex>
#include <type_traits>
#include <variant>

namespace cuvs::neighbors::cagra::detail {

/**
 * @brief Dataset and distance description.
 *
 * This is the base type for the dataset/distance descriptors.
 * The actual implementations are hidden in `compute_distance_***-impl.cuh` files, which should be
 * included only in `compute_distance_***.cu` files to enforce separable compilation.
 *
 * [Note: manual dispatch]
 * The descriptor type hierarchy declared here resembles the usual C++ inheritance: the search
 * kernels take a pointer to the base type as an argument, but the actual implementation types are
 * passed by the host. The kernels only ever need two functions `setup_workspace` and
 * `compute_distance`; the choice of the implementation happens at the runtime.
 *
 * However, for performance reasons, we don't use the C++ virtual dispatch mechanics here.
 * The extra pointer-chasing and register usage overheads associated with virtual tables turn out to
 * cause a significant slowdown in the performance-critical `compute_distance`.
 * Instead, we manually dispatch the two polymorphic functions and store them as fields in the
 * descriptor structure.
 *
 * [Note: initialization/dispatch]
 * The host doesn't know the addresses of the device symbols. That means we either need to resolve
 * the device functions and store them in the descriptor directly on the device, or use
 * `cudaMemcpyFromSymbolAsync` to fetch them (note, there is same problem with classes: if an object
 * is created on the host, its pointer to the vtable would be invalid on device).
 * We take the first approach: there's an `***_init_kernel` for each descriptor instance that is
 * called before the search kernel; all it does is call a (placement) new with an appropriate type
 * and arguments in a single GPU thread.
 *
 */
template <typename DataT, typename IndexT, typename DistanceT>
struct alignas(device::LOAD_128BIT_T) dataset_descriptor_base_t {
  using base_type  = dataset_descriptor_base_t<DataT, IndexT, DistanceT>;
  using LOAD_T     = device::LOAD_128BIT_T;
  using DATA_T     = DataT;
  using INDEX_T    = IndexT;
  using DISTANCE_T = DistanceT;

  /**
   * @brief "polymorphic" `compute_distance` arguments.
   *
   * This is a tightly-packed POD arguments of `compute_distance`.
   * **Important** this structure is passed by value to `compute_distance`; it's important it
   * remains small.
   *
   * [Note: arguments layout]
   * The descriptor implementations require different sets of arguments (with couple arguments
   * overlapping). At the same time the `compute_distance` is defined such that it accepts the
   * `args_t` by value. That means the layout of the struct must be identical for all descriptor
   * implementations. We workaround this requirement by defining generic fields in this struct and
   * assignging the meaning to them on the implementation side.
   */
  struct alignas(LOAD_T) args_t {
    void* extra_ptr1;
    void* extra_ptr2;
    /** Pointer to the workspace in the shared memory (filled in every copy by a thread block). */
    uint32_t smem_ws_ptr;
    /** Dimensionality of the data/queries. */
    uint32_t dim;
    uint32_t extra_word1;
    uint32_t extra_word2;

    /**
     * Load this struct from shared memory.
     *
     * NB: until `compute_distance` is called, the arguments struct is stored in the shared memory
     * as a member of the descriptor struct. This helper functions saves a few instructions by
     * forcing the compiler to assume it is indeed in the shared memory address space.
     */
    RAFT_DEVICE_INLINE_FUNCTION auto load() const -> args_t
    {
      constexpr int kCount = sizeof(*this) / sizeof(LOAD_T);
      using blob_type      = LOAD_T[kCount];
      args_t r;
      auto& src = reinterpret_cast<const blob_type&>(*this);
      auto& dst = reinterpret_cast<blob_type&>(r);
#pragma unroll
      for (int i = 0; i < kCount; i++) {
        device::lds(dst[i], src + i);
      }
      return r;
    }
  };

  /** Shared memory usage and team_size packed into a single uint32_t to save on memory requests. */
  struct smem_and_team_size_t {
    uint32_t value;
    RAFT_INLINE_FUNCTION constexpr smem_and_team_size_t(uint32_t smem_size_bytes,
                                                        uint32_t team_size_bitshift)
      : value{(team_size_bitshift << 24) | smem_size_bytes}
    {
    }
    /** Total dynamic shared memory required by the descriptor.  */
    RAFT_INLINE_FUNCTION constexpr auto smem_ws_size_in_bytes() const noexcept -> uint32_t
    {
      return value & 0xffffffu;
    }
    RAFT_INLINE_FUNCTION constexpr auto team_size_bitshift() const noexcept -> uint32_t
    {
      return (value >> 24) & 0xffu;
    }
    /** How many threads are involved in computing a single distance. */
    RAFT_INLINE_FUNCTION constexpr auto team_size() const noexcept -> uint32_t
    {
      return 1u << team_size_bitshift();
    }
  };
  static_assert(sizeof(smem_and_team_size_t) == sizeof(uint32_t));

  using setup_workspace_type  = const base_type*(const base_type*, void*, const DATA_T*, uint32_t);
  using compute_distance_type = DISTANCE_T(const args_t, const INDEX_T);

  args_t args;

  /** Copy the descriptor and the query into shared memory and do any other work, such as
   * initializing the codebook. */
  setup_workspace_type* setup_workspace_impl;
  /** Compute the distance from the query vector (stored in the smem_workspace) and a dataset vector
   * given by the dataset_index. */
  compute_distance_type* compute_distance_impl;
  /** A placeholder for an implementation-specific pointer. */
  void* extra_ptr3;
  smem_and_team_size_t smem_and_team_size;

  /** Number of records in the database. */
  INDEX_T size;

  RAFT_INLINE_FUNCTION dataset_descriptor_base_t(setup_workspace_type* setup_workspace_impl,
                                                 compute_distance_type* compute_distance_impl,
                                                 INDEX_T size,
                                                 uint32_t dim,
                                                 uint32_t team_size_bitshift,
                                                 uint32_t smem_ws_size_in_bytes)
    : setup_workspace_impl(setup_workspace_impl),
      compute_distance_impl(compute_distance_impl),
      size(size),
      smem_and_team_size(smem_ws_size_in_bytes, team_size_bitshift),
      args{nullptr, nullptr, 0, dim, 0, 0}
  {
  }

  /** Total dynamic shared memory required by the descriptor.  */
  RAFT_INLINE_FUNCTION constexpr auto smem_ws_size_in_bytes() const noexcept -> uint32_t
  {
    return smem_and_team_size.smem_ws_size_in_bytes();
  }
  RAFT_INLINE_FUNCTION constexpr auto team_size_bitshift() const noexcept -> uint32_t
  {
    return smem_and_team_size.team_size_bitshift();
  }
  RAFT_DEVICE_INLINE_FUNCTION constexpr auto team_size_bitshift_from_smem() const noexcept
    -> uint32_t
  {
    uint32_t sts;
    raft::lds(sts, reinterpret_cast<const uint32_t*>(&smem_and_team_size));
    return reinterpret_cast<smem_and_team_size_t&>(sts).team_size_bitshift();
  }

  /** How many threads are involved in computing a single distance. */
  RAFT_INLINE_FUNCTION constexpr auto team_size() const noexcept -> uint32_t
  {
    return smem_and_team_size.team_size();
  }

<<<<<<< HEAD
      DISTANCE_T norm2;
      switch (metric) {
        case cuvs::distance::DistanceType::L2Expanded:
          norm2 =
            dataset_desc.template compute_similarity<DATASET_BLOCK_DIM,
                                                     TEAM_SIZE,
                                                     cuvs::distance::DistanceType::L2Expanded>(
              query_buffer, seed_index, valid_i);
          break;
        case cuvs::distance::DistanceType::InnerProduct:
          norm2 =
            dataset_desc.template compute_similarity<DATASET_BLOCK_DIM,
                                                     TEAM_SIZE,
                                                     cuvs::distance::DistanceType::InnerProduct>(
              query_buffer, seed_index, valid_i);
        case cuvs::distance::DistanceType::CosineExpanded:
          norm2 =
            dataset_desc.template compute_similarity<DATASET_BLOCK_DIM,
                                                     TEAM_SIZE,
                                                     cuvs::distance::DistanceType::CosineExpanded>(
              query_buffer, seed_index, valid_i);
          break;
        default: break;
      }
=======
  RAFT_DEVICE_INLINE_FUNCTION auto setup_workspace(void* smem_ptr,
                                                   const DATA_T* queries_ptr,
                                                   uint32_t query_id) const -> const base_type*
  {
    return setup_workspace_impl(this, smem_ptr, queries_ptr, query_id);
  }
>>>>>>> 690610ce

  RAFT_DEVICE_INLINE_FUNCTION auto compute_distance(INDEX_T dataset_index, bool valid) const
    -> DISTANCE_T
  {
    auto per_thread_distances = valid ? compute_distance_impl(args.load(), dataset_index) : 0;
    return device::team_sum(per_thread_distances, team_size_bitshift_from_smem());
  }
};

/**
 * @brief Hosting a device descriptor.
 *
 * The dataset descriptor is initialized on the device side and stays there.
 * The host struct manages the lifetime of the associated device pointer and a couple parameters
 * affecting the search kernel launch config.
 *
 * [Note: lazy initialization]
 * Initialization of the descriptor involves allocating device memory and calling a kernel.
 * This can interfere with other workloads (such as the persistent kernel) and generally adds
 * overhead. To mitigate this, we don't call any CUDA api at the construction of the descriptor
 * host. Instead, we postpone the initialization till the device pointer is requested.
 *
 */
template <typename DataT, typename IndexT, typename DistanceT>
struct dataset_descriptor_host {
  using dev_descriptor_t         = dataset_descriptor_base_t<DataT, IndexT, DistanceT>;
  uint32_t smem_ws_size_in_bytes = 0;
  uint32_t team_size             = 0;

  struct state {
    using ready_t = std::tuple<dev_descriptor_t*, rmm::cuda_stream_view>;
    using init_f =
      std::tuple<std::function<void(dev_descriptor_t*, rmm::cuda_stream_view)>, size_t>;

    std::mutex mutex;
    std::atomic<bool> ready;  // Not sure if std::holds_alternative is thread-safe
    std::variant<ready_t, init_f> value;

    template <typename InitF>
    state(InitF init, size_t size) : ready{false}, value{std::make_tuple(init, size)}
    {
    }

    ~state() noexcept
    {
      if (std::holds_alternative<ready_t>(value)) {
        auto& [ptr, stream] = std::get<ready_t>(value);
        RAFT_CUDA_TRY_NO_THROW(cudaFreeAsync(ptr, stream));
      }
    }

    void eval(rmm::cuda_stream_view stream)
    {
      std::lock_guard<std::mutex> lock(mutex);
      if (std::holds_alternative<init_f>(value)) {
        auto& [fun, size]     = std::get<init_f>(value);
        dev_descriptor_t* ptr = nullptr;
        RAFT_CUDA_TRY(cudaMallocAsync(&ptr, size, stream));
        fun(ptr, stream);
        value = std::make_tuple(ptr, stream);
        ready.store(true, std::memory_order_release);
      }
    }
<<<<<<< HEAD
    result_child_indices_ptr[i] = child_id;
  }
  __syncthreads();

  // Compute the distance to child nodes
  std::uint32_t max_i = knn_k * search_width;
  if (max_i % (32 / TEAM_SIZE)) { max_i += (32 / TEAM_SIZE) - (max_i % (32 / TEAM_SIZE)); }
  for (std::uint32_t tid = threadIdx.x; tid < max_i * TEAM_SIZE; tid += blockDim.x) {
    const auto i       = tid / TEAM_SIZE;
    const bool valid_i = (i < (knn_k * search_width));
    INDEX_T child_id   = invalid_index;
    if (valid_i) { child_id = result_child_indices_ptr[i]; }

    DISTANCE_T norm2;
    switch (metric) {
      case cuvs::distance::DistanceType::L2Expanded:
        norm2 = dataset_desc.template compute_similarity<DATASET_BLOCK_DIM,
                                                         TEAM_SIZE,
                                                         cuvs::distance::DistanceType::L2Expanded>(
          query_buffer, child_id, child_id != invalid_index);
        break;
      case cuvs::distance::DistanceType::InnerProduct:
        norm2 =
          dataset_desc.template compute_similarity<DATASET_BLOCK_DIM,
                                                   TEAM_SIZE,
                                                   cuvs::distance::DistanceType::InnerProduct>(
            query_buffer, child_id, child_id != invalid_index);
        break;
      case cuvs::distance::DistanceType::CosineExpanded:
        norm2 =
          dataset_desc.template compute_similarity<DATASET_BLOCK_DIM,
                                                   TEAM_SIZE,
                                                   cuvs::distance::DistanceType::CosineExpanded>(
            query_buffer, child_id, child_id != invalid_index);
        break;
      default: break;
    }
=======
>>>>>>> 690610ce

    auto get(rmm::cuda_stream_view stream) -> dev_descriptor_t*
    {
      if (!ready.load(std::memory_order_acquire)) { eval(stream); }
      return std::get<0>(std::get<ready_t>(value));
    }
  };

  template <typename DescriptorImpl, typename InitF>
  dataset_descriptor_host(const DescriptorImpl& dd_host, InitF init)
    : value_{std::make_shared<state>(init, sizeof(DescriptorImpl))},
      smem_ws_size_in_bytes{dd_host.smem_ws_size_in_bytes()},
      team_size{dd_host.team_size()}
  {
  }

  dataset_descriptor_host() = default;

  /**
   * Return the device pointer, possibly evaluating it in the given thread.
   */
  [[nodiscard]] auto dev_ptr(rmm::cuda_stream_view stream) const -> const dev_descriptor_t*
  {
    return value_->get(stream);
  }

  [[nodiscard]] auto dev_ptr(rmm::cuda_stream_view stream) -> dev_descriptor_t*
  {
    return value_->get(stream);
  }

 private:
  mutable std::shared_ptr<state> value_;
};

/**
 * @brief The signature for descriptor initialization.
 *
 * There is an init function associated with every descriptor implementation. It's responsible for
 * initializing the device-side descriptor instance (calling the init kernel).
 *
 */
template <typename DataT, typename IndexT, typename DistanceT, typename DatasetT>
using init_desc_type = dataset_descriptor_host<DataT, IndexT, DistanceT> (*)(
  const cagra::search_params&, const DatasetT&, cuvs::distance::DistanceType);

/**
 * @brief Descriptor instance specification.
 *
 * This type provides a decentralized way for selecting a descriptor instance best suitable for the
 * given dataset and distance metric.
 * There is a spec for every descriptor (described in the interface files
 * `compute_distance_***.hpp`).
 *
 * The `instance_spec` implementation must have the following static member template functions:
 *   * constexpr bool accepts_dataset()
 *     - tells whether the spec is compatible with the dataset type, executed at compile time.
 *   * double priority(..)
 *     - tells how to select a single spec out of possibly several compatible specs
 *   * init_desc_type init
 *     - (see `init_desc_type` above) the function to initialize the descriptor.
 */
template <typename DataT, typename IndexT, typename DistanceT>
struct instance_spec {
  using data_type     = DataT;
  using index_type    = IndexT;
  using distance_type = DistanceT;
  using host_type     = dataset_descriptor_host<DataT, IndexT, DistanceT>;
  /** Use this to constrain the input dataset type. */
  template <typename DatasetT>
  constexpr static inline bool accepts_dataset()
  {
    return false;
  }
};

/** Whether the descriptor is compatible with the dataset and arguments at the type level
 * (compile-time check).
 */
template <typename InstanceSpec,
          typename DataT,
          typename IndexT,
          typename DistanceT,
          typename DatasetT>
constexpr bool spec_sound = std::is_same_v<DataT, typename InstanceSpec::data_type> &&
                            std::is_same_v<IndexT, typename InstanceSpec::index_type> &&
                            std::is_same_v<DistanceT, typename InstanceSpec::distance_type> &&
                            InstanceSpec::template accepts_dataset<DatasetT>();

/**
 * @brief Get the init function and the priority of the descriptor given by the InstanceSpec.
 *
 * @return (init function, priority)
 */
template <typename InstanceSpec,
          typename DataT,
          typename IndexT,
          typename DistanceT,
          typename DatasetT>
constexpr auto spec_match(const cagra::search_params& params,
                          const DatasetT& dataset,
                          cuvs::distance::DistanceType metric)
  -> std::tuple<init_desc_type<DataT, IndexT, DistanceT, DatasetT>, double>
{
  if constexpr (spec_sound<InstanceSpec, DataT, IndexT, DistanceT, DatasetT>) {
    return std::make_tuple(InstanceSpec::template init<DatasetT>,
                           InstanceSpec::template priority(params, dataset, metric));
  }
  return std::make_tuple(nullptr, -1.0);
}

/**
 * @brief Select the best matching descriptor instance from the given type-level list.
 *
 * This is a helper struct that goes through the given list of specs (given as template arguments),
 * filters is (partially at compile time and partially at runtime), and selects the descriptor with
 * the highest priority.
 *
 * There is a single point in the codebase, where all specs are brought together; it's in the
 * `neighbors/detail/cagra/compute_distance-ext.cuh`, which is generated by
 * `neighbors/detail/cagra/compute_distance_00_generate.py`.
 * Hence, `compute_distance_00_generate.py` is the only place you need to manually change to modify
 * or extend the list supported dataset descriptors.
 * The logic of selecting the descriptor is fully defined in this file, whereas the priorities of
 * specific implementations are defined next to the implementations.
 */
template <typename... Specs>
struct instance_selector {
  template <typename DataT, typename IndexT, typename DistanceT, typename DatasetT>
  static auto select(const cagra::search_params&, const DatasetT&, cuvs::distance::DistanceType)
    -> std::tuple<init_desc_type<DataT, IndexT, DistanceT, DatasetT>, double>
  {
    return std::make_tuple(nullptr, -1.0);
  }
};

template <typename Spec, typename... Specs>
struct instance_selector<Spec, Specs...> {
  template <typename DataT, typename IndexT, typename DistanceT, typename DatasetT>
  static auto select(const cagra::search_params& params,
                     const DatasetT& dataset,
                     cuvs::distance::DistanceType metric)
    -> std::enable_if_t<spec_sound<Spec, DataT, IndexT, DistanceT, DatasetT>,
                        std::tuple<init_desc_type<DataT, IndexT, DistanceT, DatasetT>, double>>
  {
    auto s0 = spec_match<Spec, DataT, IndexT, DistanceT, DatasetT>(params, dataset, metric);
    auto ss = instance_selector<Specs...>::template select<DataT, IndexT, DistanceT, DatasetT>(
      params, dataset, metric);
    return std::get<1>(s0) >= std::get<1>(ss) ? s0 : ss;
  }

<<<<<<< HEAD
  template <uint32_t DATASET_BLOCK_DIM, uint32_t TEAM_SIZE, cuvs::distance::DistanceType METRIC>
  std::enable_if_t<METRIC == cuvs::distance::DistanceType::L2Expanded ||
                     METRIC == cuvs::distance::DistanceType::InnerProduct,
                   DISTANCE_T>
    __device__ compute_similarity(const QUERY_T* const query_ptr,
                                  const INDEX_T dataset_i,
                                  const bool valid) const
  {
    const auto dataset_ptr  = ptr + dataset_i * ld;
    const unsigned lane_id  = threadIdx.x % TEAM_SIZE;
    constexpr unsigned vlen = device::get_vlen<LOAD_T, DATA_T>();
    // #include <raft/util/cuda_dev_essentials.cuh
    constexpr unsigned reg_nelem = raft::ceildiv<unsigned>(DATASET_BLOCK_DIM, TEAM_SIZE * vlen);
    raft::TxN_t<DATA_T, vlen> dl_buff[reg_nelem];

    DISTANCE_T dist = 0;

    if (valid) {
      for (uint32_t elem_offset = 0; elem_offset < dim; elem_offset += DATASET_BLOCK_DIM) {
#pragma unroll
        for (uint32_t e = 0; e < reg_nelem; e++) {
          const uint32_t k = (lane_id + (TEAM_SIZE * e)) * vlen + elem_offset;
          if (k >= dim) break;
          dl_buff[e].load(dataset_ptr, k);
        }
#pragma unroll
        for (uint32_t e = 0; e < reg_nelem; e++) {
          const uint32_t k = (lane_id + (TEAM_SIZE * e)) * vlen + elem_offset;
          if (k >= dim) break;
#pragma unroll
          for (uint32_t v = 0; v < vlen; v++) {
            const uint32_t kv = k + v;
            // Note this loop can go above the dataset_dim for padded arrays. This is not a problem
            // because:
            // - Above the last element (dataset_dim-1), the query array is filled with zeros.
            // - The data buffer has to be also padded with zeros.
            DISTANCE_T d = query_ptr[device::swizzling(kv)];
            dist += dist_op<DISTANCE_T, METRIC>(
              d, cuvs::spatial::knn::detail::utils::mapping<float>{}(dl_buff[e].val.data[v]));
          }
        }
      }
    }
    for (uint32_t offset = TEAM_SIZE / 2; offset > 0; offset >>= 1) {
      dist += __shfl_xor_sync(0xffffffff, dist, offset);
    }

    return dist;
  }

  template <uint32_t DATASET_BLOCK_DIM, uint32_t TEAM_SIZE, cuvs::distance::DistanceType METRIC>
  std::enable_if_t<METRIC == cuvs::distance::DistanceType::CosineExpanded, DISTANCE_T> __device__
  compute_similarity(const QUERY_T* const query_ptr,
                     const INDEX_T dataset_i,
                     const bool valid) const
  {
    const auto dataset_ptr  = ptr + dataset_i * ld;
    const unsigned lane_id  = threadIdx.x % TEAM_SIZE;
    constexpr unsigned vlen = device::get_vlen<LOAD_T, DATA_T>();
    // #include <raft/util/cuda_dev_essentials.cuh
    constexpr unsigned reg_nelem = raft::ceildiv<unsigned>(DATASET_BLOCK_DIM, TEAM_SIZE * vlen);
    raft::TxN_t<DATA_T, vlen> dl_buff[reg_nelem];

    DISTANCE_T dist  = 0;
    DISTANCE_T norm1 = 0;
    DISTANCE_T norm2 = 0;
    if (valid) {
      for (uint32_t elem_offset = 0; elem_offset < dim; elem_offset += DATASET_BLOCK_DIM) {
#pragma unroll
        for (uint32_t e = 0; e < reg_nelem; e++) {
          const uint32_t k = (lane_id + (TEAM_SIZE * e)) * vlen + elem_offset;
          if (k >= dim) break;
          dl_buff[e].load(dataset_ptr, k);
        }
#pragma unroll
        for (uint32_t e = 0; e < reg_nelem; e++) {
          const uint32_t k = (lane_id + (TEAM_SIZE * e)) * vlen + elem_offset;
          if (k >= dim) break;
#pragma unroll
          for (uint32_t v = 0; v < vlen; v++) {
            const uint32_t kv = k + v;
            // Note this loop can go above the dataset_dim for padded arrays. This is not a problem
            // because:
            // - Above the last element (dataset_dim-1), the query array is filled with zeros.
            // - The data buffer has to be also padded with zeros.
            DISTANCE_T q = query_ptr[device::swizzling(kv)];
            DISTANCE_T d =
              cuvs::spatial::knn::detail::utils::mapping<float>{}(dl_buff[e].val.data[v]);
            dist += dist_op<DISTANCE_T, cuvs::distance::DistanceType::InnerProduct>(q, d);
            norm1 += q * q;
            norm2 += d * d;
          }
        }
      }
    }
    for (uint32_t offset = TEAM_SIZE / 2; offset > 0; offset >>= 1) {
      dist += __shfl_xor_sync(0xffffffff, dist, offset);
      norm1 += __shfl_xor_sync(0xffffffff, norm1, offset);
      norm2 += __shfl_xor_sync(0xffffffff, norm2, offset);
    }

    return dist / (norm1 * norm2);
=======
  template <typename DataT, typename IndexT, typename DistanceT, typename DatasetT>
  static auto select(const cagra::search_params& params,
                     const DatasetT& dataset,
                     cuvs::distance::DistanceType metric)
    -> std::enable_if_t<!spec_sound<Spec, DataT, IndexT, DistanceT, DatasetT>,
                        std::tuple<init_desc_type<DataT, IndexT, DistanceT, DatasetT>, double>>
  {
    return instance_selector<Specs...>::template select<DataT, IndexT, DistanceT, DatasetT>(
      params, dataset, metric);
>>>>>>> 690610ce
  }
};

}  // namespace cuvs::neighbors::cagra::detail<|MERGE_RESOLUTION|>--- conflicted
+++ resolved
@@ -203,39 +203,12 @@
     return smem_and_team_size.team_size();
   }
 
-<<<<<<< HEAD
-      DISTANCE_T norm2;
-      switch (metric) {
-        case cuvs::distance::DistanceType::L2Expanded:
-          norm2 =
-            dataset_desc.template compute_similarity<DATASET_BLOCK_DIM,
-                                                     TEAM_SIZE,
-                                                     cuvs::distance::DistanceType::L2Expanded>(
-              query_buffer, seed_index, valid_i);
-          break;
-        case cuvs::distance::DistanceType::InnerProduct:
-          norm2 =
-            dataset_desc.template compute_similarity<DATASET_BLOCK_DIM,
-                                                     TEAM_SIZE,
-                                                     cuvs::distance::DistanceType::InnerProduct>(
-              query_buffer, seed_index, valid_i);
-        case cuvs::distance::DistanceType::CosineExpanded:
-          norm2 =
-            dataset_desc.template compute_similarity<DATASET_BLOCK_DIM,
-                                                     TEAM_SIZE,
-                                                     cuvs::distance::DistanceType::CosineExpanded>(
-              query_buffer, seed_index, valid_i);
-          break;
-        default: break;
-      }
-=======
   RAFT_DEVICE_INLINE_FUNCTION auto setup_workspace(void* smem_ptr,
                                                    const DATA_T* queries_ptr,
                                                    uint32_t query_id) const -> const base_type*
   {
     return setup_workspace_impl(this, smem_ptr, queries_ptr, query_id);
   }
->>>>>>> 690610ce
 
   RAFT_DEVICE_INLINE_FUNCTION auto compute_distance(INDEX_T dataset_index, bool valid) const
     -> DISTANCE_T
@@ -299,46 +272,6 @@
         ready.store(true, std::memory_order_release);
       }
     }
-<<<<<<< HEAD
-    result_child_indices_ptr[i] = child_id;
-  }
-  __syncthreads();
-
-  // Compute the distance to child nodes
-  std::uint32_t max_i = knn_k * search_width;
-  if (max_i % (32 / TEAM_SIZE)) { max_i += (32 / TEAM_SIZE) - (max_i % (32 / TEAM_SIZE)); }
-  for (std::uint32_t tid = threadIdx.x; tid < max_i * TEAM_SIZE; tid += blockDim.x) {
-    const auto i       = tid / TEAM_SIZE;
-    const bool valid_i = (i < (knn_k * search_width));
-    INDEX_T child_id   = invalid_index;
-    if (valid_i) { child_id = result_child_indices_ptr[i]; }
-
-    DISTANCE_T norm2;
-    switch (metric) {
-      case cuvs::distance::DistanceType::L2Expanded:
-        norm2 = dataset_desc.template compute_similarity<DATASET_BLOCK_DIM,
-                                                         TEAM_SIZE,
-                                                         cuvs::distance::DistanceType::L2Expanded>(
-          query_buffer, child_id, child_id != invalid_index);
-        break;
-      case cuvs::distance::DistanceType::InnerProduct:
-        norm2 =
-          dataset_desc.template compute_similarity<DATASET_BLOCK_DIM,
-                                                   TEAM_SIZE,
-                                                   cuvs::distance::DistanceType::InnerProduct>(
-            query_buffer, child_id, child_id != invalid_index);
-        break;
-      case cuvs::distance::DistanceType::CosineExpanded:
-        norm2 =
-          dataset_desc.template compute_similarity<DATASET_BLOCK_DIM,
-                                                   TEAM_SIZE,
-                                                   cuvs::distance::DistanceType::CosineExpanded>(
-            query_buffer, child_id, child_id != invalid_index);
-        break;
-      default: break;
-    }
-=======
->>>>>>> 690610ce
 
     auto get(rmm::cuda_stream_view stream) -> dev_descriptor_t*
     {
@@ -490,110 +423,6 @@
     return std::get<1>(s0) >= std::get<1>(ss) ? s0 : ss;
   }
 
-<<<<<<< HEAD
-  template <uint32_t DATASET_BLOCK_DIM, uint32_t TEAM_SIZE, cuvs::distance::DistanceType METRIC>
-  std::enable_if_t<METRIC == cuvs::distance::DistanceType::L2Expanded ||
-                     METRIC == cuvs::distance::DistanceType::InnerProduct,
-                   DISTANCE_T>
-    __device__ compute_similarity(const QUERY_T* const query_ptr,
-                                  const INDEX_T dataset_i,
-                                  const bool valid) const
-  {
-    const auto dataset_ptr  = ptr + dataset_i * ld;
-    const unsigned lane_id  = threadIdx.x % TEAM_SIZE;
-    constexpr unsigned vlen = device::get_vlen<LOAD_T, DATA_T>();
-    // #include <raft/util/cuda_dev_essentials.cuh
-    constexpr unsigned reg_nelem = raft::ceildiv<unsigned>(DATASET_BLOCK_DIM, TEAM_SIZE * vlen);
-    raft::TxN_t<DATA_T, vlen> dl_buff[reg_nelem];
-
-    DISTANCE_T dist = 0;
-
-    if (valid) {
-      for (uint32_t elem_offset = 0; elem_offset < dim; elem_offset += DATASET_BLOCK_DIM) {
-#pragma unroll
-        for (uint32_t e = 0; e < reg_nelem; e++) {
-          const uint32_t k = (lane_id + (TEAM_SIZE * e)) * vlen + elem_offset;
-          if (k >= dim) break;
-          dl_buff[e].load(dataset_ptr, k);
-        }
-#pragma unroll
-        for (uint32_t e = 0; e < reg_nelem; e++) {
-          const uint32_t k = (lane_id + (TEAM_SIZE * e)) * vlen + elem_offset;
-          if (k >= dim) break;
-#pragma unroll
-          for (uint32_t v = 0; v < vlen; v++) {
-            const uint32_t kv = k + v;
-            // Note this loop can go above the dataset_dim for padded arrays. This is not a problem
-            // because:
-            // - Above the last element (dataset_dim-1), the query array is filled with zeros.
-            // - The data buffer has to be also padded with zeros.
-            DISTANCE_T d = query_ptr[device::swizzling(kv)];
-            dist += dist_op<DISTANCE_T, METRIC>(
-              d, cuvs::spatial::knn::detail::utils::mapping<float>{}(dl_buff[e].val.data[v]));
-          }
-        }
-      }
-    }
-    for (uint32_t offset = TEAM_SIZE / 2; offset > 0; offset >>= 1) {
-      dist += __shfl_xor_sync(0xffffffff, dist, offset);
-    }
-
-    return dist;
-  }
-
-  template <uint32_t DATASET_BLOCK_DIM, uint32_t TEAM_SIZE, cuvs::distance::DistanceType METRIC>
-  std::enable_if_t<METRIC == cuvs::distance::DistanceType::CosineExpanded, DISTANCE_T> __device__
-  compute_similarity(const QUERY_T* const query_ptr,
-                     const INDEX_T dataset_i,
-                     const bool valid) const
-  {
-    const auto dataset_ptr  = ptr + dataset_i * ld;
-    const unsigned lane_id  = threadIdx.x % TEAM_SIZE;
-    constexpr unsigned vlen = device::get_vlen<LOAD_T, DATA_T>();
-    // #include <raft/util/cuda_dev_essentials.cuh
-    constexpr unsigned reg_nelem = raft::ceildiv<unsigned>(DATASET_BLOCK_DIM, TEAM_SIZE * vlen);
-    raft::TxN_t<DATA_T, vlen> dl_buff[reg_nelem];
-
-    DISTANCE_T dist  = 0;
-    DISTANCE_T norm1 = 0;
-    DISTANCE_T norm2 = 0;
-    if (valid) {
-      for (uint32_t elem_offset = 0; elem_offset < dim; elem_offset += DATASET_BLOCK_DIM) {
-#pragma unroll
-        for (uint32_t e = 0; e < reg_nelem; e++) {
-          const uint32_t k = (lane_id + (TEAM_SIZE * e)) * vlen + elem_offset;
-          if (k >= dim) break;
-          dl_buff[e].load(dataset_ptr, k);
-        }
-#pragma unroll
-        for (uint32_t e = 0; e < reg_nelem; e++) {
-          const uint32_t k = (lane_id + (TEAM_SIZE * e)) * vlen + elem_offset;
-          if (k >= dim) break;
-#pragma unroll
-          for (uint32_t v = 0; v < vlen; v++) {
-            const uint32_t kv = k + v;
-            // Note this loop can go above the dataset_dim for padded arrays. This is not a problem
-            // because:
-            // - Above the last element (dataset_dim-1), the query array is filled with zeros.
-            // - The data buffer has to be also padded with zeros.
-            DISTANCE_T q = query_ptr[device::swizzling(kv)];
-            DISTANCE_T d =
-              cuvs::spatial::knn::detail::utils::mapping<float>{}(dl_buff[e].val.data[v]);
-            dist += dist_op<DISTANCE_T, cuvs::distance::DistanceType::InnerProduct>(q, d);
-            norm1 += q * q;
-            norm2 += d * d;
-          }
-        }
-      }
-    }
-    for (uint32_t offset = TEAM_SIZE / 2; offset > 0; offset >>= 1) {
-      dist += __shfl_xor_sync(0xffffffff, dist, offset);
-      norm1 += __shfl_xor_sync(0xffffffff, norm1, offset);
-      norm2 += __shfl_xor_sync(0xffffffff, norm2, offset);
-    }
-
-    return dist / (norm1 * norm2);
-=======
   template <typename DataT, typename IndexT, typename DistanceT, typename DatasetT>
   static auto select(const cagra::search_params& params,
                      const DatasetT& dataset,
@@ -603,7 +432,6 @@
   {
     return instance_selector<Specs...>::template select<DataT, IndexT, DistanceT, DatasetT>(
       params, dataset, metric);
->>>>>>> 690610ce
   }
 };
 
