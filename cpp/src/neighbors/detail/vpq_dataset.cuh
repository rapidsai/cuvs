/*
 * SPDX-FileCopyrightText: Copyright (c) 2024-2025, NVIDIA CORPORATION.
 * SPDX-License-Identifier: Apache-2.0
 */
#pragma once

#include <cuvs/neighbors/common.hpp>

#include "../ivf_pq/ivf_pq_build.cuh"  // pq_bits-bitfield
#include "ann_utils.cuh"               // utils::mapping etc

#include <cuvs/cluster/kmeans.hpp>

#include <raft/core/device_mdarray.hpp>
#include <raft/core/device_mdspan.hpp>
#include <raft/core/host_mdspan.hpp>
#include <raft/core/logger.hpp>
#include <raft/core/resource/cuda_stream.hpp>
#include <raft/core/resources.hpp>
#include <raft/linalg/map.cuh>
#include <raft/util/integer_utils.hpp>
#include <raft/util/pow2_utils.cuh>
#include <raft/util/vectorized.cuh>

// A temporary stub till https://github.com/rapidsai/raft/pull/2077 is re-merged
namespace cuvs::util {

/**
 * Subsample the dataset to create a training set.
 *
 * @tparam DatasetT a row-major mdspan or mdarray (device or host)
 *
 * @param res raft handle
 * @param dataset input row-major mdspan or mdarray (device or host)
 * @param n_samples the size of the output mdarray
 *
 * @return a newly allocated subset of the dataset.
 */
template <typename DatasetT>
auto subsample(raft::resources const& res,
               const DatasetT& dataset,
               typename DatasetT::index_type n_samples)
  -> raft::device_matrix<typename DatasetT::value_type, typename DatasetT::index_type>
{
  using value_type = typename DatasetT::value_type;
  using index_type = typename DatasetT::index_type;
  static_assert(std::is_same_v<typename DatasetT::layout_type, raft::row_major>,
                "Only row-major layout is supported at the moment");
  RAFT_EXPECTS(n_samples <= dataset.extent(0),
               "The number of samples must be smaller than the number of input rows in the current "
               "implementation.");
  size_t dim            = dataset.extent(1);
  size_t trainset_ratio = dataset.extent(0) / n_samples;
  auto result = raft::make_device_matrix<value_type, index_type>(res, n_samples, dataset.extent(1));

  RAFT_CUDA_TRY(cudaMemcpy2DAsync(result.data_handle(),
                                  sizeof(value_type) * dim,
                                  dataset.data_handle(),
                                  sizeof(value_type) * dim * trainset_ratio,
                                  sizeof(value_type) * dim,
                                  n_samples,
                                  cudaMemcpyDefault,
                                  raft::resource::get_cuda_stream(res)));
  return result;
}

}  // namespace cuvs::util

namespace cuvs::neighbors::detail {

template <typename DatasetT>
auto fill_missing_params_heuristics(const vpq_params& params, const DatasetT& dataset) -> vpq_params
{
  vpq_params r  = params;
  double n_rows = dataset.extent(0);
  size_t dim    = dataset.extent(1);
  if (r.pq_dim == 0) { r.pq_dim = raft::div_rounding_up_safe(dim, size_t{4}); }
  if (r.pq_bits == 0) { r.pq_bits = 8; }
  if (r.vq_n_centers == 0) { r.vq_n_centers = raft::round_up_safe<uint32_t>(std::sqrt(n_rows), 8); }
  if (r.vq_kmeans_trainset_fraction == 0) {
    double vq_trainset_size       = 100.0 * r.vq_n_centers;
    r.vq_kmeans_trainset_fraction = std::min(1.0, vq_trainset_size / n_rows);
  }
  if (r.pq_kmeans_trainset_fraction == 0) {
    // NB: we'll have actually `pq_dim` times more samples than this
    //     (because the dataset is reinterpreted as `[n_rows * pq_dim, pq_len]`)
    double pq_trainset_size       = 1000.0 * (1u << r.pq_bits);
    r.pq_kmeans_trainset_fraction = std::min(1.0, pq_trainset_size / n_rows);
  }
  r.use_vq = params.use_vq;
  return r;
}

template <typename T, typename DatasetT>
auto transform_data(const raft::resources& res, DatasetT dataset)
  -> raft::device_mdarray<T, typename DatasetT::extents_type, typename DatasetT::layout_type>
{
  using index_type       = typename DatasetT::index_type;
  using extents_type     = typename DatasetT::extents_type;
  using layout_type      = typename DatasetT::layout_type;
  using out_mdarray_type = raft::device_mdarray<T, extents_type, layout_type>;
  if constexpr (std::is_same_v<out_mdarray_type, std::decay<DatasetT>>) { return dataset; }

  auto result = raft::make_device_mdarray<T, index_type, layout_type>(res, dataset.extents());

  raft::linalg::map(res,
                    result.view(),
                    cuvs::spatial::knn::detail::utils::mapping<T>{},
                    raft::make_const_mdspan(dataset.view()));

  return result;
}

/** Fix the internal indexing type to avoid integer underflows/overflows */
using ix_t = int64_t;

template <typename MathT, typename DatasetT>
auto train_vq(const raft::resources& res, const vpq_params& params, const DatasetT& dataset)
  -> raft::device_matrix<MathT, uint32_t, raft::row_major>
{
  const ix_t n_rows       = dataset.extent(0);
  const ix_t vq_n_centers = params.vq_n_centers;
  const ix_t dim          = dataset.extent(1);
  const ix_t n_rows_train = n_rows * params.vq_kmeans_trainset_fraction;

  // Subsample the dataset and transform into the required type if necessary
  auto vq_trainset = util::subsample(res, dataset, n_rows_train);
  auto vq_centers =
    raft::make_device_matrix<MathT, uint32_t, raft::row_major>(res, vq_n_centers, dim);

  using kmeans_in_type = typename DatasetT::value_type;
  cuvs::cluster::kmeans::balanced_params kmeans_params;
  kmeans_params.n_iters = params.kmeans_n_iters;
  kmeans_params.metric  = cuvs::distance::DistanceType::L2Expanded;
  auto vq_centers_view =
    raft::make_device_matrix_view<MathT, ix_t>(vq_centers.data_handle(), vq_n_centers, dim);
  auto vq_trainset_view = raft::make_device_matrix_view<const kmeans_in_type, ix_t>(
    vq_trainset.data_handle(), n_rows_train, dim);
  cuvs::cluster::kmeans::fit(res, kmeans_params, vq_trainset_view, vq_centers_view);

  return vq_centers;
}

template <typename LabelT, typename DatasetT, typename VqCentersT>
auto predict_vq(const raft::resources& res, const DatasetT& dataset, const VqCentersT& vq_centers)
  -> raft::device_vector<LabelT, typename DatasetT::index_type>
{
  using kmeans_data_type = typename DatasetT::value_type;
  using kmeans_math_type = typename VqCentersT::value_type;
  using index_type       = typename DatasetT::index_type;
  using label_type       = LabelT;

  auto vq_labels = raft::make_device_vector<label_type, index_type>(res, dataset.extent(0));

  cuvs::cluster::kmeans::balanced_params kmeans_params;
  kmeans_params.metric = cuvs::distance::DistanceType::L2Expanded;

  auto vq_centers_view = raft::make_device_matrix_view<const kmeans_math_type, index_type>(
    vq_centers.data_handle(), vq_centers.extent(0), vq_centers.extent(1));

  auto vq_dataset_view = raft::make_device_matrix_view<const kmeans_data_type, index_type>(
    dataset.data_handle(), dataset.extent(0), dataset.extent(1));

  cuvs::cluster::kmeans::predict(
    res, kmeans_params, vq_dataset_view, vq_centers_view, vq_labels.view());

  return vq_labels;
}

template <typename MathT, typename DatasetT>
auto train_pq(
  const raft::resources& res,
  const vpq_params& params,
  const DatasetT& dataset,
  std::optional<const raft::device_matrix_view<const MathT, uint32_t, raft::row_major>> vq_centers)
  -> raft::device_matrix<MathT, uint32_t, raft::row_major>
{
  const ix_t n_rows       = dataset.extent(0);
  const ix_t dim          = dataset.extent(1);
  const ix_t pq_dim       = params.pq_dim;
  const ix_t pq_bits      = params.pq_bits;
  const ix_t pq_n_centers = ix_t{1} << pq_bits;
  const ix_t pq_len       = raft::div_rounding_up_safe(dim, pq_dim);
  const ix_t n_rows_train = n_rows * params.pq_kmeans_trainset_fraction;

  // Subsample the dataset and transform into the required type if necessary
  auto pq_trainset = transform_data<MathT>(res, util::subsample(res, dataset, n_rows_train));

  // Subtract VQ centers
  if (vq_centers) {
    auto vq_labels   = predict_vq<uint32_t>(res, pq_trainset, vq_centers.value());
    using index_type = typename DatasetT::index_type;
    raft::linalg::map_offset(
      res,
      pq_trainset.view(),
      [labels = vq_labels.view(), centers = vq_centers.value(), dim] __device__(index_type off,
                                                                                MathT x) {
        index_type i = off / dim;
        index_type j = off % dim;
        return x - centers(labels(i), j);
      },
      raft::make_const_mdspan(pq_trainset.view()));
  }

  auto pq_centers =
    raft::make_device_matrix<MathT, uint32_t, raft::row_major>(res, pq_n_centers, pq_len);

  // Train PQ centers
  {
    auto pq_centers_view =
      raft::make_device_matrix_view<MathT, ix_t>(pq_centers.data_handle(), pq_n_centers, pq_len);
    auto pq_trainset_view = raft::make_device_matrix_view<const MathT, ix_t>(
      pq_trainset.data_handle(), n_rows_train * pq_dim, pq_len);

<<<<<<< HEAD
    if (params.pq_kmeans_type == cuvs::cluster::kmeans::kmeans_type::KMeansBalanced) {
      cuvs::cluster::kmeans::balanced_params kmeans_params;
      kmeans_params.n_iters = params.kmeans_n_iters;
      kmeans_params.metric  = cuvs::distance::DistanceType::L2Expanded;
      cuvs::cluster::kmeans_balanced::fit<MathT, MathT, ix_t>(
        res, kmeans_params, pq_trainset_view, pq_centers_view);
    } else {
      cuvs::cluster::kmeans::params kmeans_params;
      kmeans_params.n_clusters = pq_n_centers;
      kmeans_params.max_iter   = params.kmeans_n_iters;
      kmeans_params.metric     = cuvs::distance::DistanceType::L2Expanded;
      std::optional<raft::device_vector_view<const MathT, ix_t>> sample_weight = std::nullopt;
      MathT inertia;
      ix_t n_iter;
      cuvs::cluster::kmeans::fit(res,
                                 kmeans_params,
                                 pq_trainset_view,
                                 sample_weight,
                                 pq_centers_view,
                                 raft::make_host_scalar_view<MathT, ix_t>(&inertia),
                                 raft::make_host_scalar_view<ix_t, ix_t>(&n_iter));
    }
=======
    cuvs::cluster::kmeans::fit(res, kmeans_params, pq_trainset_view, pq_centers_view);
>>>>>>> 9b371e49
  }

  return pq_centers;
}

template <uint32_t SubWarpSize, typename DataT, typename MathT, typename IdxT, typename LabelT>
__device__ auto compute_code(
  raft::device_matrix_view<const DataT, IdxT, raft::row_major> dataset,
  std::optional<raft::device_matrix_view<const MathT, uint32_t, raft::row_major>> vq_centers,
  std::optional<raft::device_matrix_view<const MathT, uint32_t, raft::row_major>> pq_centers_smem,
  raft::device_matrix_view<const MathT, uint32_t, raft::row_major> pq_centers,
  IdxT i,
  uint32_t j,
  LabelT vq_label) -> uint8_t
{
  auto data_mapping      = cuvs::spatial::knn::detail::utils::mapping<MathT>{};
  const uint32_t lane_id = raft::Pow2<SubWarpSize>::mod(raft::laneId());

  const uint32_t pq_book_size = pq_centers.extent(0);
  const uint32_t pq_len       = pq_centers.extent(1);
  float min_dist              = std::numeric_limits<float>::infinity();
  uint8_t code                = 0;
  // calculate the distance for each PQ cluster, find the minimum for each thread
  uint32_t l = lane_id;
  if (pq_centers_smem) {
    for (; l < pq_centers_smem.value().extent(0); l += SubWarpSize) {
      // NB: the L2 quantifiers on residuals are always trained on L2 metric.
      float d = 0.0f;
      for (uint32_t k = 0; k < pq_len; k++) {
        auto jk = j * pq_len + k;
        auto x  = data_mapping(dataset(i, jk));
        if (vq_centers) { x -= vq_centers.value()(vq_label, jk); }
        auto t = x - pq_centers_smem.value()(l, k);
        d += t * t;
      }
      if (d < min_dist) {
        min_dist = d;
        code     = uint8_t(l);
      }
    }
  }
  // if there are more rows than the shared memory size, compute the distance for the remaining rows
  for (; l < pq_book_size; l += SubWarpSize) {
    // NB: the L2 quantifiers on residuals are always trained on L2 metric.
    float d = 0.0f;
    for (uint32_t k = 0; k < pq_len; k++) {
      auto jk = j * pq_len + k;
      auto x  = data_mapping(dataset(i, jk));
      if (vq_centers) { x -= vq_centers.value()(vq_label, jk); }
      auto t = x - pq_centers(l, k);
      d += t * t;
    }
    if (d < min_dist) {
      min_dist = d;
      code     = uint8_t(l);
    }
  }
  // reduce among threads
#pragma unroll
  for (uint32_t stride = SubWarpSize >> 1; stride > 0; stride >>= 1) {
    const auto other_dist = raft::shfl_xor(min_dist, stride, SubWarpSize);
    const auto other_code = raft::shfl_xor(code, stride, SubWarpSize);
    if (other_dist < min_dist) {
      min_dist = other_dist;
      code     = other_code;
    }
  }
  return code;
}

template <int VecBytes = 16, typename T>
__device__ inline void copy_vectorized(T* out, const T* in, uint32_t n)
{
  constexpr int VecElems = VecBytes / sizeof(T);  // NOLINT
  using align_bytes      = raft::Pow2<(size_t)VecBytes>;
  if constexpr (VecElems > 1) {
    using align_elems = raft::Pow2<VecElems>;
    if (!align_bytes::areSameAlignOffsets(out, in)) {
      return copy_vectorized<(VecBytes >> 1), T>(out, in, n);
    }
    {  // process unaligned head
      const uint32_t head = align_bytes::roundUp(in) - in;
      if (head > 0) {
        copy_vectorized<sizeof(T), T>(out, in, head);
        n -= head;
        in += head;
        out += head;
      }
    }
    {  // process main part vectorized
      using vec_t = typename raft::IOType<T, VecElems>::Type;
      copy_vectorized<sizeof(vec_t), vec_t>(
        reinterpret_cast<vec_t*>(out), reinterpret_cast<const vec_t*>(in), align_elems::div(n));
    }
    {  // process unaligned tail
      const uint32_t tail = align_elems::mod(n);
      if (tail > 0) {
        n -= tail;
        copy_vectorized<sizeof(T), T>(out + n, in + n, tail);
      }
    }
  }
  if constexpr (VecElems <= 1) {
    for (uint32_t i = threadIdx.x; i < n; i += blockDim.x) {
      out[i] = in[i];
    }
  }
}

template <uint32_t BlockSize,
          uint32_t PqBits,
          typename DataT,
          typename MathT,
          typename IdxT,
          typename LabelT>
__launch_bounds__(BlockSize) RAFT_KERNEL process_and_fill_codes_kernel(
  raft::device_matrix_view<uint8_t, IdxT, raft::row_major> out_codes,
  raft::device_matrix_view<const DataT, IdxT, raft::row_major> dataset,
  std::optional<raft::device_matrix_view<const MathT, uint32_t, raft::row_major>> vq_centers,
  std::optional<raft::device_vector_view<const LabelT, IdxT, raft::row_major>> vq_labels,
  raft::device_matrix_view<const MathT, uint32_t, raft::row_major> pq_centers,
  const uint32_t shared_memory_size)
{
  extern __shared__ __align__(256) uint8_t pq_centers_smem[];
  constexpr uint32_t kSubWarpSize = std::min<uint32_t>(raft::WarpSize, 1u << PqBits);
  using subwarp_align             = raft::Pow2<kSubWarpSize>;
  const IdxT row_ix = subwarp_align::div(IdxT{threadIdx.x} + IdxT{BlockSize} * IdxT{blockIdx.x});
  if (row_ix >= out_codes.extent(0)) { return; }

  const uint32_t pq_dim = raft::div_rounding_up_unsafe(dataset.extent(1), pq_centers.extent(1));

  // Copy the pq_centers into shared memory for faster processing
  const IdxT rows_in_shared_memory = shared_memory_size / (sizeof(MathT) * pq_centers.extent(1));
  copy_vectorized<4>(reinterpret_cast<MathT*>(pq_centers_smem),
                     pq_centers.data_handle(),
                     rows_in_shared_memory * pq_centers.extent(1));
  __syncthreads();
  auto pq_centers_smem_view = raft::make_device_matrix_view<const MathT, uint32_t, raft::row_major>(
    reinterpret_cast<const MathT*>(pq_centers_smem), rows_in_shared_memory, pq_centers.extent(1));

  const uint32_t lane_id = raft::Pow2<kSubWarpSize>::mod(threadIdx.x);
  const LabelT vq_label  = vq_labels ? vq_labels.value()(row_ix) : 0;
  auto* out_codes_ptr    = &out_codes(row_ix, 0);

  // write label
  if (vq_centers) {
    auto* out_label_ptr = reinterpret_cast<LabelT*>(out_codes_ptr);
    if (lane_id == 0) { *out_label_ptr = vq_label; }
    out_codes_ptr += sizeof(LabelT);
  }

  cuvs::neighbors::ivf_pq::detail::bitfield_view_t<PqBits> code_view{out_codes_ptr};
  for (uint32_t j = 0; j < pq_dim; j++) {
    // find PQ label
    uint8_t code = compute_code<kSubWarpSize>(dataset,
                                              vq_centers,
                                              std::make_optional(pq_centers_smem_view),
                                              pq_centers,
                                              row_ix,
                                              j,
                                              vq_label);
    // TODO: this writes in global memory one byte per warp, which is very slow.
    //  It's better to keep the codes in the shared memory or registers and dump them at once.
    if (lane_id == 0) { code_view[j] = code; }
  }
}

template <typename MathT, typename IdxT, typename DatasetT>
void process_and_fill_codes(
  const raft::resources& res,
  const vpq_params& params,
  const DatasetT& dataset,
  std::optional<raft::device_matrix_view<const MathT, uint32_t, raft::row_major>> vq_centers,
  raft::device_matrix_view<const MathT, uint32_t, raft::row_major> pq_centers,
  raft::device_matrix_view<uint8_t, IdxT, raft::row_major> codes)
{
  using data_t     = typename DatasetT::value_type;
  using cdataset_t = vpq_dataset<MathT, IdxT>;
  using label_t    = uint32_t;

  const ix_t n_rows       = dataset.extent(0);
  const ix_t dim          = dataset.extent(1);
  const ix_t pq_dim       = params.pq_dim;
  const ix_t pq_bits      = params.pq_bits;
  const ix_t pq_n_centers = ix_t{1} << pq_bits;
  ix_t codes_rowlen       = 0;
  if (params.use_vq) {
    // NB: codes must be aligned at least to sizeof(label_t) to be able to read labels.
    codes_rowlen = sizeof(label_t) *
                   (1 + raft::div_rounding_up_safe<ix_t>(pq_dim * pq_bits, 8 * sizeof(label_t)));
  } else {
    codes_rowlen = raft::div_rounding_up_safe<ix_t>(pq_dim * pq_bits, 8);
  }
  RAFT_EXPECTS(codes.extent(0) == n_rows,
               "Codes matrix must have the same number of rows as the input dataset");
  RAFT_EXPECTS(codes.extent(1) == codes_rowlen,
               "Codes matrix must have the same number of columns as the input dataset");

  auto stream = raft::resource::get_cuda_stream(res);

  // TODO: with scaling workspace we could choose the batch size dynamically
  constexpr ix_t kReasonableMaxBatchSize = 65536;
  constexpr ix_t kBlockSize              = 256;
  constexpr ix_t kMaxSharedMemorySize    = 16384;
  const ix_t kSharedMemorySize           = std::min<ix_t>(
    kMaxSharedMemorySize, pq_centers.extent(0) * pq_centers.extent(1) * sizeof(MathT));
  const ix_t threads_per_vec = std::min<ix_t>(raft::WarpSize, pq_n_centers);
  dim3 threads(kBlockSize, 1, 1);
  ix_t max_batch_size = std::min<ix_t>(n_rows, kReasonableMaxBatchSize);
  auto kernel         = [](uint32_t pq_bits) {
    switch (pq_bits) {
      case 4: return process_and_fill_codes_kernel<kBlockSize, 4, data_t, MathT, IdxT, label_t>;
      case 5: return process_and_fill_codes_kernel<kBlockSize, 5, data_t, MathT, IdxT, label_t>;
      case 6: return process_and_fill_codes_kernel<kBlockSize, 6, data_t, MathT, IdxT, label_t>;
      case 7: return process_and_fill_codes_kernel<kBlockSize, 7, data_t, MathT, IdxT, label_t>;
      case 8: return process_and_fill_codes_kernel<kBlockSize, 8, data_t, MathT, IdxT, label_t>;
      default: RAFT_FAIL("Invalid pq_bits (%u), the value must be within [4, 8]", pq_bits);
    }
  }(pq_bits);
  for (const auto& batch : cuvs::spatial::knn::detail::utils::batch_load_iterator(
         dataset.data_handle(),
         n_rows,
         dim,
         max_batch_size,
         stream,
         rmm::mr::get_current_device_resource())) {
    auto batch_view = raft::make_device_matrix_view(batch.data(), ix_t(batch.size()), dim);
    std::optional<raft::device_vector<label_t, IdxT, raft::row_major>> labels = std::nullopt;
    std::optional<raft::device_vector_view<const label_t, IdxT, raft::row_major>> labels_view =
      std::nullopt;
    if (vq_centers) {
      labels      = predict_vq<label_t>(res, batch_view, vq_centers.value());
      labels_view = raft::make_const_mdspan(labels->view());
    }
    dim3 blocks(raft::div_rounding_up_safe<ix_t>(n_rows, kBlockSize / threads_per_vec), 1, 1);
    kernel<<<blocks, threads, kSharedMemorySize, stream>>>(
      raft::make_device_matrix_view<uint8_t, IdxT>(
        codes.data_handle() + batch.offset() * codes_rowlen, batch.size(), codes_rowlen),
      batch_view,
      vq_centers,
      labels_view,
      pq_centers,
      kSharedMemorySize);
    RAFT_CUDA_TRY(cudaPeekAtLastError());
  }
}

template <typename NewMathT, typename OldMathT, typename IdxT>
auto vpq_convert_math_type(const raft::resources& res, vpq_dataset<OldMathT, IdxT>&& src)
  -> vpq_dataset<NewMathT, IdxT>
{
  auto vq_code_book = raft::make_device_mdarray<NewMathT>(res, src.vq_code_book.extents());
  auto pq_code_book = raft::make_device_mdarray<NewMathT>(res, src.pq_code_book.extents());

  raft::linalg::map(res,
                    vq_code_book.view(),
                    cuvs::spatial::knn::detail::utils::mapping<NewMathT>{},
                    raft::make_const_mdspan(src.vq_code_book.view()));
  raft::linalg::map(res,
                    pq_code_book.view(),
                    cuvs::spatial::knn::detail::utils::mapping<NewMathT>{},
                    raft::make_const_mdspan(src.pq_code_book.view()));
  return vpq_dataset<NewMathT, IdxT>{
    std::move(vq_code_book), std::move(pq_code_book), std::move(src.data)};
}

template <uint32_t BlockSize,
          uint32_t PqBits,
          typename DataT,
          typename MathT,
          typename IdxT,
          typename LabelT>
__launch_bounds__(BlockSize) RAFT_KERNEL process_and_fill_codes_subspaces_kernel(
  raft::device_matrix_view<uint8_t, IdxT, raft::row_major> out_codes,
  raft::device_matrix_view<const DataT, IdxT, raft::row_major> dataset,
  std::optional<raft::device_matrix_view<const MathT, uint32_t, raft::row_major>> vq_centers,
  std::optional<raft::device_vector_view<const LabelT, IdxT, raft::row_major>> vq_labels,
  raft::device_matrix_view<const MathT, uint32_t, raft::row_major> pq_centers)
{
  constexpr uint32_t kSubWarpSize = std::min<uint32_t>(raft::WarpSize, 1u << PqBits);
  using subwarp_align             = raft::Pow2<kSubWarpSize>;
  const IdxT row_ix = subwarp_align::div(IdxT{threadIdx.x} + IdxT{BlockSize} * IdxT{blockIdx.x});
  if (row_ix >= out_codes.extent(0)) { return; }

  const uint32_t pq_dim = raft::div_rounding_up_unsafe(dataset.extent(1), pq_centers.extent(1));

  const uint32_t lane_id = raft::Pow2<kSubWarpSize>::mod(threadIdx.x);
  const LabelT vq_label  = vq_labels ? vq_labels.value()(row_ix) : 0;

  // write label
  auto* out_codes_ptr = &out_codes(row_ix, 0);

  // write label
  if (vq_centers) {
    auto* out_label_ptr = reinterpret_cast<LabelT*>(out_codes_ptr);
    if (lane_id == 0) { *out_label_ptr = vq_label; }
    out_codes_ptr += sizeof(LabelT);
  }

  cuvs::neighbors::ivf_pq::detail::bitfield_view_t<PqBits> code_view{out_codes_ptr};
  for (uint32_t j = 0; j < pq_dim; j++) {
    // find PQ label
    uint32_t subspace_offset = j * pq_centers.extent(1) * (1 << PqBits);
    auto pq_subspace_view    = raft::make_device_matrix_view(
      pq_centers.data_handle() + subspace_offset, (uint32_t)(1 << PqBits), pq_centers.extent(1));
    std::optional<raft::device_matrix_view<const MathT, uint32_t, raft::row_major>>
      pq_centers_smem = std::nullopt;
    uint8_t code      = compute_code<kSubWarpSize>(
      dataset, vq_centers, pq_centers_smem, pq_subspace_view, row_ix, j, vq_label);
    // TODO: this writes in global memory one byte per warp, which is very slow.
    //  It's better to keep the codes in the shared memory or registers and dump them at once.
    if (lane_id == 0) { code_view[j] = code; }
  }
}

template <typename MathT, typename IdxT, typename DatasetT>
void process_and_fill_codes_subspaces(
  const raft::resources& res,
  const vpq_params& params,
  const DatasetT& dataset,
  std::optional<raft::device_matrix_view<const MathT, uint32_t, raft::row_major>> vq_centers,
  raft::device_matrix_view<const MathT, uint32_t, raft::row_major> pq_centers,
  raft::device_matrix_view<uint8_t, IdxT, raft::row_major> codes)
{
  using data_t     = typename DatasetT::value_type;
  using cdataset_t = vpq_dataset<MathT, IdxT>;
  using label_t    = uint32_t;

  const ix_t n_rows       = dataset.extent(0);
  const ix_t dim          = dataset.extent(1);
  const ix_t pq_dim       = params.pq_dim;
  const ix_t pq_bits      = params.pq_bits;
  const ix_t pq_n_centers = ix_t{1} << pq_bits;
  ix_t codes_rowlen       = 0;
  if (params.use_vq) {
    // NB: codes must be aligned at least to sizeof(label_t) to be able to read labels.
    codes_rowlen = sizeof(label_t) *
                   (1 + raft::div_rounding_up_safe<ix_t>(pq_dim * pq_bits, 8 * sizeof(label_t)));
  } else {
    codes_rowlen = raft::div_rounding_up_safe<ix_t>(pq_dim * pq_bits, 8);
  }
  RAFT_EXPECTS(codes.extent(0) == n_rows,
               "Codes matrix must have the same number of rows as the input dataset");
  RAFT_EXPECTS(codes.extent(1) == codes_rowlen,
               "Codes matrix must have the same number of columns as the input dataset");

  auto stream = raft::resource::get_cuda_stream(res);

  // TODO: with scaling workspace we could choose the batch size dynamically
  constexpr ix_t kReasonableMaxBatchSize = 65536;
  constexpr ix_t kBlockSize              = 256;
  const ix_t threads_per_vec             = std::min<ix_t>(raft::WarpSize, pq_n_centers);
  dim3 threads(kBlockSize, 1, 1);
  ix_t max_batch_size = std::min<ix_t>(n_rows, kReasonableMaxBatchSize);
  auto kernel         = [](uint32_t pq_bits) {
    switch (pq_bits) {
      case 4:
        return process_and_fill_codes_subspaces_kernel<kBlockSize, 4, data_t, MathT, IdxT, label_t>;
      case 5:
        return process_and_fill_codes_subspaces_kernel<kBlockSize, 5, data_t, MathT, IdxT, label_t>;
      case 6:
        return process_and_fill_codes_subspaces_kernel<kBlockSize, 6, data_t, MathT, IdxT, label_t>;
      case 7:
        return process_and_fill_codes_subspaces_kernel<kBlockSize, 7, data_t, MathT, IdxT, label_t>;
      case 8:
        return process_and_fill_codes_subspaces_kernel<kBlockSize, 8, data_t, MathT, IdxT, label_t>;
      default: RAFT_FAIL("Invalid pq_bits (%u), the value must be within [4, 8]", pq_bits);
    }
  }(pq_bits);
  for (const auto& batch : cuvs::spatial::knn::detail::utils::batch_load_iterator(
         dataset.data_handle(),
         n_rows,
         dim,
         max_batch_size,
         stream,
         rmm::mr::get_current_device_resource())) {
    auto batch_view = raft::make_device_matrix_view(batch.data(), ix_t(batch.size()), dim);
    std::optional<raft::device_vector<label_t, IdxT, raft::row_major>> labels = std::nullopt;
    std::optional<raft::device_vector_view<const label_t, IdxT, raft::row_major>> labels_view =
      std::nullopt;
    if (vq_centers) {
      labels      = predict_vq<label_t>(res, batch_view, vq_centers.value());
      labels_view = raft::make_const_mdspan(labels->view());
    }
    dim3 blocks(raft::div_rounding_up_safe<ix_t>(n_rows, kBlockSize / threads_per_vec), 1, 1);
    kernel<<<blocks, threads, 0, stream>>>(
      raft::make_device_matrix_view<uint8_t, IdxT>(
        codes.data_handle() + batch.offset() * codes_rowlen, batch.size(), codes_rowlen),
      batch_view,
      vq_centers,
      labels_view,
      pq_centers);
    RAFT_CUDA_TRY(cudaPeekAtLastError());
  }
}

template <typename DatasetT, typename MathT, typename IdxT>
auto vpq_build(const raft::resources& res, const vpq_params& params, const DatasetT& dataset)
  -> vpq_dataset<MathT, IdxT>
{
  using label_t = uint32_t;
  // Use a heuristic to impute missing parameters.
  auto ps = fill_missing_params_heuristics(params, dataset);

  // Train codes
  auto vq_code_book = train_vq<MathT>(res, ps, dataset);
  auto pq_code_book = train_pq<MathT>(
    res, ps, dataset, std::make_optional(raft::make_const_mdspan(vq_code_book.view())));

  // Encode dataset
  const IdxT n_rows       = dataset.extent(0);
  const IdxT codes_rowlen = sizeof(label_t) * (1 + raft::div_rounding_up_safe<IdxT>(
                                                     ps.pq_dim * ps.pq_bits, 8 * sizeof(label_t)));

  auto codes = raft::make_device_matrix<uint8_t, IdxT, raft::row_major>(res, n_rows, codes_rowlen);
  process_and_fill_codes<MathT, IdxT>(res,
                                      ps,
                                      dataset,
                                      raft::make_const_mdspan(vq_code_book.view()),
                                      raft::make_const_mdspan(pq_code_book.view()),
                                      codes.view());

  return vpq_dataset<MathT, IdxT>{
    std::move(vq_code_book), std::move(pq_code_book), std::move(codes)};
}

}  // namespace cuvs::neighbors::detail<|MERGE_RESOLUTION|>--- conflicted
+++ resolved
@@ -212,13 +212,11 @@
     auto pq_trainset_view = raft::make_device_matrix_view<const MathT, ix_t>(
       pq_trainset.data_handle(), n_rows_train * pq_dim, pq_len);
 
-<<<<<<< HEAD
     if (params.pq_kmeans_type == cuvs::cluster::kmeans::kmeans_type::KMeansBalanced) {
       cuvs::cluster::kmeans::balanced_params kmeans_params;
       kmeans_params.n_iters = params.kmeans_n_iters;
       kmeans_params.metric  = cuvs::distance::DistanceType::L2Expanded;
-      cuvs::cluster::kmeans_balanced::fit<MathT, MathT, ix_t>(
-        res, kmeans_params, pq_trainset_view, pq_centers_view);
+      cuvs::cluster::kmeans::fit(res, kmeans_params, pq_trainset_view, pq_centers_view);
     } else {
       cuvs::cluster::kmeans::params kmeans_params;
       kmeans_params.n_clusters = pq_n_centers;
@@ -235,9 +233,6 @@
                                  raft::make_host_scalar_view<MathT, ix_t>(&inertia),
                                  raft::make_host_scalar_view<ix_t, ix_t>(&n_iter));
     }
-=======
-    cuvs::cluster::kmeans::fit(res, kmeans_params, pq_trainset_view, pq_centers_view);
->>>>>>> 9b371e49
   }
 
   return pq_centers;
