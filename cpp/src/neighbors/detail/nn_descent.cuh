--- conflicted
+++ resolved
@@ -16,20 +16,12 @@
 
 #pragma once
 
-<<<<<<< HEAD
-#include <cstddef>
-#include <cuvs/neighbors/nn_descent.hpp>
-
 #include "ann_utils.cuh"
 #include "cagra/device_common.hpp"
-#include "cuvs/distance/distance.hpp"
-=======
-#include "ann_utils.cuh"
-#include "cagra/device_common.hpp"
-
+
+#include <cuvs/distance/distance.hpp>
 #include <cuvs/neighbors/nn_descent.hpp>
 
->>>>>>> 3532c22d
 #include <raft/core/device_mdarray.hpp>
 #include <raft/core/device_mdspan.hpp>
 #include <raft/core/error.hpp>
@@ -224,11 +216,8 @@
   // If internal_node_degree == 0, the value of node_degree will be assigned to it
   size_t max_iterations{50};
   float termination_threshold{0.0001};
-<<<<<<< HEAD
+  size_t output_graph_degree{32};
   cuvs::distance::DistanceType metric{cuvs::distance::DistanceType::L2Expanded};
-=======
-  size_t output_graph_degree{32};
->>>>>>> 3532c22d
 };
 
 template <typename Index_t>
@@ -1198,28 +1187,16 @@
     d_list_sizes_old_{raft::make_device_vector<int2, size_t>(res, nrow_)}
 {
   static_assert(NUM_SAMPLES <= 32);
-<<<<<<< HEAD
-
-  thrust::fill(thrust::device,
-               dists_buffer_.data_handle(),
-               dists_buffer_.data_handle() + dists_buffer_.size(),
-               std::numeric_limits<float>::max());
-  thrust::fill(thrust::device,
-               reinterpret_cast<Index_t*>(graph_buffer_.data_handle()),
-               reinterpret_cast<Index_t*>(graph_buffer_.data_handle()) + graph_buffer_.size(),
-               std::numeric_limits<Index_t>::max());
-  thrust::fill(thrust::device, d_locks_.data_handle(), d_locks_.data_handle() + d_locks_.size(), 0);
-
-  if (build_config.metric == cuvs::distance::DistanceType::L2Expanded) {
-    l2_norms_ = raft::make_device_vector<DistData_t, size_t>(res, nrow_);
-  }
-=======
+
   raft::matrix::fill(res, dists_buffer_.view(), std::numeric_limits<float>::max());
   auto graph_buffer_view = raft::make_device_matrix_view<Index_t, int64_t>(
     reinterpret_cast<Index_t*>(graph_buffer_.data_handle()), nrow_, DEGREE_ON_DEVICE);
   raft::matrix::fill(res, graph_buffer_view, std::numeric_limits<Index_t>::max());
   raft::matrix::fill(res, d_locks_.view(), 0);
->>>>>>> 3532c22d
+
+  if (build_config.metric == cuvs::distance::DistanceType::L2Expanded) {
+    l2_norms_ = raft::make_device_vector<DistData_t, size_t>(res, nrow_);
+  }
 };
 
 template <typename Data_t, typename Index_t>
@@ -1248,28 +1225,6 @@
 template <typename Data_t, typename Index_t>
 void GNND<Data_t, Index_t>::local_join(cudaStream_t stream)
 {
-<<<<<<< HEAD
-  thrust::fill(thrust::device.on(stream),
-               dists_buffer_.data_handle(),
-               dists_buffer_.data_handle() + dists_buffer_.size(),
-               std::numeric_limits<float>::max());
-  local_join_kernel<<<nrow_, BLOCK_SIZE, 0, stream>>>(
-    thrust::raw_pointer_cast(graph_.h_graph_new.data()),
-    thrust::raw_pointer_cast(h_rev_graph_new_.data()),
-    d_list_sizes_new_.data_handle(),
-    thrust::raw_pointer_cast(h_graph_old_.data()),
-    thrust::raw_pointer_cast(h_rev_graph_old_.data()),
-    d_list_sizes_old_.data_handle(),
-    NUM_SAMPLES,
-    d_data_.data_handle(),
-    ndim_,
-    graph_buffer_.data_handle(),
-    dists_buffer_.data_handle(),
-    DEGREE_ON_DEVICE,
-    d_locks_.data_handle(),
-    l2_norms_.data_handle(),
-    build_config_.metric);
-=======
   raft::matrix::fill(res, dists_buffer_.view(), std::numeric_limits<float>::max());
   local_join_kernel<<<nrow_, BLOCK_SIZE, 0, stream>>>(graph_.h_graph_new.data_handle(),
                                                       h_rev_graph_new_.data_handle(),
@@ -1284,8 +1239,8 @@
                                                       dists_buffer_.data_handle(),
                                                       DEGREE_ON_DEVICE,
                                                       d_locks_.data_handle(),
-                                                      l2_norms_.data_handle());
->>>>>>> 3532c22d
+                                                      l2_norms_.data_handle(),
+                                                      build_config_.metric);
 }
 
 template <typename Data_t, typename Index_t>
@@ -1309,20 +1264,6 @@
   cuvs::spatial::knn::detail::utils::batch_load_iterator vec_batches{
     data, static_cast<size_t>(nrow_), build_config_.dataset_dim, batch_size, stream};
   for (auto const& batch : vec_batches) {
-<<<<<<< HEAD
-    preprocess_data_kernel<<<batch.size(),
-                             raft::warp_size(),
-                             sizeof(Data_t) *
-                               raft::ceildiv(build_config_.dataset_dim,
-                                             static_cast<size_t>(raft::warp_size())) *
-                               raft::warp_size(),
-                             stream>>>(batch.data(),
-                                       d_data_.data_handle(),
-                                       build_config_.dataset_dim,
-                                       l2_norms_.data_handle(),
-                                       batch.offset(),
-                                       build_config_.metric);
-=======
     preprocess_data_kernel<<<
       batch.size(),
       raft::warp_size(),
@@ -1332,8 +1273,8 @@
                 d_data_.data_handle(),
                 build_config_.dataset_dim,
                 l2_norms_.data_handle(),
-                batch.offset());
->>>>>>> 3532c22d
+                batch.offset(),
+                build_config_.metric);
   }
 
   graph_.clear();
@@ -1524,11 +1465,8 @@
                            .internal_node_degree  = extended_intermediate_degree,
                            .max_iterations        = params.max_iterations,
                            .termination_threshold = params.termination_threshold,
-<<<<<<< HEAD
+                           .output_graph_degree   = params.graph_degree,
                            .metric                = params.metric};
-=======
-                           .output_graph_degree   = params.graph_degree};
->>>>>>> 3532c22d
 
   GNND<const T, int> nnd(res, build_config);
 
@@ -1576,12 +1514,8 @@
     graph_degree = intermediate_degree;
   }
 
-<<<<<<< HEAD
-  index<IdxT> idx{res, dataset.extent(0), static_cast<int64_t>(graph_degree), params.metric};
-=======
   index<IdxT> idx{
-    res, dataset.extent(0), static_cast<int64_t>(graph_degree), params.return_distances};
->>>>>>> 3532c22d
+    res, dataset.extent(0), static_cast<int64_t>(graph_degree), params.return_distances, params.metric};
 
   build(res, params, dataset, idx);
 
