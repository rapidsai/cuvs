--- conflicted
+++ resolved
@@ -633,17 +633,11 @@
       } else if (metric == cuvs::distance::DistanceType::CosineExpanded) {
         s_distances[i] = 1.0 - s_distances[i];
       } else {  // L2Expanded or L2SqrtExpanded
-<<<<<<< HEAD
         s_distances[i] =
           l2_norms[new_neighbors[row_id]] + l2_norms[new_neighbors[col_id]] - 2.0 * s_distances[i];
-=======
-        s_distances[i] = l2_norms[new_neighbors[i % SKEWED_MAX_NUM_BI_SAMPLES]] +
-                         l2_norms[new_neighbors[i / SKEWED_MAX_NUM_BI_SAMPLES]] -
-                         2.0 * s_distances[i];
         // for fp32 vs fp16 precision differences resulting in negative distances when distance
         // should be 0 related issue: https://github.com/rapidsai/cuvs/issues/991
         s_distances[i] = s_distances[i] < 0.0f ? 0.0f : s_distances[i];
->>>>>>> 6d071162
       }
       s_distances[i] = dist_epilogue(s_distances[i], new_neighbors[row_id], new_neighbors[col_id]);
     } else {
@@ -724,17 +718,11 @@
       } else if (metric == cuvs::distance::DistanceType::CosineExpanded) {
         s_distances[i] = 1.0 - s_distances[i];
       } else {  // L2Expanded or L2SqrtExpanded
-<<<<<<< HEAD
         s_distances[i] =
           l2_norms[old_neighbors[row_id]] + l2_norms[new_neighbors[col_id]] - 2.0 * s_distances[i];
-=======
-        s_distances[i] = l2_norms[old_neighbors[i % SKEWED_MAX_NUM_BI_SAMPLES]] +
-                         l2_norms[new_neighbors[i / SKEWED_MAX_NUM_BI_SAMPLES]] -
-                         2.0 * s_distances[i];
         // for fp32 vs fp16 precision differences resulting in negative distances when distance
         // should be 0 related issue: https://github.com/rapidsai/cuvs/issues/991
         s_distances[i] = s_distances[i] < 0.0f ? 0.0f : s_distances[i];
->>>>>>> 6d071162
       }
       s_distances[i] = dist_epilogue(s_distances[i], old_neighbors[row_id], new_neighbors[col_id]);
     } else {
