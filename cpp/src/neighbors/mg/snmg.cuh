/*
 * Copyright (c) 2024, NVIDIA CORPORATION.
 *
 * Licensed under the Apache License, Version 2.0 (the "License");
 * you may not use this file except in compliance with the License.
 * You may obtain a copy of the License at
 *
 *     http://www.apache.org/licenses/LICENSE-2.0
 *
 * Unless required by applicable law or agreed to in writing, software
 * distributed under the License is distributed on an "AS IS" BASIS,
 * WITHOUT WARRANTIES OR CONDITIONS OF ANY KIND, either express or implied.
 * See the License for the specific language governing permissions and
 * limitations under the License.
 */

#pragma once

#include "../detail/knn_merge_parts.cuh"
#include <raft/core/resource/multi_gpu.hpp>
#include <raft/core/resource/nccl_comm.hpp>
#include <raft/core/serialize.hpp>
#include <raft/linalg/add.cuh>
#include <raft/util/cuda_dev_essentials.cuh>

#include <cuvs/neighbors/cagra.hpp>
#include <cuvs/neighbors/common.hpp>
#include <cuvs/neighbors/ivf_flat.hpp>
#include <cuvs/neighbors/ivf_pq.hpp>

#include <fstream>

namespace cuvs::neighbors {
using namespace raft;

template <typename AnnIndexType, typename T, typename IdxT>
void search(const raft::resources& handle,
            const cuvs::neighbors::iface<AnnIndexType, T, IdxT>& interface,
            const cuvs::neighbors::search_params* search_params,
            raft::host_matrix_view<const T, int64_t, row_major> h_queries,
            raft::device_matrix_view<IdxT, int64_t, row_major> d_neighbors,
            raft::device_matrix_view<float, int64_t, row_major> d_distances);
}  // namespace cuvs::neighbors

namespace cuvs::neighbors::snmg {
void check_omp_threads(const int requirements);
}  // namespace cuvs::neighbors::snmg

namespace cuvs::neighbors::snmg::detail {
using namespace cuvs::neighbors;
using namespace raft;

// local index deserialization and distribution
template <typename AnnIndexType, typename T, typename IdxT>
void deserialize_and_distribute(const raft::resources& clique,
                                mg_index<AnnIndexType, T, IdxT>& index,
                                const std::string& filename)
{
  for (int rank = 0; rank < index.num_ranks_; rank++) {
    const raft::resources& dev_res = raft::resource::set_current_device_to_rank(clique, rank);
    auto& ann_if                   = index.ann_interfaces_.emplace_back();
    cuvs::neighbors::deserialize(dev_res, ann_if, filename);
  }
}

// MG index deserialization
template <typename AnnIndexType, typename T, typename IdxT>
void deserialize(const raft::resources& clique,
                 mg_index<AnnIndexType, T, IdxT>& index,
                 const std::string& filename)
{
  std::ifstream is(filename, std::ios::in | std::ios::binary);
  if (!is) { RAFT_FAIL("Cannot open file %s", filename.c_str()); }

  const auto& handle = raft::resource::set_current_device_to_root_rank(clique);
  index.mode_        = (cuvs::neighbors::distribution_mode)deserialize_scalar<int>(handle, is);
  index.num_ranks_   = deserialize_scalar<int>(handle, is);

  if (index.num_ranks_ != raft::resource::get_num_ranks(clique)) {
    RAFT_FAIL("Serialized index has %d ranks whereas NCCL clique has %d ranks",
              index.num_ranks_,
              raft::resource::get_num_ranks(clique));
  }

  for (int rank = 0; rank < index.num_ranks_; rank++) {
    const raft::resources& dev_res = raft::resource::set_current_device_to_rank(clique, rank);
    auto& ann_if                   = index.ann_interfaces_.emplace_back();
    cuvs::neighbors::deserialize(dev_res, ann_if, is);
  }

  is.close();
}

template <typename AnnIndexType, typename T, typename IdxT>
void build(const raft::resources& clique,
           mg_index<AnnIndexType, T, IdxT>& index,
           const cuvs::neighbors::index_params* index_params,
           raft::host_matrix_view<const T, int64_t, row_major> index_dataset)
{
  if (index.mode_ == REPLICATED) {
    int64_t n_rows = index_dataset.extent(0);
    RAFT_LOG_DEBUG("REPLICATED BUILD: %d*%drows", index.num_ranks_, n_rows);

    index.ann_interfaces_.resize(index.num_ranks_);
#pragma omp parallel for
    for (int rank = 0; rank < index.num_ranks_; rank++) {
      const raft::resources& dev_res = raft::resource::set_current_device_to_rank(clique, rank);
      auto& ann_if                   = index.ann_interfaces_[rank];
      cuvs::neighbors::build(dev_res, ann_if, index_params, index_dataset);
      resource::sync_stream(dev_res);
    }
  } else if (index.mode_ == SHARDED) {
    int64_t n_rows           = index_dataset.extent(0);
    int64_t n_cols           = index_dataset.extent(1);
    int64_t n_rows_per_shard = raft::ceildiv(n_rows, (int64_t)index.num_ranks_);

    RAFT_LOG_DEBUG("SHARDED BUILD: %d*%drows", index.num_ranks_, n_rows_per_shard);

    index.ann_interfaces_.resize(index.num_ranks_);
#pragma omp parallel for
    for (int rank = 0; rank < index.num_ranks_; rank++) {
      const raft::resources& dev_res  = raft::resource::set_current_device_to_rank(clique, rank);
      int64_t offset                  = rank * n_rows_per_shard;
      int64_t n_rows_of_current_shard = std::min(n_rows_per_shard, n_rows - offset);
      const T* partition_ptr          = index_dataset.data_handle() + (offset * n_cols);
      auto partition                  = raft::make_host_matrix_view<const T, int64_t, row_major>(
        partition_ptr, n_rows_of_current_shard, n_cols);
      auto& ann_if = index.ann_interfaces_[rank];
      cuvs::neighbors::build(dev_res, ann_if, index_params, partition);
      resource::sync_stream(dev_res);
    }
  }
}

template <typename AnnIndexType, typename T, typename IdxT>
void extend(const raft::resources& clique,
            mg_index<AnnIndexType, T, IdxT>& index,
            raft::host_matrix_view<const T, int64_t, row_major> new_vectors,
            std::optional<raft::host_vector_view<const IdxT, int64_t>> new_indices)
{
  int64_t n_rows = new_vectors.extent(0);
  if (index.mode_ == REPLICATED) {
    RAFT_LOG_DEBUG("REPLICATED EXTEND: %d*%drows", index.num_ranks_, n_rows);

#pragma omp parallel for
    for (int rank = 0; rank < index.num_ranks_; rank++) {
      const raft::resources& dev_res = raft::resource::set_current_device_to_rank(clique, rank);
      auto& ann_if                   = index.ann_interfaces_[rank];
      cuvs::neighbors::extend(dev_res, ann_if, new_vectors, new_indices);
      resource::sync_stream(dev_res);
    }
  } else if (index.mode_ == SHARDED) {
    int64_t n_cols           = new_vectors.extent(1);
    int64_t n_rows_per_shard = raft::ceildiv(n_rows, (int64_t)index.num_ranks_);

    RAFT_LOG_DEBUG("SHARDED EXTEND: %d*%drows", index.num_ranks_, n_rows_per_shard);

#pragma omp parallel for
    for (int rank = 0; rank < index.num_ranks_; rank++) {
      const raft::resources& dev_res  = raft::resource::set_current_device_to_rank(clique, rank);
      int64_t offset                  = rank * n_rows_per_shard;
      int64_t n_rows_of_current_shard = std::min(n_rows_per_shard, n_rows - offset);
      const T* new_vectors_ptr        = new_vectors.data_handle() + (offset * n_cols);
      auto new_vectors_part           = raft::make_host_matrix_view<const T, int64_t, row_major>(
        new_vectors_ptr, n_rows_of_current_shard, n_cols);

      std::optional<raft::host_vector_view<const IdxT, int64_t>> new_indices_part = std::nullopt;
      if (new_indices.has_value()) {
        const IdxT* new_indices_ptr = new_indices.value().data_handle() + offset;
        new_indices_part            = raft::make_host_vector_view<const IdxT, int64_t>(
          new_indices_ptr, n_rows_of_current_shard);
      }
      auto& ann_if = index.ann_interfaces_[rank];
      cuvs::neighbors::extend(dev_res, ann_if, new_vectors_part, new_indices_part);
      resource::sync_stream(dev_res);
    }
  }
}

template <typename AnnIndexType, typename T, typename IdxT>
void sharded_search_with_direct_merge(const raft::resources& clique,
                                      const mg_index<AnnIndexType, T, IdxT>& index,
                                      const cuvs::neighbors::search_params* search_params,
                                      raft::host_matrix_view<const T, int64_t, row_major> queries,
                                      raft::host_matrix_view<IdxT, int64_t, row_major> neighbors,
                                      raft::host_matrix_view<float, int64_t, row_major> distances,
                                      int64_t n_rows_per_batch,
                                      int64_t n_rows,
                                      int64_t n_cols,
                                      int64_t n_neighbors,
                                      int64_t n_batches)
{
  const auto& root_handle = raft::resource::set_current_device_to_root_rank(clique);
  auto in_neighbors       = raft::make_device_matrix<IdxT, int64_t, row_major>(
    root_handle, index.num_ranks_ * n_rows_per_batch, n_neighbors);
  auto in_distances = raft::make_device_matrix<float, int64_t, row_major>(
    root_handle, index.num_ranks_ * n_rows_per_batch, n_neighbors);
  auto out_neighbors =
    raft::make_device_matrix<IdxT, int64_t, row_major>(root_handle, n_rows_per_batch, n_neighbors);
  auto out_distances =
    raft::make_device_matrix<float, int64_t, row_major>(root_handle, n_rows_per_batch, n_neighbors);

  for (int64_t batch_idx = 0; batch_idx < n_batches; batch_idx++) {
    int64_t offset                  = batch_idx * n_rows_per_batch;
    int64_t query_offset            = offset * n_cols;
    int64_t output_offset           = offset * n_neighbors;
    int64_t n_rows_of_current_batch = std::min((int64_t)n_rows_per_batch, n_rows - offset);
    int64_t part_size               = n_rows_of_current_batch * n_neighbors;
    auto query_partition            = raft::make_host_matrix_view<const T, int64_t, row_major>(
      queries.data_handle() + query_offset, n_rows_of_current_batch, n_cols);

    const int& requirements = index.num_ranks_;
    check_omp_threads(requirements);  // should use at least num_ranks_ threads to avoid NCCL hang
#pragma omp parallel for num_threads(index.num_ranks_)
    for (int rank = 0; rank < index.num_ranks_; rank++) {
      const raft::resources& dev_res = raft::resource::set_current_device_to_rank(clique, rank);
      auto& ann_if                   = index.ann_interfaces_[rank];

      if (rank == raft::resource::get_root_rank(clique)) {  // root rank
        uint64_t batch_offset = raft::resource::get_root_rank(clique) * part_size;
        auto d_neighbors      = raft::make_device_matrix_view<IdxT, int64_t, row_major>(
          in_neighbors.data_handle() + batch_offset, n_rows_of_current_batch, n_neighbors);
        auto d_distances = raft::make_device_matrix_view<float, int64_t, row_major>(
          in_distances.data_handle() + batch_offset, n_rows_of_current_batch, n_neighbors);
        cuvs::neighbors::search(
          dev_res, ann_if, search_params, query_partition, d_neighbors, d_distances);

        // wait for other ranks
        ncclGroupStart();
        for (int from_rank = 0; from_rank < index.num_ranks_; from_rank++) {
          if (from_rank == raft::resource::get_root_rank(clique)) continue;

          batch_offset = from_rank * part_size;
          ncclRecv(in_neighbors.data_handle() + batch_offset,
                   part_size * sizeof(IdxT),
                   ncclUint8,
                   from_rank,
                   raft::resource::get_nccl_comm_for_rank(clique, rank),
                   raft::resource::get_cuda_stream(dev_res));
          ncclRecv(in_distances.data_handle() + batch_offset,
                   part_size * sizeof(float),
                   ncclUint8,
                   from_rank,
                   raft::resource::get_nccl_comm_for_rank(clique, rank),
                   raft::resource::get_cuda_stream(dev_res));
        }
        ncclGroupEnd();
        resource::sync_stream(dev_res);
      } else {  // non-root ranks
        auto d_neighbors = raft::make_device_matrix<IdxT, int64_t, row_major>(
          dev_res, n_rows_of_current_batch, n_neighbors);
        auto d_distances = raft::make_device_matrix<float, int64_t, row_major>(
          dev_res, n_rows_of_current_batch, n_neighbors);
        cuvs::neighbors::search(
          dev_res, ann_if, search_params, query_partition, d_neighbors.view(), d_distances.view());

        // send results to root rank
        ncclGroupStart();
        ncclSend(d_neighbors.data_handle(),
                 part_size * sizeof(IdxT),
                 ncclUint8,
                 raft::resource::get_root_rank(clique),
<<<<<<< HEAD
                 raft::resource::get_nccl_comm(dev_res),
=======
                 raft::resource::get_nccl_comm_for_rank(clique, rank),
>>>>>>> 182fcd99
                 raft::resource::get_cuda_stream(dev_res));
        ncclSend(d_distances.data_handle(),
                 part_size * sizeof(float),
                 ncclUint8,
                 raft::resource::get_root_rank(clique),
<<<<<<< HEAD
                 raft::resource::get_nccl_comm(dev_res),
=======
                 raft::resource::get_nccl_comm_for_rank(clique, rank),
>>>>>>> 182fcd99
                 raft::resource::get_cuda_stream(dev_res));
        ncclGroupEnd();
        resource::sync_stream(dev_res);
      }
    }

    const auto& root_handle_   = raft::resource::set_current_device_to_root_rank(clique);
    auto h_trans               = std::vector<IdxT>(index.num_ranks_);
    int64_t translation_offset = 0;
    for (int rank = 0; rank < index.num_ranks_; rank++) {
      h_trans[rank] = translation_offset;
      translation_offset += index.ann_interfaces_[rank].size();
    }
    auto d_trans = raft::make_device_vector<IdxT, IdxT>(root_handle_, index.num_ranks_);
    raft::copy(d_trans.data_handle(),
               h_trans.data(),
               index.num_ranks_,
               raft::resource::get_cuda_stream(root_handle_));

    cuvs::neighbors::detail::knn_merge_parts(in_distances.data_handle(),
                                             in_neighbors.data_handle(),
                                             out_distances.data_handle(),
                                             out_neighbors.data_handle(),
                                             n_rows_of_current_batch,
                                             index.num_ranks_,
                                             n_neighbors,
                                             raft::resource::get_cuda_stream(root_handle_),
                                             d_trans.data_handle());

    raft::copy(neighbors.data_handle() + output_offset,
               out_neighbors.data_handle(),
               part_size,
               raft::resource::get_cuda_stream(root_handle_));
    raft::copy(distances.data_handle() + output_offset,
               out_distances.data_handle(),
               part_size,
               raft::resource::get_cuda_stream(root_handle_));

    resource::sync_stream(root_handle_);
  }
}

template <typename AnnIndexType, typename T, typename IdxT>
void sharded_search_with_tree_merge(const raft::resources& clique,
                                    const mg_index<AnnIndexType, T, IdxT>& index,
                                    const cuvs::neighbors::search_params* search_params,
                                    raft::host_matrix_view<const T, int64_t, row_major> queries,
                                    raft::host_matrix_view<IdxT, int64_t, row_major> neighbors,
                                    raft::host_matrix_view<float, int64_t, row_major> distances,
                                    int64_t n_rows_per_batch,
                                    int64_t n_rows,
                                    int64_t n_cols,
                                    int64_t n_neighbors,
                                    int64_t n_batches)
{
  for (int64_t batch_idx = 0; batch_idx < n_batches; batch_idx++) {
    int64_t offset                  = batch_idx * n_rows_per_batch;
    int64_t query_offset            = offset * n_cols;
    int64_t output_offset           = offset * n_neighbors;
    int64_t n_rows_of_current_batch = std::min((int64_t)n_rows_per_batch, n_rows - offset);
    auto query_partition            = raft::make_host_matrix_view<const T, int64_t, row_major>(
      queries.data_handle() + query_offset, n_rows_of_current_batch, n_cols);

    const int& requirements = index.num_ranks_;
    check_omp_threads(requirements);  // should use at least num_ranks_ threads to avoid NCCL hang
#pragma omp parallel for num_threads(index.num_ranks_)
    for (int rank = 0; rank < index.num_ranks_; rank++) {
      const raft::resources& dev_res = raft::resource::set_current_device_to_rank(clique, rank);
      auto& ann_if                   = index.ann_interfaces_[rank];

      int64_t part_size = n_rows_of_current_batch * n_neighbors;

      auto tmp_neighbors = raft::make_device_matrix<IdxT, int64_t, row_major>(
        dev_res, 2 * n_rows_of_current_batch, n_neighbors);
      auto tmp_distances = raft::make_device_matrix<float, int64_t, row_major>(
        dev_res, 2 * n_rows_of_current_batch, n_neighbors);
      auto neighbors_view = raft::make_device_matrix_view<IdxT, int64_t, row_major>(
        tmp_neighbors.data_handle(), n_rows_of_current_batch, n_neighbors);
      auto distances_view = raft::make_device_matrix_view<float, int64_t, row_major>(
        tmp_distances.data_handle(), n_rows_of_current_batch, n_neighbors);
      cuvs::neighbors::search(
        dev_res, ann_if, search_params, query_partition, neighbors_view, distances_view);

      int64_t translation_offset = 0;
      for (int r = 0; r < rank; r++) {
        translation_offset += index.ann_interfaces_[r].size();
      }
      raft::linalg::addScalar(neighbors_view.data_handle(),
                              neighbors_view.data_handle(),
                              (IdxT)translation_offset,
                              part_size,
                              raft::resource::get_cuda_stream(dev_res));

      auto d_trans = raft::make_device_vector<IdxT, IdxT>(dev_res, 2);
      cudaMemsetAsync(
        d_trans.data_handle(), 0, 2 * sizeof(IdxT), raft::resource::get_cuda_stream(dev_res));

      int64_t remaining = index.num_ranks_;
      int64_t radix     = 2;

      while (remaining > 1) {
        bool received_something = false;
        int64_t offset          = radix / 2;
        ncclGroupStart();
        if (rank % radix == 0)  // This is one of the receivers
        {
          int other_id = rank + offset;
          if (other_id < index.num_ranks_)  // Make sure someone's sending anything
          {
            ncclRecv(tmp_neighbors.data_handle() + part_size,
                     part_size * sizeof(IdxT),
                     ncclUint8,
                     other_id,
                     raft::resource::get_nccl_comm_for_rank(clique, rank),
                     raft::resource::get_cuda_stream(dev_res));
            ncclRecv(tmp_distances.data_handle() + part_size,
                     part_size * sizeof(float),
                     ncclUint8,
                     other_id,
                     raft::resource::get_nccl_comm_for_rank(clique, rank),
                     raft::resource::get_cuda_stream(dev_res));
            received_something = true;
          }
        } else if (rank % radix == offset)  // This is one of the senders
        {
          int other_id = rank - offset;
          ncclSend(tmp_neighbors.data_handle(),
                   part_size * sizeof(IdxT),
                   ncclUint8,
                   other_id,
                   raft::resource::get_nccl_comm_for_rank(clique, rank),
                   raft::resource::get_cuda_stream(dev_res));
          ncclSend(tmp_distances.data_handle(),
                   part_size * sizeof(float),
                   ncclUint8,
                   other_id,
                   raft::resource::get_nccl_comm_for_rank(clique, rank),
                   raft::resource::get_cuda_stream(dev_res));
        }
        ncclGroupEnd();

        remaining = (remaining + 1) / 2;
        radix *= 2;

        if (received_something) {
          // merge inplace
          cuvs::neighbors::detail::knn_merge_parts(tmp_distances.data_handle(),
                                                   tmp_neighbors.data_handle(),
                                                   tmp_distances.data_handle(),
                                                   tmp_neighbors.data_handle(),
                                                   n_rows_of_current_batch,
                                                   2,
                                                   n_neighbors,
                                                   raft::resource::get_cuda_stream(dev_res),
                                                   d_trans.data_handle());

          // If done, copy the final result
          if (remaining <= 1) {
            raft::copy(neighbors.data_handle() + output_offset,
                       tmp_neighbors.data_handle(),
                       part_size,
                       raft::resource::get_cuda_stream(dev_res));
            raft::copy(distances.data_handle() + output_offset,
                       tmp_distances.data_handle(),
                       part_size,
                       raft::resource::get_cuda_stream(dev_res));

            resource::sync_stream(dev_res);
          }
        }
      }
    }
  }
}

template <typename AnnIndexType, typename T, typename IdxT>
void run_search_batch(const raft::resources& clique,
                      const mg_index<AnnIndexType, T, IdxT>& index,
                      int rank,
                      const cuvs::neighbors::search_params* search_params,
                      raft::host_matrix_view<const T, int64_t, row_major>& queries,
                      raft::host_matrix_view<IdxT, int64_t, row_major>& neighbors,
                      raft::host_matrix_view<float, int64_t, row_major>& distances,
                      int64_t query_offset,
                      int64_t output_offset,
                      int64_t n_rows_of_current_batch,
                      int64_t n_cols,
                      int64_t n_neighbors)
{
  const raft::resources& dev_res = raft::resource::set_current_device_to_rank(clique, rank);
  auto& ann_if                   = index.ann_interfaces_[rank];

  auto query_partition = raft::make_host_matrix_view<const T, int64_t, row_major>(
    queries.data_handle() + query_offset, n_rows_of_current_batch, n_cols);
  auto d_neighbors = raft::make_device_matrix<IdxT, int64_t, row_major>(
    dev_res, n_rows_of_current_batch, n_neighbors);
  auto d_distances = raft::make_device_matrix<float, int64_t, row_major>(
    dev_res, n_rows_of_current_batch, n_neighbors);

  cuvs::neighbors::search(
    dev_res, ann_if, search_params, query_partition, d_neighbors.view(), d_distances.view());

  raft::copy(neighbors.data_handle() + output_offset,
             d_neighbors.data_handle(),
             n_rows_of_current_batch * n_neighbors,
             raft::resource::get_cuda_stream(dev_res));
  raft::copy(distances.data_handle() + output_offset,
             d_distances.data_handle(),
             n_rows_of_current_batch * n_neighbors,
             raft::resource::get_cuda_stream(dev_res));

  resource::sync_stream(dev_res);
}

template <typename AnnIndexType, typename T, typename IdxT>
void search(const raft::resources& clique,
            const mg_index<AnnIndexType, T, IdxT>& index,
            const cuvs::neighbors::search_params* search_params,
            raft::host_matrix_view<const T, int64_t, row_major> queries,
            raft::host_matrix_view<IdxT, int64_t, row_major> neighbors,
            raft::host_matrix_view<float, int64_t, row_major> distances)
{
  int64_t n_rows      = queries.extent(0);
  int64_t n_cols      = queries.extent(1);
  int64_t n_neighbors = neighbors.extent(1);

  int64_t n_rows_per_batch = -1;
  if (index.mode_ == REPLICATED) {
    cuvs::neighbors::replicated_search_mode search_mode;
    if constexpr (std::is_same<AnnIndexType, ivf_flat::index<T, IdxT>>::value) {
      const cuvs::neighbors::mg_search_params<ivf_flat::search_params>* mg_search_params =
        static_cast<const cuvs::neighbors::mg_search_params<ivf_flat::search_params>*>(
          search_params);
      search_mode      = mg_search_params->search_mode;
      n_rows_per_batch = mg_search_params->n_rows_per_batch;
    } else if constexpr (std::is_same<AnnIndexType, ivf_pq::index<IdxT>>::value) {
      const cuvs::neighbors::mg_search_params<ivf_pq::search_params>* mg_search_params =
        static_cast<const cuvs::neighbors::mg_search_params<ivf_pq::search_params>*>(search_params);
      search_mode      = mg_search_params->search_mode;
      n_rows_per_batch = mg_search_params->n_rows_per_batch;
    } else if constexpr (std::is_same<AnnIndexType, cagra::index<T, IdxT>>::value) {
      const cuvs::neighbors::mg_search_params<cagra::search_params>* mg_search_params =
        static_cast<const cuvs::neighbors::mg_search_params<cagra::search_params>*>(search_params);
      search_mode      = mg_search_params->search_mode;
      n_rows_per_batch = mg_search_params->n_rows_per_batch;
    }

    if (search_mode == LOAD_BALANCER) {
      int64_t n_rows_per_rank = raft::ceildiv(n_rows, (int64_t)index.num_ranks_);
      n_rows_per_batch =
        std::min(n_rows_per_batch, n_rows_per_rank);  // get at least num_ranks_ batches
      int64_t n_batches = raft::ceildiv(n_rows, (int64_t)n_rows_per_batch);
      if (n_batches <= 1) n_rows_per_batch = n_rows;

      RAFT_LOG_DEBUG(
        "REPLICATED SEARCH IN LOAD BALANCER MODE: %d*%drows", n_batches, n_rows_per_batch);

#pragma omp parallel for
      for (int64_t batch_idx = 0; batch_idx < n_batches; batch_idx++) {
        int rank                        = batch_idx % index.num_ranks_;  // alternate GPUs
        int64_t offset                  = batch_idx * n_rows_per_batch;
        int64_t query_offset            = offset * n_cols;
        int64_t output_offset           = offset * n_neighbors;
        int64_t n_rows_of_current_batch = std::min(n_rows_per_batch, n_rows - offset);

        run_search_batch(clique,
                         index,
                         rank,
                         search_params,
                         queries,
                         neighbors,
                         distances,
                         query_offset,
                         output_offset,
                         n_rows_of_current_batch,
                         n_cols,
                         n_neighbors);
      }
    } else if (search_mode == ROUND_ROBIN) {
      RAFT_LOG_DEBUG("REPLICATED SEARCH IN ROUND ROBIN MODE: %d*%drows", 1, n_rows);

      ASSERT(n_rows <= n_rows_per_batch,
             "In round-robin mode, n_rows must lower or equal to n_rows_per_batch");

      auto& rrc    = *index.round_robin_counter_;
      int64_t rank = rrc++;
      rank %= index.num_ranks_;

      run_search_batch(clique,
                       index,
                       rank,
                       search_params,
                       queries,
                       neighbors,
                       distances,
                       0,
                       0,
                       n_rows,
                       n_cols,
                       n_neighbors);
    }
  } else if (index.mode_ == SHARDED) {
    cuvs::neighbors::sharded_merge_mode merge_mode;
    if constexpr (std::is_same<AnnIndexType, ivf_flat::index<T, IdxT>>::value) {
      const cuvs::neighbors::mg_search_params<ivf_flat::search_params>* mg_search_params =
        static_cast<const cuvs::neighbors::mg_search_params<ivf_flat::search_params>*>(
          search_params);
      merge_mode       = mg_search_params->merge_mode;
      n_rows_per_batch = mg_search_params->n_rows_per_batch;
    } else if constexpr (std::is_same<AnnIndexType, ivf_pq::index<IdxT>>::value) {
      const cuvs::neighbors::mg_search_params<ivf_pq::search_params>* mg_search_params =
        static_cast<const cuvs::neighbors::mg_search_params<ivf_pq::search_params>*>(search_params);
      merge_mode       = mg_search_params->merge_mode;
      n_rows_per_batch = mg_search_params->n_rows_per_batch;
    } else if constexpr (std::is_same<AnnIndexType, cagra::index<T, IdxT>>::value) {
      const cuvs::neighbors::mg_search_params<cagra::search_params>* mg_search_params =
        static_cast<const cuvs::neighbors::mg_search_params<cagra::search_params>*>(search_params);
      merge_mode       = mg_search_params->merge_mode;
      n_rows_per_batch = mg_search_params->n_rows_per_batch;
    }

    int64_t n_batches = raft::ceildiv(n_rows, (int64_t)n_rows_per_batch);
    if (n_batches <= 1) n_rows_per_batch = n_rows;

    if (merge_mode == MERGE_ON_ROOT_RANK) {
      RAFT_LOG_DEBUG("SHARDED SEARCH WITH MERGE_ON_ROOT_RANK MERGE MODE: %d*%drows",
                     n_batches,
                     n_rows_per_batch);
      sharded_search_with_direct_merge(clique,
                                       index,
                                       search_params,
                                       queries,
                                       neighbors,
                                       distances,
                                       n_rows_per_batch,
                                       n_rows,
                                       n_cols,
                                       n_neighbors,
                                       n_batches);
    } else if (merge_mode == TREE_MERGE) {
      RAFT_LOG_DEBUG(
        "SHARDED SEARCH WITH TREE_MERGE MERGE MODE %d*%drows", n_batches, n_rows_per_batch);
      sharded_search_with_tree_merge(clique,
                                     index,
                                     search_params,
                                     queries,
                                     neighbors,
                                     distances,
                                     n_rows_per_batch,
                                     n_rows,
                                     n_cols,
                                     n_neighbors,
                                     n_batches);
    }
  }
}

template <typename AnnIndexType, typename T, typename IdxT>
void serialize(const raft::resources& clique,
               const mg_index<AnnIndexType, T, IdxT>& index,
               const std::string& filename)
{
  std::ofstream of(filename, std::ios::out | std::ios::binary);
  if (!of) { RAFT_FAIL("Cannot open file %s", filename.c_str()); }

  const auto& handle = raft::resource::set_current_device_to_root_rank(clique);
  serialize_scalar(handle, of, (int)index.mode_);
  serialize_scalar(handle, of, index.num_ranks_);

  for (int rank = 0; rank < index.num_ranks_; rank++) {
    const raft::resources& dev_res = raft::resource::set_current_device_to_rank(clique, rank);
    auto& ann_if                   = index.ann_interfaces_[rank];
    cuvs::neighbors::serialize(dev_res, ann_if, of);
  }

  of.close();
  if (!of) { RAFT_FAIL("Error writing output %s", filename.c_str()); }
}

}  // namespace cuvs::neighbors::snmg::detail

namespace cuvs::neighbors {
using namespace cuvs::neighbors;
using namespace raft;

template <typename AnnIndexType, typename T, typename IdxT>
mg_index<AnnIndexType, T, IdxT>::mg_index(const raft::resources& clique, distribution_mode mode)
  : mode_(mode), round_robin_counter_(std::make_shared<std::atomic<int64_t>>(0))
{
  num_ranks_ = raft::resource::get_num_ranks(clique);
}

template <typename AnnIndexType, typename T, typename IdxT>
mg_index<AnnIndexType, T, IdxT>::mg_index(const raft::resources& clique,
                                          const std::string& filename)
  : round_robin_counter_(std::make_shared<std::atomic<int64_t>>(0))
{
  cuvs::neighbors::snmg::detail::deserialize(clique, *this, filename);
}
}  // namespace cuvs::neighbors<|MERGE_RESOLUTION|>--- conflicted
+++ resolved
@@ -260,21 +260,13 @@
                  part_size * sizeof(IdxT),
                  ncclUint8,
                  raft::resource::get_root_rank(clique),
-<<<<<<< HEAD
-                 raft::resource::get_nccl_comm(dev_res),
-=======
                  raft::resource::get_nccl_comm_for_rank(clique, rank),
->>>>>>> 182fcd99
                  raft::resource::get_cuda_stream(dev_res));
         ncclSend(d_distances.data_handle(),
                  part_size * sizeof(float),
                  ncclUint8,
                  raft::resource::get_root_rank(clique),
-<<<<<<< HEAD
-                 raft::resource::get_nccl_comm(dev_res),
-=======
                  raft::resource::get_nccl_comm_for_rank(clique, rank),
->>>>>>> 182fcd99
                  raft::resource::get_cuda_stream(dev_res));
         ncclGroupEnd();
         resource::sync_stream(dev_res);
