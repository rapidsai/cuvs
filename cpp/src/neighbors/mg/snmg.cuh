--- conflicted
+++ resolved
@@ -412,11 +412,7 @@
         radix *= 2;
 
         if (received_something) {
-<<<<<<< HEAD
-          auto neighbors_merge_res = raft::make_device_matrix<IdxT, int64_t, row_major>(
-=======
           auto neighbors_merge_res = raft::make_device_matrix<searchIdxT, int64_t, row_major>(
->>>>>>> 94c28199
             dev_res, n_rows_of_current_batch, n_neighbors);
           auto distances_merge_res = raft::make_device_matrix<float, int64_t, row_major>(
             dev_res, n_rows_of_current_batch, n_neighbors);
