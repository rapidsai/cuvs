/*
 * Copyright (c) 2025, NVIDIA CORPORATION.
 *
 * Licensed under the Apache License, Version 2.0 (the "License");
 * you may not use this file except in compliance with the License.
 * You may obtain a copy of the License at
 *
 *     http://www.apache.org/licenses/LICENSE-2.0
 *
 * Unless required by applicable law or agreed to in writing, software
 * distributed under the License is distributed on an "AS IS" BASIS,
 * WITHOUT WARRANTIES OR CONDITIONS OF ANY KIND, either express or implied.
 * See the License for the specific language governing permissions and
 * limitations under the License.
 */

#include "cagra.cuh"
#include <cuvs/neighbors/cagra.hpp>

namespace cuvs::neighbors::cagra {

<<<<<<< HEAD
#define RAFT_INST_CAGRA_MERGE(T, IdxT)                                                     \
  auto merge(raft::resources const& handle,                                                \
             const cuvs::neighbors::cagra::merge_params& params,                           \
             std::vector<cuvs::neighbors::cagra::index<T, IdxT>*>& indices)                \
    ->cuvs::neighbors::cagra::index<T, IdxT>                                               \
  {                                                                                        \
    return cuvs::neighbors::cagra::merge<T, IdxT>(handle, params, indices);                \
  };                                                                                       \
  auto make_composite_index(const cagra::merge_params& params,                             \
                            std::vector<cuvs::neighbors::cagra::index<T, IdxT>*>& indices) \
    ->cuvs::neighbors::cagra::composite_index<T, IdxT>                                     \
  {                                                                                        \
    return cuvs::neighbors::cagra::make_composite_index<T, IdxT>(params, indices);         \
=======
#define RAFT_INST_CAGRA_MERGE(T, IdxT)                                      \
  auto merge(raft::resources const& handle,                                 \
             const cuvs::neighbors::cagra::merge_params& params,            \
             std::vector<cuvs::neighbors::cagra::index<T, IdxT>*>& indices) \
    -> cuvs::neighbors::cagra::index<T, IdxT>                               \
  {                                                                         \
    return cuvs::neighbors::cagra::merge<T, IdxT>(handle, params, indices); \
>>>>>>> 6ffd2427
  }

RAFT_INST_CAGRA_MERGE(half, uint32_t);

#undef RAFT_INST_CAGRA_MERGE

}  // namespace cuvs::neighbors::cagra<|MERGE_RESOLUTION|>--- conflicted
+++ resolved
@@ -19,29 +19,19 @@
 
 namespace cuvs::neighbors::cagra {
 
-<<<<<<< HEAD
 #define RAFT_INST_CAGRA_MERGE(T, IdxT)                                                     \
   auto merge(raft::resources const& handle,                                                \
              const cuvs::neighbors::cagra::merge_params& params,                           \
              std::vector<cuvs::neighbors::cagra::index<T, IdxT>*>& indices)                \
-    ->cuvs::neighbors::cagra::index<T, IdxT>                                               \
+    -> cuvs::neighbors::cagra::index<T, IdxT>                                              \
   {                                                                                        \
     return cuvs::neighbors::cagra::merge<T, IdxT>(handle, params, indices);                \
   };                                                                                       \
   auto make_composite_index(const cagra::merge_params& params,                             \
                             std::vector<cuvs::neighbors::cagra::index<T, IdxT>*>& indices) \
-    ->cuvs::neighbors::cagra::composite_index<T, IdxT>                                     \
+    -> cuvs::neighbors::cagra::composite_index<T, IdxT>                                    \
   {                                                                                        \
     return cuvs::neighbors::cagra::make_composite_index<T, IdxT>(params, indices);         \
-=======
-#define RAFT_INST_CAGRA_MERGE(T, IdxT)                                      \
-  auto merge(raft::resources const& handle,                                 \
-             const cuvs::neighbors::cagra::merge_params& params,            \
-             std::vector<cuvs::neighbors::cagra::index<T, IdxT>*>& indices) \
-    -> cuvs::neighbors::cagra::index<T, IdxT>                               \
-  {                                                                         \
-    return cuvs::neighbors::cagra::merge<T, IdxT>(handle, params, indices); \
->>>>>>> 6ffd2427
   }
 
 RAFT_INST_CAGRA_MERGE(half, uint32_t);
