/*
 * Copyright (c) 2025, NVIDIA CORPORATION.
 *
 * Licensed under the Apache License, Version 2.0 (the "License");
 * you may not use this file except in compliance with the License.
 * You may obtain a copy of the License at
 *
 *     http://www.apache.org/licenses/LICENSE-2.0
 *
 * Unless required by applicable law or agreed to in writing, software
 * distributed under the License is distributed on an "AS IS" BASIS,
 * WITHOUT WARRANTIES OR CONDITIONS OF ANY KIND, either express or implied.
 * See the License for the specific language governing permissions and
 * limitations under the License.
 */

#include "../../detail/vpq_dataset.cuh"
#include <chrono>
#include <cmath>
#include <cuvs/neighbors/common.hpp>
#include <raft/linalg/transpose.cuh>
#include <raft/matrix/gather.cuh>

#include "scann_common.cuh"
using namespace cuvs::neighbors;

namespace cuvs::neighbors::experimental::scann::detail {

/** Fix the internal indexing type to avoid integer underflows/overflows */
using ix_t = int64_t;

template <uint32_t BlockSize,
          uint32_t PqBits,
          typename DataT,
          typename MathT,
          typename IdxT,
          typename LabelT>
__launch_bounds__(BlockSize) RAFT_KERNEL process_and_fill_codes_subspaces_kernel(
  raft::device_matrix_view<uint8_t, IdxT, raft::row_major> out_codes,
  raft::device_matrix_view<const DataT, IdxT, raft::row_major> dataset,
  raft::device_matrix_view<const MathT, uint32_t, raft::row_major> vq_centers,
  raft::device_vector_view<const LabelT, IdxT, raft::row_major> vq_labels,
  raft::device_matrix_view<const MathT, uint32_t, raft::row_major> pq_centers)
{
  constexpr uint32_t kSubWarpSize = std::min<uint32_t>(raft::WarpSize, 1u << PqBits);
  using subwarp_align             = raft::Pow2<kSubWarpSize>;
  const IdxT row_ix = subwarp_align::div(IdxT{threadIdx.x} + IdxT{BlockSize} * IdxT{blockIdx.x});
  if (row_ix >= out_codes.extent(0)) { return; }

  const uint32_t pq_dim = raft::div_rounding_up_unsafe(vq_centers.extent(1), pq_centers.extent(1));

  const uint32_t lane_id = raft::Pow2<kSubWarpSize>::mod(threadIdx.x);
  const LabelT vq_label  = vq_labels(row_ix);

  // write label
  auto* out_label_ptr = reinterpret_cast<LabelT*>(&out_codes(row_ix, 0));
  if (lane_id == 0) { *out_label_ptr = vq_label; }

  auto* out_codes_ptr = reinterpret_cast<uint8_t*>(out_label_ptr + 1);
  cuvs::neighbors::ivf_pq::detail::bitfield_view_t<PqBits> code_view{out_codes_ptr};
  for (uint32_t j = 0; j < pq_dim; j++) {
    // find PQ label
    int subspace_offset   = j * pq_centers.extent(1) * (1 << PqBits);
    auto pq_subspace_view = raft::make_device_matrix_view(
      pq_centers.data_handle() + subspace_offset, (uint32_t)(1 << PqBits), pq_centers.extent(1));
    uint8_t code = cuvs::neighbors::detail::compute_code<kSubWarpSize>(
      dataset, vq_centers, pq_subspace_view, row_ix, j, vq_label);
    // TODO: this writes in global memory one byte per warp, which is very slow.
    //  It's better to keep the codes in the shared memory or registers and dump them at once.
    if (lane_id == 0) { code_view[j] = code; }
  }
}

template <typename MathT, typename IdxT, typename DatasetT>
auto process_and_fill_codes_subspaces(
  const raft::resources& res,
  const vpq_params& params,
  const DatasetT& dataset,
  raft::device_matrix_view<const MathT, uint32_t, raft::row_major> vq_centers,
  raft::device_matrix_view<const MathT, uint32_t, raft::row_major> pq_centers)
  -> raft::device_matrix<uint8_t, IdxT, raft::row_major>
{
  using data_t     = typename DatasetT::value_type;
  using cdataset_t = vpq_dataset<MathT, IdxT>;
  using label_t    = uint32_t;

  const ix_t n_rows       = dataset.extent(0);
  const ix_t dim          = dataset.extent(1);
  const ix_t pq_dim       = params.pq_dim;
  const ix_t pq_bits      = params.pq_bits;
  const ix_t pq_n_centers = ix_t{1} << pq_bits;
  // NB: codes must be aligned at least to sizeof(label_t) to be able to read labels.
  const ix_t codes_rowlen =
    sizeof(label_t) * (1 + raft::div_rounding_up_safe<ix_t>(pq_dim * pq_bits, 8 * sizeof(label_t)));

  auto codes = raft::make_device_matrix<uint8_t, IdxT, raft::row_major>(res, n_rows, codes_rowlen);

  auto stream = raft::resource::get_cuda_stream(res);

  // TODO: with scaling workspace we could choose the batch size dynamically
  constexpr ix_t kBlockSize  = 256;
  const ix_t threads_per_vec = std::min<ix_t>(raft::WarpSize, pq_n_centers);
  dim3 threads(kBlockSize, 1, 1);

  auto kernel = [](uint32_t pq_bits) {
    switch (pq_bits) {
      case 4:
        return process_and_fill_codes_subspaces_kernel<kBlockSize, 4, data_t, MathT, IdxT, label_t>;
      case 8:
        return process_and_fill_codes_subspaces_kernel<kBlockSize, 8, data_t, MathT, IdxT, label_t>;
      default: RAFT_FAIL("Invalid pq_bits (%u), the value must be 4 or 8", pq_bits);
    }
  }(pq_bits);

  auto labels = cuvs::neighbors::detail::predict_vq<label_t>(res, dataset, vq_centers);

  dim3 blocks(raft::div_rounding_up_safe<ix_t>(n_rows, kBlockSize / threads_per_vec), 1, 1);

  kernel<<<blocks, threads, 0, stream>>>(
    raft::make_device_matrix_view<uint8_t, IdxT>(codes.data_handle(), n_rows, codes_rowlen),
    dataset,
    vq_centers,
    raft::make_const_mdspan(labels.view()),
    pq_centers);

  RAFT_CUDA_TRY(cudaPeekAtLastError());

  return codes;
}

template <typename T>
auto create_pq_codebook(raft::resources const& res,
                        raft::device_matrix_view<const T, int64_t> residuals,
                        cuvs::neighbors::vpq_params ps)
  -> raft::device_matrix<T, uint32_t, raft::row_major>
{
  // Create codebooks (vq initialized to 0s since we don't need here)
  auto vq_code_book =
    raft::make_device_matrix<T, uint32_t, raft::row_major>(res, 1, residuals.extent(1));
  raft::linalg::map_offset(res, vq_code_book.view(), [] __device__(size_t i) { return 0; });

  auto pq_code_book = cuvs::neighbors::detail::train_pq<T>(
    res, ps, residuals, raft::make_const_mdspan(vq_code_book.view()));

  return pq_code_book;
}

/**
 * @brief Subtract cluster center coordinates from each dataset vector.
 *
 * residual[i, k] = dataset[i ,k] - centers[l, k],
 * where l = labels[i], the cluster label corresponding to vector i.
 *
 * @tparam T
 * @tparam LabelT
 * @param res raft resources
 * @param dataset dataset vectors, size [n_rows, dim]
 * @param centers cluster center coordinates, size [n_clusters, dim]
 * @param labels cluster labels, size [n_rows]
 * @return device matrix with the residuals, size [n_rows, dim]
 */
template <typename T, typename LabelT>
auto compute_residuals(raft::resources const& res,
                       raft::device_matrix_view<const T, int64_t> dataset,
                       raft::device_matrix_view<const T, int64_t> centers,
                       raft::device_vector_view<const LabelT, int64_t> labels)
  -> raft::device_matrix<T, int64_t, raft::row_major>
{
  auto dim       = dataset.extent(1);
  auto residuals = raft::make_device_matrix<T, int64_t>(res, labels.extent(0), dim);

  // compute residuals for AVQ assignments
  raft::linalg::map_offset(
    res, residuals.view(), [dataset, centers, labels, dim] __device__(size_t i) {
      int row_idx = i / dim;
      int el_idx  = i % dim;
      return dataset(row_idx, el_idx) - centers(labels(row_idx), el_idx);
    });

  return residuals;
}

/**}
 * @brief Generate PQ codes for residual vectors using codebook
 *
 * For each subspace, minimize L2 norm between residual vectors and
 * PQ centers to generate codes for residual vectors
 *
 * @tparam T
 * @tparam IdxT
 * @tparam LabelT
 * @param res raft resources
 * @param residuals the residual vectors we're quantizing, size [n_rows, dim]
 * @param pq_codebook the codebook of PQ centers size [dim, 1 << pq_bits]
 * @oaran ps parameters used with vpq_dataset for pq quantization
 * @return device matrix with (packed) codes from vpq, size [n_rows, 1 +ceil((dim / pq_dim *
 * pq_bits) /( 8 * sizeof(LabelT)))]
 */
template <typename T, typename IdxT, typename LabelT>
auto quantize_residuals(raft::resources const& res,
                        raft::device_matrix_view<const T, int64_t> residuals,
                        raft::device_matrix_view<T, uint32_t, raft::row_major> pq_codebook,
                        cuvs::neighbors::vpq_params ps)
  -> raft::device_matrix<uint8_t, IdxT, raft::row_major>
{
  auto dim = residuals.extent(1);

  // Using a single 0 vector for the vq_codebook, since we already have
  // vq centers and computed residuals w.r.t those centers
  auto vq_codebook = raft::make_device_matrix<T, uint32_t, raft::row_major>(res, 1, dim);

  RAFT_CUDA_TRY(cudaMemsetAsync(vq_codebook.data_handle(),
                                0,
                                vq_codebook.size() * sizeof(T),
                                raft::resource::get_cuda_stream(res)));

  auto codes = process_and_fill_codes_subspaces<T, IdxT>(
    res, ps, residuals, raft::make_const_mdspan(vq_codebook.view()), pq_codebook);

  return codes;
}

/**
 * @brief Unpack VPQ codes into 1-byte per code
 *
 * VPQ gives codes in a "packed" form. The first 4 bytes give the code for
 * vector quantization, and the remaining bytes the codes for subspace product
 * quantization. In the case of 4 bit PQ, each byte stores codes for 2 subspaces
 * in a packed form.
 *
 * This function unpacks the codes by discarding the VQ code (which we don't need,
 * since we use VPQ only for residual quantization) and (in the case of 4-bit PQ)
 * unpackes the subspace codes into one byte each. This is for interoperability
 * with open source ScaNN, which doesn't pack codes
 *
 * @tparam IdxT
 * @param res raft resources
 * @param unpacked_codes_view matrix of unpacked codes, size  [n_rows, dim / pq_dim]
 * @param codes_view packed codes from vpq, size [n_rows, 1 +ceil((dim / pq_dim * pq_bits) /( 8 *
 * sizeof(LabelT)))]
 * @param pq_bits number of bits used for PQ
 * @param num_subspaces the number of pq_subspaces (dim / pq_dim)
 */
template <typename IdxT>
void unpack_codes(raft::resources const& res,
                  raft::device_matrix_view<uint8_t, IdxT> unpacked_codes_view,
                  raft::device_matrix_view<const uint8_t, IdxT> codes_view,
                  int pq_bits,
                  int num_subspaces)
{
  if (pq_bits == 4) {
    raft::linalg::map_offset(
      res, unpacked_codes_view, [codes_view, num_subspaces] __device__(size_t i) {
        int64_t row_idx             = i / num_subspaces;
        int64_t subspace_idx        = i % num_subspaces;
        int64_t packed_subspace_idx = 4 + subspace_idx / 2;
        uint8_t mask                = subspace_idx % 2;

        uint8_t packed_labels = codes_view(row_idx, packed_subspace_idx);
        uint8_t first         = packed_labels >> 4;
        uint8_t second        = (packed_labels & 15);

        return (mask)*first + (1 - mask) * second;
      });

  } else {
    raft::matrix::slice_coordinates<IdxT> coords(0, 4, codes_view.extent(0), 4 + num_subspaces);
    raft::matrix::slice(res, raft::make_const_mdspan(codes_view), unpacked_codes_view, coords);
  }
}

/**
 * @brief compute eta for AVQ according to Theorem 3.4 in https://arxiv.org/abs/1908.10396
 *
 * @tparam IdxT
 * @param dim the dataset dimension
 * @param sq_norm the squared norm of the vector
 * @param noise_shaping_threshold the threshold T in the Theorem
 * @return eta
 */
template <typename IdxT>
__device__ inline float compute_avq_eta(IdxT dim, const float sq_norm, const float threshold)
{
  return (dim - 1) * (threshold * threshold / sq_norm) / (1 - threshold * threshold / sq_norm);
}

/**
 * @brief helper to convert a float to bfloat16 (represented as int16_t)
 *
 * @param f the float value
 * @return the bflaot16 value (as int16_t)
 */
__device__ inline int16_t float_to_bfloat16(const float& f)
{
  nv_bfloat16 val = __float2bfloat16(f);
  return reinterpret_cast<int16_t&>(val);
}

/**
 * @brief helper to convert a bfloat16 (represented as int16_t) to float
 *
 * @param bf16 the bf16 value (represented as int16_t)
 * @return the float value
 */
__device__ inline float bfloat16_to_float(int16_t& bf16)
{
  nv_bfloat16 nv_bf16 = reinterpret_cast<nv_bfloat16&>(bf16);
  return __bfloat162float(nv_bf16);
}

/**
 * @brief Select the next bfloat16 value to try during coordinate descent
 *
 * Based on the signs of the current residual and quantized value,
 * increment or decrement the quantized value to push residual closer to 0
 *
 * Note that the bfloat16 value is encoded as an int16_t, and the
 * increment/decrement is applied to encoded value. In terms of the float
 * representation, it is the mantissa that is being incremented/decremented,
 * which could carryover to the exponent
 *
 * @param res the float residual
 * @param current the current quantized dimension
 * @return the other possible quantized value
 */
__device__ inline int16_t bfloat16_next_delta(float& res, int16_t& current)
{
  uint32_t res_sign  = ((int32_t)res & (1u << 31) >> 31);
  uint32_t curr_sign = (current & (1 << 15)) >> 15;

  if (res_sign == curr_sign) { return current - 1; }

  return current + 1;
}

template <uint32_t BlockSize, typename IdxT>
__launch_bounds__(BlockSize) RAFT_KERNEL
  quantize_bfloat16_noise_shaped_kernel(raft::device_matrix_view<const float, IdxT> dataset,
                                        raft::device_matrix_view<int16_t, IdxT> bf16_dataset,
                                        raft::device_vector_view<const float> sq_norms,
                                        float noise_shaping_threshold)
{
  IdxT row_idx = raft::Pow2<32>::div(IdxT{threadIdx.x} + IdxT{BlockSize} * IdxT{blockIdx.x});

  if (row_idx >= dataset.extent(0)) { return; }

  uint32_t lane_id = raft::Pow2<32>::mod(threadIdx.x);

  IdxT dim = dataset.extent(1);

  // 1 / ||x||
  float inv_norm = 1 / sqrtf(sq_norms[row_idx]);
  float eta      = compute_avq_eta(dim, sq_norms[row_idx], noise_shaping_threshold);

  // < r, x >
  float residual_dot = 0.0;

  for (int i = lane_id; i < dim; i += 32) {
    bf16_dataset(row_idx, i) = float_to_bfloat16(dataset(row_idx, i));

    float residual = dataset(row_idx, i) - bfloat16_to_float(bf16_dataset(row_idx, i));
    residual_dot += dataset(row_idx, i) * residual * inv_norm;
  }

  // reduce  and broadcast residual_dot across warp
  for (uint32_t offset = 16; offset > 0; offset >>= 1) {
    residual_dot += raft::shfl_xor(residual_dot, offset, 32);
  }

  constexpr uint32_t kMaxRounds = 10;

  bool round_changes = true;
  for (int round = 0; round < kMaxRounds && round_changes; round++) {
    round_changes = false;

    for (int i = lane_id; i < dim; i += 32) {
      // coaleseced reads of required data
      float original    = dataset(row_idx, i);
      int16_t quantized = bf16_dataset(row_idx, i);

      float old_residual    = original - bfloat16_to_float(quantized);
      int16_t quantized_new = bfloat16_next_delta(old_residual, quantized);

      float new_residual       = original - bfloat16_to_float(quantized_new);
      float residual_dot_delta = (new_residual - old_residual) * dataset(row_idx, i) * inv_norm;

      float residual_norm_delta = new_residual * new_residual - old_residual * old_residual;

      // we want to compute the change in cost = eta || r_parallel || ^2 + || r_perpendicular|| ^2
      // The change in || r_parallel ||^2 can be written (residual_dot + residual_dot_delta) ^ 2
      // the change in || r_perpendicular || ^2 can be written residual_norm_delta -
      // parallel_norm_delta Thus cost_delta = eta * (residual_dot + residual_dot_delta) ^2 +
      // (residual_norm_delta - (residual_dot + residual_dot_delta)^2 Expanding and simplying,
      // cost_delta = a + b * resdiaul_dot, where a and b are as below. Since only residual_dot is
      // unknown (because updates must be made synchronously) we can compute a and b in parallel
      // across threads in the warp and minimize computation in the update step of the coordinate
      // descent
      float a = residual_norm_delta + (eta - 1) * residual_dot_delta * residual_dot_delta;
      float b = 2 * (eta - 1) * residual_dot_delta;

      // Dim may not be divisible by 32
      // Only synchronize/shuffle for active threads
      int active_threads = std::min<int>(32, dim - i + lane_id);
      int mask           = (1 << active_threads) - 1;

      // Update step for coordinate descent. Compute the cost_delta for
      // each thread, update the quantized value and residual_dot if applicable,
      // then broadcast the new residual dot to the warp
      // AVQ loss the not separable, so we must optimize each dimension separately
      for (int j = 0; j < active_threads; j++) {
        if (lane_id == j) {
          // change in AVQ loss
          float cost_delta = b * residual_dot + a;

          if (cost_delta < 0.0) {
            quantized = quantized_new;
            residual_dot += residual_dot_delta;
            round_changes = true;
          }
        }

        // broadcast new dot product to all lanes
        residual_dot = raft::shfl(residual_dot, j, active_threads, mask);
      }

      // coalesced write of possibly updated quantized values
      bf16_dataset(row_idx, i) = quantized;
    }

    // reduce round_changes across warp
    for (uint32_t offset = 16; offset > 0; offset >>= 1) {
      round_changes |= raft::shfl_xor(round_changes, offset, 32);
    }
  }
}

/**
 * @brief Quantized a float dataset as bfloat16, with noise shaping (AVQ)
<<<<<<< HEAD
 *
=======
* During quantization we replace each input vector coordinate `f` of type float32 with a bfloat16
* coordinate `b`. One way to do this would be to simply assign the nearest bfloat16 value to
* each coordinate. This would be the best way to quantize if we want to minimize the L2
* distance between the quantized and the original vector.
*
* In the AVQ method, we use a different cost function. To minimize that, we consider nearest 
* representable bfloat16 values (`b1`, `b2`) around `f`, and select the one that minimizes the AVQ
* cost function. In two dimensions we need to consider the four neighboring quantized vectors:
* b1       b2
*        f
* b3      b4
* 
* In N dimension we will select one the vertices of an N dimensional hypercube as the quantized
* vector. To find the minimum without enumerating all the combinations, a coordinate descent
* method is used.
>>>>>>> bf9d3148
 * @tparam IdxT
 * @param res raft resources
 * @param dataset the dataset (device only) size [n_rows, dim]
 * @param bf16_dataset the quantized dataset (device only) size [n_rows, dim]
 * @param noise_shaping_threshold the threshold for AVQ
 */
template <typename IdxT>
void quantize_bfloat16_noise_shaped(raft::resources const& res,
                                    raft::device_matrix_view<const float, IdxT> dataset,
                                    raft::device_matrix_view<int16_t, IdxT> bf16_dataset,
                                    float noise_shaping_threshold)
{
  cudaStream_t stream = raft::resource::get_cuda_stream(res);

  IdxT n_rows = dataset.extent(0);
  auto norms  = raft::make_device_vector<float, IdxT>(res, n_rows);

  // populate square norms
  raft::linalg::norm<raft::linalg::NormType::L2Norm, raft::Apply::ALONG_ROWS>(
    res, dataset, norms.view());

  constexpr int64_t kBlockSize = 256;

  dim3 threads(kBlockSize, 1, 1);
  dim3 blocks(raft::div_rounding_up_safe<ix_t>(n_rows, kBlockSize / 32), 1, 1);

  quantize_bfloat16_noise_shaped_kernel<kBlockSize, IdxT><<<blocks, threads, 0, stream>>>(
    dataset, bf16_dataset, raft::make_const_mdspan(norms.view()), noise_shaping_threshold);

  RAFT_CUDA_TRY(cudaPeekAtLastError());
}

/**
 * @brief Quantized a float dataset as bfloat16, with optional noise shaping (AVQ)
 *
 * @tparam IdxT
 * @param res raft resources
 * @param dataset the dataset (device only) size [n_rows, dim]
 * @param bf16_dataset the quantized dataset (device only) size [n_rows, dim]
 * @param noise_shaping_threshold the threshold for AVQ (nan when not using AVQ)
 */
template <typename IdxT>
void quantize_bfloat16(raft::resources const& res,
                       raft::device_matrix_view<const float, IdxT> dataset,
                       raft::device_matrix_view<int16_t, IdxT> bf16_dataset,
                       float noise_shaping_threshold)
{
  if (!std::isnan(noise_shaping_threshold)) {
    quantize_bfloat16_noise_shaped(res, dataset, bf16_dataset, noise_shaping_threshold);
  } else {
    raft::linalg::unaryOp(
      bf16_dataset.data_handle(),
      dataset.data_handle(),
      dataset.size(),
      [] __device__(float x) { return float_to_bfloat16(x); },
      resource::get_cuda_stream(res));
  }
}

/**
 * @brief sample dataset vectors/labels and compute their residuals for PQ training
 *
 * @tparam T
 * @tparms LabelT
 * @tparam Accessor
 * @param res raft resources
 * @param random_state state for random generator
 * @param dataset the dataset (host or device), size [n_rows, dim]
 * @param centroids the centers from kmeans training, size [n_clusters, dim]
 * @param labels the idx of the nearest center for each dataset vector, size [n_rows]
 * @param n_samples number of samples
 * @return the sampled residuals for PQ training, size [n_samples, dim]
 */
template <typename T,
          typename LabelT,
          typename Accessor = raft::host_device_accessor<std::experimental::default_accessor<T>,
                                                         raft::memory_type::host>>
auto sample_training_residuals(
  raft::resources const& res,
  random::RngState random_state,
  raft::mdspan<const T, raft::matrix_extent<int64_t>, raft::row_major, Accessor> dataset,
  raft::device_matrix_view<const T, int64_t> centroids,
  raft::device_vector_view<const LabelT, int64_t> labels,
  int64_t n_samples) -> raft::device_matrix<T, int64_t, raft::row_major>
{
  int64_t n_dim = dataset.extent(1);

  raft::device_vector<int64_t, int64_t> train_indices =
    raft::random::excess_subsample<int64_t, int64_t>(
      res, random_state, dataset.extent(0), n_samples);

  auto trainset = raft::make_device_matrix<T, int64_t>(res, n_samples, n_dim);

  gather_functor<T, int64_t>{}(res,
                               dataset,
                               raft::make_const_mdspan(train_indices.view()),
                               trainset.view(),
                               raft::resource::get_cuda_stream(res));

  // Considering labels as a single column matrix for use in gather
  auto labels_view =
    raft::make_device_matrix_view<const LabelT, int64_t>(labels.data_handle(), labels.extent(0), 1);
  auto trainset_labels = raft::make_device_matrix<LabelT, int64_t>(res, n_samples, 1);

  raft::matrix::gather(
    res, labels_view, raft::make_const_mdspan(train_indices.view()), trainset_labels.view());

  return compute_residuals<T, LabelT>(
    res,
    raft::make_const_mdspan(trainset.view()),
    centroids,
    raft::make_device_vector_view<const LabelT, int64_t>(trainset_labels.data_handle(), n_samples));
}

}  // namespace cuvs::neighbors::experimental::scann::detail<|MERGE_RESOLUTION|>--- conflicted
+++ resolved
@@ -436,25 +436,22 @@
 
 /**
  * @brief Quantized a float dataset as bfloat16, with noise shaping (AVQ)
-<<<<<<< HEAD
- *
-=======
-* During quantization we replace each input vector coordinate `f` of type float32 with a bfloat16
-* coordinate `b`. One way to do this would be to simply assign the nearest bfloat16 value to
-* each coordinate. This would be the best way to quantize if we want to minimize the L2
-* distance between the quantized and the original vector.
-*
-* In the AVQ method, we use a different cost function. To minimize that, we consider nearest 
-* representable bfloat16 values (`b1`, `b2`) around `f`, and select the one that minimizes the AVQ
-* cost function. In two dimensions we need to consider the four neighboring quantized vectors:
-* b1       b2
-*        f
-* b3      b4
-* 
-* In N dimension we will select one the vertices of an N dimensional hypercube as the quantized
-* vector. To find the minimum without enumerating all the combinations, a coordinate descent
-* method is used.
->>>>>>> bf9d3148
+ *
+ * During quantization we replace each input vector coordinate `f` of type float32 with a bfloat16
+ * coordinate `b`. One way to do this would be to simply assign the nearest bfloat16 value to
+ * each coordinate. This would be the best way to quantize if we want to minimize the L2
+ * distance between the quantized and the original vector.
+ *
+ * In the AVQ method, we use a different cost function. To minimize that, we consider nearest
+ * representable bfloat16 values (`b1`, `b2`) around `f`, and select the one that minimizes the AVQ
+ * cost function. In two dimensions we need to consider the four neighboring quantized vectors:
+ * b1       b2
+ *        f
+ * b3      b4
+ *
+ * In N dimension we will select one the vertices of an N dimensional hypercube as the quantized
+ * vector. To find the minimum without enumerating all the combinations, a coordinate descent
+ * method is used.
  * @tparam IdxT
  * @param res raft resources
  * @param dataset the dataset (device only) size [n_rows, dim]
