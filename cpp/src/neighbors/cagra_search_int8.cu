/*
 * Copyright (c) 2023-2024, NVIDIA CORPORATION.
 *
 * Licensed under the Apache License, Version 2.0 (the "License");
 * you may not use this file except in compliance with the License.
 * You may obtain a copy of the License at
 *
 *     http://www.apache.org/licenses/LICENSE-2.0
 *
 * Unless required by applicable law or agreed to in writing, software
 * distributed under the License is distributed on an "AS IS" BASIS,
 * WITHOUT WARRANTIES OR CONDITIONS OF ANY KIND, either express or implied.
 * See the License for the specific language governing permissions and
 * limitations under the License.
 */

#include "cagra.cuh"
#include <cuvs/neighbors/cagra.hpp>

namespace cuvs::neighbors::cagra {

<<<<<<< HEAD
#define CUVS_INST_CAGRA_SEARCH(T, IdxT)                                            \
  void search(raft::resources const& handle,                                       \
              cuvs::neighbors::cagra::search_params const& params,                 \
              const cuvs::neighbors::cagra::index<T, IdxT>& index,                 \
              raft::device_matrix_view<const T, int64_t, raft::row_major> queries, \
              raft::device_matrix_view<IdxT, int64_t, raft::row_major> neighbors,  \
              raft::device_matrix_view<float, int64_t, raft::row_major> distances, \
              const cuvs::neighbors::filtering::base_filter& sample_filter)        \
  {                                                                                \
    cuvs::neighbors::cagra::search<T, IdxT>(                                       \
      handle, params, index, queries, neighbors, distances, sample_filter);        \
  };                                                                               \
  void search(raft::resources const& handle,                                       \
              cuvs::neighbors::cagra::search_params const& params,                 \
              const cuvs::neighbors::cagra::composite_index<T, IdxT>& index,       \
              raft::device_matrix_view<const T, int64_t, raft::row_major> queries, \
              raft::device_matrix_view<IdxT, int64_t, raft::row_major> neighbors,  \
              raft::device_matrix_view<float, int64_t, raft::row_major> distances, \
              const cuvs::neighbors::filtering::base_filter& sample_filter)        \
  {                                                                                \
    cuvs::neighbors::cagra::search<T, IdxT>(                                       \
      handle, params, index, queries, neighbors, distances, sample_filter);        \
=======
#define CUVS_INST_CAGRA_SEARCH(T, IdxT, OutputIdxT)                                     \
  void search(raft::resources const& handle,                                            \
              cuvs::neighbors::cagra::search_params const& params,                      \
              const cuvs::neighbors::cagra::index<T, IdxT>& index,                      \
              raft::device_matrix_view<const T, int64_t, raft::row_major> queries,      \
              raft::device_matrix_view<OutputIdxT, int64_t, raft::row_major> neighbors, \
              raft::device_matrix_view<float, int64_t, raft::row_major> distances,      \
              const cuvs::neighbors::filtering::base_filter& sample_filter)             \
  {                                                                                     \
    cuvs::neighbors::cagra::search<T, IdxT, OutputIdxT>(                                \
      handle, params, index, queries, neighbors, distances, sample_filter);             \
  };                                                                                    \
  void search(raft::resources const& handle,                                            \
              cuvs::neighbors::cagra::search_params const& params,                      \
              const cuvs::neighbors::cagra::composite_index<T, IdxT>& index,            \
              raft::device_matrix_view<const T, int64_t, raft::row_major> queries,      \
              raft::device_matrix_view<OutputIdxT, int64_t, raft::row_major> neighbors, \
              raft::device_matrix_view<float, int64_t, raft::row_major> distances,      \
              const cuvs::neighbors::filtering::base_filter& sample_filter)             \
  {                                                                                     \
    cuvs::neighbors::cagra::search<T, IdxT, OutputIdxT>(                                \
      handle, params, index, queries, neighbors, distances, sample_filter);             \
>>>>>>> f357c6e4
  }

CUVS_INST_CAGRA_SEARCH(int8_t, uint32_t, uint32_t);
CUVS_INST_CAGRA_SEARCH(int8_t, uint32_t, int64_t);

#undef CUVS_INST_CAGRA_SEARCH

}  // namespace cuvs::neighbors::cagra<|MERGE_RESOLUTION|>--- conflicted
+++ resolved
@@ -19,30 +19,6 @@
 
 namespace cuvs::neighbors::cagra {
 
-<<<<<<< HEAD
-#define CUVS_INST_CAGRA_SEARCH(T, IdxT)                                            \
-  void search(raft::resources const& handle,                                       \
-              cuvs::neighbors::cagra::search_params const& params,                 \
-              const cuvs::neighbors::cagra::index<T, IdxT>& index,                 \
-              raft::device_matrix_view<const T, int64_t, raft::row_major> queries, \
-              raft::device_matrix_view<IdxT, int64_t, raft::row_major> neighbors,  \
-              raft::device_matrix_view<float, int64_t, raft::row_major> distances, \
-              const cuvs::neighbors::filtering::base_filter& sample_filter)        \
-  {                                                                                \
-    cuvs::neighbors::cagra::search<T, IdxT>(                                       \
-      handle, params, index, queries, neighbors, distances, sample_filter);        \
-  };                                                                               \
-  void search(raft::resources const& handle,                                       \
-              cuvs::neighbors::cagra::search_params const& params,                 \
-              const cuvs::neighbors::cagra::composite_index<T, IdxT>& index,       \
-              raft::device_matrix_view<const T, int64_t, raft::row_major> queries, \
-              raft::device_matrix_view<IdxT, int64_t, raft::row_major> neighbors,  \
-              raft::device_matrix_view<float, int64_t, raft::row_major> distances, \
-              const cuvs::neighbors::filtering::base_filter& sample_filter)        \
-  {                                                                                \
-    cuvs::neighbors::cagra::search<T, IdxT>(                                       \
-      handle, params, index, queries, neighbors, distances, sample_filter);        \
-=======
 #define CUVS_INST_CAGRA_SEARCH(T, IdxT, OutputIdxT)                                     \
   void search(raft::resources const& handle,                                            \
               cuvs::neighbors::cagra::search_params const& params,                      \
@@ -65,7 +41,6 @@
   {                                                                                     \
     cuvs::neighbors::cagra::search<T, IdxT, OutputIdxT>(                                \
       handle, params, index, queries, neighbors, distances, sample_filter);             \
->>>>>>> f357c6e4
   }
 
 CUVS_INST_CAGRA_SEARCH(int8_t, uint32_t, uint32_t);
