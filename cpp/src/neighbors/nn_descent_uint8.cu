/*
 * Copyright (c) 2024, NVIDIA CORPORATION.
 *
 * Licensed under the Apache License, Version 2.0 (the "License");
 * you may not use this file except in compliance with the License.
 * You may obtain a copy of the License at
 *
 *     http://www.apache.org/licenses/LICENSE-2.0
 *
 * Unless required by applicable law or agreed to in writing, software
 * distributed under the License is distributed on an "AS IS" BASIS,
 * WITHOUT WARRANTIES OR CONDITIONS OF ANY KIND, either express or implied.
 * See the License for the specific language governing permissions and
 * limitations under the License.
 */

#include "nn_descent.cuh"
#include <cuvs/neighbors/nn_descent.hpp>

namespace cuvs::neighbors::nn_descent {

<<<<<<< HEAD
#define CUVS_INST_NN_DESCENT_BUILD(T, IdxT)                                       \
  auto build(raft::resources const& handle,                                       \
             const cuvs::neighbors::nn_descent::index_params& params,             \
             raft::device_matrix_view<const T, int64_t, raft::row_major> dataset) \
    ->cuvs::neighbors::nn_descent::index<IdxT>                                    \
  {                                                                               \
    return cuvs::neighbors::nn_descent::build<T, IdxT>(handle, params, dataset);  \
  };                                                                              \
                                                                                  \
  auto build(raft::resources const& handle,                                       \
             const cuvs::neighbors::nn_descent::index_params& params,             \
             raft::host_matrix_view<const T, int64_t, raft::row_major> dataset)   \
    ->cuvs::neighbors::nn_descent::index<IdxT>                                    \
  {                                                                               \
    return cuvs::neighbors::nn_descent::build<T, IdxT>(handle, params, dataset);  \
  };                                                                              \
                                                                                  \
  void build(raft::resources const& handle,                                       \
             const cuvs::neighbors::nn_descent::index_params& params,             \
             raft::device_matrix_view<const T, int64_t, raft::row_major> dataset, \
             cuvs::neighbors::nn_descent::index<IdxT>& idx)                       \
  {                                                                               \
    cuvs::neighbors::nn_descent::build<T, IdxT>(handle, params, dataset, idx);    \
  };                                                                              \
  void build(raft::resources const& handle,                                       \
             const cuvs::neighbors::nn_descent::index_params& params,             \
             raft::host_matrix_view<const T, int64_t, raft::row_major> dataset,   \
             cuvs::neighbors::nn_descent::index<IdxT>& idx)                       \
  {                                                                               \
    cuvs::neighbors::nn_descent::build<T, IdxT>(handle, params, dataset, idx);    \
=======
#define CUVS_INST_NN_DESCENT_BUILD(T, IdxT)                                                   \
  auto build(raft::resources const& handle,                                                   \
             const cuvs::neighbors::nn_descent::index_params& params,                         \
             raft::device_matrix_view<const T, int64_t, raft::row_major> dataset,             \
             std::optional<raft::host_matrix_view<uint32_t, int64_t, raft::row_major>> graph) \
    ->cuvs::neighbors::nn_descent::index<IdxT>                                                \
  {                                                                                           \
    if (!graph.has_value()) {                                                                 \
      return cuvs::neighbors::nn_descent::build<T, IdxT>(handle, params, dataset);            \
    } else {                                                                                  \
      std::optional<raft::device_matrix_view<float, int64_t, raft::row_major>> distances =    \
        std::nullopt;                                                                         \
      cuvs::neighbors::nn_descent::index<IdxT> idx{handle, graph.value(), distances};         \
      cuvs::neighbors::nn_descent::build<T, IdxT>(handle, params, dataset, idx);              \
      return idx;                                                                             \
    }                                                                                         \
  };                                                                                          \
                                                                                              \
  auto build(raft::resources const& handle,                                                   \
             const cuvs::neighbors::nn_descent::index_params& params,                         \
             raft::host_matrix_view<const T, int64_t, raft::row_major> dataset,               \
             std::optional<raft::host_matrix_view<uint32_t, int64_t, raft::row_major>> graph) \
    ->cuvs::neighbors::nn_descent::index<IdxT>                                                \
  {                                                                                           \
    if (!graph.has_value()) {                                                                 \
      return cuvs::neighbors::nn_descent::build<T, IdxT>(handle, params, dataset);            \
    } else {                                                                                  \
      std::optional<raft::device_matrix_view<float, int64_t, raft::row_major>> distances =    \
        std::nullopt;                                                                         \
      cuvs::neighbors::nn_descent::index<IdxT> idx{handle, graph.value(), distances};         \
      cuvs::neighbors::nn_descent::build<T, IdxT>(handle, params, dataset, idx);              \
      return idx;                                                                             \
    }                                                                                         \
>>>>>>> 29c0f5b8
  };

CUVS_INST_NN_DESCENT_BUILD(uint8_t, uint32_t);

#undef CUVS_INST_NN_DESCENT_BUILD

}  // namespace cuvs::neighbors::nn_descent<|MERGE_RESOLUTION|>--- conflicted
+++ resolved
@@ -19,38 +19,6 @@
 
 namespace cuvs::neighbors::nn_descent {
 
-<<<<<<< HEAD
-#define CUVS_INST_NN_DESCENT_BUILD(T, IdxT)                                       \
-  auto build(raft::resources const& handle,                                       \
-             const cuvs::neighbors::nn_descent::index_params& params,             \
-             raft::device_matrix_view<const T, int64_t, raft::row_major> dataset) \
-    ->cuvs::neighbors::nn_descent::index<IdxT>                                    \
-  {                                                                               \
-    return cuvs::neighbors::nn_descent::build<T, IdxT>(handle, params, dataset);  \
-  };                                                                              \
-                                                                                  \
-  auto build(raft::resources const& handle,                                       \
-             const cuvs::neighbors::nn_descent::index_params& params,             \
-             raft::host_matrix_view<const T, int64_t, raft::row_major> dataset)   \
-    ->cuvs::neighbors::nn_descent::index<IdxT>                                    \
-  {                                                                               \
-    return cuvs::neighbors::nn_descent::build<T, IdxT>(handle, params, dataset);  \
-  };                                                                              \
-                                                                                  \
-  void build(raft::resources const& handle,                                       \
-             const cuvs::neighbors::nn_descent::index_params& params,             \
-             raft::device_matrix_view<const T, int64_t, raft::row_major> dataset, \
-             cuvs::neighbors::nn_descent::index<IdxT>& idx)                       \
-  {                                                                               \
-    cuvs::neighbors::nn_descent::build<T, IdxT>(handle, params, dataset, idx);    \
-  };                                                                              \
-  void build(raft::resources const& handle,                                       \
-             const cuvs::neighbors::nn_descent::index_params& params,             \
-             raft::host_matrix_view<const T, int64_t, raft::row_major> dataset,   \
-             cuvs::neighbors::nn_descent::index<IdxT>& idx)                       \
-  {                                                                               \
-    cuvs::neighbors::nn_descent::build<T, IdxT>(handle, params, dataset, idx);    \
-=======
 #define CUVS_INST_NN_DESCENT_BUILD(T, IdxT)                                                   \
   auto build(raft::resources const& handle,                                                   \
              const cuvs::neighbors::nn_descent::index_params& params,                         \
@@ -84,7 +52,6 @@
       cuvs::neighbors::nn_descent::build<T, IdxT>(handle, params, dataset, idx);              \
       return idx;                                                                             \
     }                                                                                         \
->>>>>>> 29c0f5b8
   };
 
 CUVS_INST_NN_DESCENT_BUILD(uint8_t, uint32_t);
