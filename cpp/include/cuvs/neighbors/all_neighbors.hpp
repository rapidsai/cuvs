/*
 * Copyright (c) 2025, NVIDIA CORPORATION.
 *
 * Licensed under the Apache License, Version 2.0 (the "License");
 * you may not use this file except in compliance with the License.
 * You may obtain a copy of the License at
 *
 *     http://www.apache.org/licenses/LICENSE-2.0
 *
 * Unless required by applicable law or agreed to in writing, software
 * distributed under the License is distributed on an "AS IS" BASIS,
 * WITHOUT WARRANTIES OR CONDITIONS OF ANY KIND, either express or implied.
 * See the License for the specific language governing permissions and
 * limitations under the License.
 */

#pragma once

#include <cuvs/neighbors/graph_build_types.hpp>
#include <variant>

namespace cuvs::neighbors::all_neighbors {
// For re-exporting into all_neighbors namespace
namespace graph_build_params = cuvs::neighbors::graph_build_params;
/**
 * @defgroup all_neighbors_cpp_params The all-neighbors algorithm parameters.
 * @{
 */

using GraphBuildParams = std::variant<graph_build_params::ivf_pq_params,
                                      graph_build_params::nn_descent_params,
                                      graph_build_params::brute_force_params>;

/**
 * @brief Parameters used to build an all-neighbors graph (find nearest neighbors for all the
 * training vectors).
 * For scalability, the all-neighbors graph construction algorithm partitions a set of training
 * vectors into overlapping clusters, computes a local knn graph on each cluster, and merges the
 * local graphs into a single global graph.
 * Device memory usage and accuracy can be configured by changing the `overlap_factor` and
 * `n_clusters`.
 * The algorithm used to build each local graph is also configurable.
 *
 */
struct all_neighbors_params {
  /** Parameters for knn graph building algorithm
   * Approximate nearest neighbors methods or a brute force approach are supported to build the knn
   * graph. Currently supported options are 'IVF-PQ', 'NN Descent', or 'Brute Force'. IVF-PQ is more
   * accurate, but slower compared to NN Descent. Note that 'Brute Force' can also be approximate if
   * n_clusters > 1.
   *
   * Set ivf_pq_params, nn_descent_params, or brute_force_params to select the graph build
   * algorithm and control their parameters.
   *
   * @code{.cpp}
   * all_neighbors::index_params params;
   * // 1. Choose IVF-PQ algorithm
   * params.graph_build_params = all_neighbors::graph_build_params::ivf_pq_params{};
   *
   * // 2. Choose NN Descent algorithm for kNN graph construction
   * params.graph_build_params = all_neighbors::graph_build_params::nn_descent_params{};
   *
   * // 3. Choose Brute Force algorithm for kNN graph construction
   * params.graph_build_params = all_neighbors::graph_build_params::brute_force_params{};
   *
   * @endcode
   */
  GraphBuildParams graph_build_params;

  /**
   * Number of nearest clusters each data point will be assigned to in the batching algorithm.
   * Start with `overlap_factor = 2` and gradually increase (2->3->4 ...) for better accuracy at the
   * cost of device memory usage.
   */
  size_t overlap_factor = 2;

  /**
   * Number of total clusters (aka batches) to split the data into. If set to 1, algorithm creates
   * an all-neighbors graph without batching.
   * Start with `n_clusters = 4` and increase (4 → 8 → 16...) for less device memory usage at the
   * cost of accuracy. This is independent from `overlap_factor` as long as `overlap_factor` <
   * `n_clusters`.
   *
   * The ratio of `overlap_factor / n_clusters` determines device memory usage.
   * Approximately `(overlap_factor / n_clusters) * num_rows_in_entire_data` number of rows will
   * be put on device memory at once.
   * E.g. between `(overlap_factor / n_clusters)` = 2/10 and 2/20, the latter will use less device
   * memory.
   *
   * Larger `overlap_factor` results in better accuracy of the final all-neighbors knn
   * graph. E.g. While using similar device memory, `(overlap_factor / n_clusters)` = 4/20
   * will have better accuracy than 2/10 at the cost of performance.
   *
   */
  size_t n_clusters = 1;  // defaults to not batching

  /** Metric used. */
  cuvs::distance::DistanceType metric = cuvs::distance::DistanceType::L2Expanded;
};

/** @} */

/**
 * @defgroup all_neighbors_cpp_build The all-neighbors knn graph build
 * @{
 */

/**
 * @brief Builds an approximate all-neighbors knn graph  (find nearest neighbors for all the
 * training vectors)
 *
 * Usage example:
 * @code{.cpp}
 *  using namespace cuvs::neighbors;
 *  // use default index parameters
 *  all_neighbors::all_neighbors_params params;
 *  auto indices = raft::make_device_matrix<int64_t, int64_t>(handle, n_row, k);
 *  auto distances = raft::make_device_matrix<float, int64_t>(handle, n_row, k);
 *  all_neighbors::build(res, params, dataset, indices.view(), distances.view());
 * @endcode
 *
 * @param[in] handle raft::resources is an object mangaging resources
 * @param[in] params an instance of all_neighbors::all_neighbors_params that are parameters
 *               to build all-neighbors knn graph
 * @param[in] dataset raft::host_matrix_view input dataset expected to be located
 *                in host memory
 * @param[out] indices nearest neighbor indices of shape [n_row x k]
 * @param[out] distances nearest neighbor distances [n_row x k]
<<<<<<< HEAD
 * @param[out] core_distances array for core distances of size [n_row]. Requires distances matrix to
 * compute core_distances. If core_distances is given, the resulting indices and distances will be
 * mutual reachability space.
 * @param[in] alpha distance scaling parameter as used in robust single linkage.
=======
 * @param[in] self_loop whether to include self loops in resulting knn graph
>>>>>>> 176cd41e
 */
void build(
  const raft::resources& handle,
  const all_neighbors_params& params,
  raft::host_matrix_view<const float, int64_t, row_major> dataset,
  raft::device_matrix_view<int64_t, int64_t, row_major> indices,
<<<<<<< HEAD
  std::optional<raft::device_matrix_view<float, int64_t, row_major>> distances      = std::nullopt,
  std::optional<raft::device_vector_view<float, int64_t, row_major>> core_distances = std::nullopt,
  float alpha                                                                       = 1.0);
=======
  std::optional<raft::device_matrix_view<float, int64_t, row_major>> distances = std::nullopt,
  bool self_loop                                                               = true);
>>>>>>> 176cd41e

/**
 * @brief Builds an approximate all-neighbors knn graph (find nearest neighbors for all the training
 * vectors) params.n_clusters should be 1 for data on device. To use a larger params.n_clusters for
 * efficient device memory usage, put data on host RAM.
 *
 * Usage example:
 * @code{.cpp}
 *  using namespace cuvs::neighbors;
 *  // use default index parameters
 *  all_neighbors::all_neighbors_params params;
 *  auto indices = raft::make_device_matrix<int64_t, int64_t>(handle, n_row, k);
 *  auto distances = raft::make_device_matrix<float, int64_t>(handle, n_row, k);
 *  all_neighbors::build(res, params, dataset, indices.view(), distances.view());
 * @endcode
 *
 * @param[in] handle raft::resources is an object mangaging resources
 * @param[in] params an instance of all_neighbors::all_neighbors_params that are parameters
 *               to build all-neighbors knn graph
 * @param[in] dataset raft::device_matrix_view input dataset expected to be located
 *                in device memory
 * @param[out] indices nearest neighbor indices of shape [n_row x k]
 * @param[out] distances nearest neighbor distances [n_row x k]
<<<<<<< HEAD
 * @param[out] core_distances array for core distances of size [n_row]. Requires distances matrix to
 * compute core_distances. If core_distances is given, the resulting indices and distances will be
 * mutual reachability space.
 * @param[in] alpha distance scaling parameter as used in robust single linkage.
=======
 * @param[in] self_loop whether to include self loops in resulting knn graph
>>>>>>> 176cd41e
 */
void build(
  const raft::resources& handle,
  const all_neighbors_params& params,
  raft::device_matrix_view<const float, int64_t, row_major> dataset,
  raft::device_matrix_view<int64_t, int64_t, row_major> indices,
<<<<<<< HEAD
  std::optional<raft::device_matrix_view<float, int64_t, row_major>> distances      = std::nullopt,
  std::optional<raft::device_vector_view<float, int64_t, row_major>> core_distances = std::nullopt,
  float alpha                                                                       = 1.0);
=======
  std::optional<raft::device_matrix_view<float, int64_t, row_major>> distances = std::nullopt,
  bool self_loop                                                               = true);
>>>>>>> 176cd41e

/** @} */
}  // namespace cuvs::neighbors::all_neighbors<|MERGE_RESOLUTION|>--- conflicted
+++ resolved
@@ -126,28 +126,20 @@
  *                in host memory
  * @param[out] indices nearest neighbor indices of shape [n_row x k]
  * @param[out] distances nearest neighbor distances [n_row x k]
-<<<<<<< HEAD
  * @param[out] core_distances array for core distances of size [n_row]. Requires distances matrix to
  * compute core_distances. If core_distances is given, the resulting indices and distances will be
  * mutual reachability space.
  * @param[in] alpha distance scaling parameter as used in robust single linkage.
-=======
  * @param[in] self_loop whether to include self loops in resulting knn graph
->>>>>>> 176cd41e
  */
 void build(
   const raft::resources& handle,
   const all_neighbors_params& params,
   raft::host_matrix_view<const float, int64_t, row_major> dataset,
   raft::device_matrix_view<int64_t, int64_t, row_major> indices,
-<<<<<<< HEAD
   std::optional<raft::device_matrix_view<float, int64_t, row_major>> distances      = std::nullopt,
   std::optional<raft::device_vector_view<float, int64_t, row_major>> core_distances = std::nullopt,
-  float alpha                                                                       = 1.0);
-=======
-  std::optional<raft::device_matrix_view<float, int64_t, row_major>> distances = std::nullopt,
-  bool self_loop                                                               = true);
->>>>>>> 176cd41e
+  float alpha = 1.0 bool self_loop = true);
 
 /**
  * @brief Builds an approximate all-neighbors knn graph (find nearest neighbors for all the training
@@ -171,28 +163,20 @@
  *                in device memory
  * @param[out] indices nearest neighbor indices of shape [n_row x k]
  * @param[out] distances nearest neighbor distances [n_row x k]
-<<<<<<< HEAD
  * @param[out] core_distances array for core distances of size [n_row]. Requires distances matrix to
  * compute core_distances. If core_distances is given, the resulting indices and distances will be
  * mutual reachability space.
  * @param[in] alpha distance scaling parameter as used in robust single linkage.
-=======
  * @param[in] self_loop whether to include self loops in resulting knn graph
->>>>>>> 176cd41e
  */
 void build(
   const raft::resources& handle,
   const all_neighbors_params& params,
   raft::device_matrix_view<const float, int64_t, row_major> dataset,
   raft::device_matrix_view<int64_t, int64_t, row_major> indices,
-<<<<<<< HEAD
   std::optional<raft::device_matrix_view<float, int64_t, row_major>> distances      = std::nullopt,
   std::optional<raft::device_vector_view<float, int64_t, row_major>> core_distances = std::nullopt,
-  float alpha                                                                       = 1.0);
-=======
-  std::optional<raft::device_matrix_view<float, int64_t, row_major>> distances = std::nullopt,
-  bool self_loop                                                               = true);
->>>>>>> 176cd41e
+  float alpha = 1.0 bool self_loop = true);
 
 /** @} */
 }  // namespace cuvs::neighbors::all_neighbors