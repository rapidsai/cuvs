/*
 * SPDX-FileCopyrightText: Copyright (c) 2024-2025, NVIDIA CORPORATION.
 * SPDX-License-Identifier: Apache-2.0
 */

#ifdef CUVS_BUILD_CAGRA_HNSWLIB

#pragma once

#include "common.hpp"

#include <cuvs/distance/distance.hpp>
#include <cuvs/neighbors/graph_build_types.hpp>

#include "cagra.hpp"
#include <raft/core/host_mdspan.hpp>

#include <sys/types.h>

#include <cstdint>
#include <memory>
#include <type_traits>
#include <variant>

namespace cuvs::neighbors::hnsw {

// Re-export graph_build_params into hnsw namespace for convenience
namespace graph_build_params = cuvs::neighbors::graph_build_params;

/**
 * @defgroup hnsw_cpp_index_params hnswlib index wrapper params
 * @{
 */

/**
 * @brief Hierarchy for HNSW index when converting from CAGRA index
 *
 * NOTE: When the value is `NONE`, the HNSW index is built as a base-layer-only index.
 */
enum class HnswHierarchy {
  NONE,  // base-layer-only index
  CPU,   // full index with CPU-built hierarchy
  GPU    // full index with GPU-built hierarchy
};

struct index_params : cuvs::neighbors::index_params {
  /** Hierarchy build type for HNSW index when converting from CAGRA index */
  HnswHierarchy hierarchy = HnswHierarchy::NONE;
  /** Size of the candidate list during hierarchy construction when hierarchy is `CPU`*/
  int ef_construction = 200;
  /** Number of host threads to use to construct hierarchy when hierarchy is `CPU` or `GPU`.
      When the value is 0, the number of threads is automatically determined to the
      maximum number of threads available.
      NOTE: When hierarchy is `GPU`, while the majority of the work is done on the GPU,
      initialization of the HNSW index itself and some other work
      is parallelized with the help of CPU threads.
   */
  int num_threads = 0;

  /** HNSW M parameter: number of bi-directional links per node (used when building with ACE).
   */
  size_t M = 32;

  /** Parameters to fine tune GPU graph building. By default we select the parameters based on
   * dataset shape and HNSW build parameters. You can override these parameters to fine tune the
   * graph building process as described in the CAGRA build docs.
   *
   * Set ace_params to configure ACE (Augmented Core Extraction) parameters for building
   * a GPU-accelerated HNSW index. ACE enables building indexes for datasets too large
   * to fit in GPU memory.
   *
   * @code{.cpp}
   * hnsw::index_params params;
<<<<<<< HEAD
   * // Configure ACE parameters (ACE always uses disk-based storage)
   * params.graph_build_params = hnsw::graph_build_params::ace_params();
   * auto& ace = std::get<hnsw::graph_build_params::ace_params>(params.graph_build_params);
   * ace.npartitions = 4;
   * ace.ef_construction = 120;
=======
   * params.M = 32;
   * params.ef_construction = 120;
   * // Configure ACE parameters
   * params.graph_build_params = hnsw::graph_build_params::ace_params();
   * auto& ace = std::get<hnsw::graph_build_params::ace_params>(params.graph_build_params);
   * ace.npartitions = 4;
   * ace.use_disk = true;
>>>>>>> 29a4e65e
   * ace.build_dir = "/tmp/hnsw_ace_build";
   * @endcode
   */
  std::variant<std::monostate, graph_build_params::ace_params> graph_build_params;
};

/**
 * @brief Create a CAGRA index parameters compatible with HNSW index
 *
 * @param dataset The shape of the input dataset.
 * @param M HNSW index parameter M (graph degree = 2*M).
 * @param ef_construction HNSW index parameter ef_construction.
 * @param metric The distance metric to search.
 *
 *
 * * IMPORTANT NOTE *
 *
 * The reference HNSW index and the corresponding from-CAGRA generated HNSW index will NOT produce
 * the same recalls and QPS for the same parameter `ef`. The graphs are different internally. For
 * the same `ef`, the from-CAGRA index likely has a slightly higher recall and slightly lower QPS.
 * However, the Recall-QPS curves should be similar (i.e. the points are just shifted along the
 * curve).
 *
 * Usage example:
 * @code{.cpp}
 *   using namespace cuvs::neighbors;
 *   raft::resources res;
 *   auto dataset = raft::make_device_matrix<float, int64_t>(res, N, D);
 *   auto cagra_params = to_cagra_params(dataset.extents(), M, efc);
 *   auto cagra_index = cagra::build(res, cagra_params, dataset);
 *   auto hnsw_index = hnsw::from_cagra(res, hnsw_params, cagra_index);
 * @endcode
 */
[[deprecated("Use cagra::index_params::from_hnsw_params instead")]]
cuvs::neighbors::cagra::index_params to_cagra_params(
  raft::matrix_extent<int64_t> dataset,
  int M,
  int ef_construction,
  cuvs::distance::DistanceType metric = cuvs::distance::DistanceType::L2Expanded);

/**
 * @}
 */

/**
 * @defgroup hnsw_cpp_index hnswlib index wrapper
 * @{
 */

template <typename T>
struct index : cuvs::neighbors::index {
 public:
  /**
   * @brief load a base-layer-only hnswlib index originally saved from a built CAGRA index.
   *  This is a virtual class and it cannot be used directly. To create an index, use the factory
   *  function `cuvs::neighbors::hnsw::from_cagra` from the header
   *  `cuvs/neighbors/hnsw.hpp`
   *
   * @param[in] dim dimensions of the training dataset
   * @param[in] metric distance metric to search. Supported metrics ("L2Expanded", "InnerProduct")
   * @param[in] hierarchy hierarchy used for upper HNSW layers
   */
  index(int dim, cuvs::distance::DistanceType metric, HnswHierarchy hierarchy = HnswHierarchy::NONE)
    : dim_{dim}, metric_{metric}, hierarchy_{hierarchy}
  {
  }

  virtual ~index() {}

  /**
  @brief Get underlying index
  */
  virtual void const* get_index() const = 0;

  auto dim() const -> int const { return dim_; }

  auto metric() const -> cuvs::distance::DistanceType { return metric_; }

  auto hierarchy() const -> HnswHierarchy { return hierarchy_; }

  /**
  @brief Set ef for search
  */
  virtual void set_ef(int ef) const;

  /**
  @brief Get file path for disk-backed index
  */
  virtual std::string file_path() const { return ""; }

 private:
  int dim_;
  cuvs::distance::DistanceType metric_;
  HnswHierarchy hierarchy_;
};

/**
 * @}
 */

/**
 * @defgroup hnsw_cpp_extend_params HNSW index extend parameters
 * @{
 */

struct extend_params {
  /** Number of host threads to use to add additional vectors to the index.
  Value of 0 automatically maximizes parallelism. */
  int num_threads = 0;
};

/**
 * @}
 */

/**
 * @defgroup hnsw_cpp_index_build Build HNSW index on the GPU
 * @{
 */

/**
 * @brief Build an HNSW index on the GPU
 *
 * The resulting graph is compatible for HNSW search, but is not an exact equivalent of the graph
 * built by the HNSW.
 *
 * The HNSW index construction parameters `M` and `ef_construction` are the main parameters to
 * control the graph degree and graph quality.  We have additional options that can be used to fine
 * tune graph building on the GPU (see `cuvs::neighbors::cagra::index_params`). In case the index
 * does not fit the host or GPU memory,  we would use disk as temporary storage. In such cases it is
 * important to set `ace_params.build_dir` to a fast disk with sufficient storage size.
 *
 * NOTE: This function requires CUDA headers to be available at compile time.
 *
 * @param[in] res raft resources
 * @param[in] params hnsw index parameters including ACE configuration
 * @param[in] dataset a host matrix view to a row-major matrix [n_rows, dim]
 *
 * Usage example:
 * @code{.cpp}
 *   using namespace cuvs::neighbors;
 *   raft::resources res;
 *
 *   // Create index parameters with ACE configuration
 *   hnsw::index_params params;
 *   params.metric = cuvs::distance::DistanceType::L2Expanded;
 *   params.hierarchy = hnsw::HnswHierarchy::GPU;
 *   params.M = 32;
 *   params.ef_construction = 120;
 *
 *   // Configure GPU graph building parameters
 *   auto ace_params = hnsw::graph_build_params::ace_params();
 *   ace_params.npartitions = 4;
 *   ace_params.build_dir = "/tmp/hnsw_ace_build";
 *   params.graph_build_params = ace_params;
 *
 *   // Build the index
 *   auto dataset = raft::make_host_matrix<float, int64_t>(res, N, D);
 *   // ... fill dataset ...
 *   auto hnsw_index = hnsw::build(res, params, raft::make_const_mdspan(dataset.view()));
 *
 *   // Search the index
 *   hnsw::search_params search_params;
 *   search_params.ef = 200;
 *   auto neighbors = raft::make_host_matrix<uint64_t, int64_t>(res, n_queries, k);
 *   auto distances = raft::make_host_matrix<float, int64_t>(res, n_queries, k);
 *   hnsw::search(res, search_params, *hnsw_index, queries, neighbors.view(), distances.view());
 *
 *   // Serialize the index
 *   hnsw::serialize(res, "index.bin", *hnsw_index);
 * @endcode
 */
std::unique_ptr<index<float>> build(
  raft::resources const& res,
  const index_params& params,
  raft::host_matrix_view<const float, int64_t, raft::row_major> dataset);

/**
 * @brief Build an HNSW index on the GPU
 *
 * The resulting graph is compatible for HNSW search, but is not an exact equivalent of the graph
 * built by the HNSW.
 *
 * The HNSW index construction parameters `M` and `ef_construction` are the main parameters to
 * control the graph degree and graph quality.  We have additional options that can be used to fine
 * tune graph building on the GPU (see `cuvs::neighbors::cagra::index_params`). In case the index
 * does not fit the host or GPU memory,  we would use disk as temporary storage. In such cases it is
 * important to set `ace_params.build_dir` to a fast disk with sufficient storage size.
 *
 * NOTE: This function requires CUDA headers to be available at compile time.
 *
 * @param[in] res raft resources
 * @param[in] params hnsw index parameters including ACE configuration
 * @param[in] dataset a host matrix view to a row-major matrix [n_rows, dim]
 *
 * Usage example:
 * @code{.cpp}
 *   using namespace cuvs::neighbors;
 *   raft::resources res;
 *
 *   // Create index parameters with ACE configuration
 *   hnsw::index_params params;
 *   params.metric = cuvs::distance::DistanceType::L2Expanded;
 *   params.hierarchy = hnsw::HnswHierarchy::GPU;
 *   params.M = 32;
 *   params.ef_construction = 120;
 *
 *   // Configure GPU graph building parameters
 *   auto ace_params = hnsw::graph_build_params::ace_params();
 *   ace_params.npartitions = 4;
 *   ace_params.build_dir = "/tmp/hnsw_ace_build";
 *   params.graph_build_params = ace_params;
 *
 *   // Build the index
 *   auto dataset = raft::make_host_matrix<float, int64_t>(res, N, D);
 *   // ... fill dataset ...
 *   auto hnsw_index = hnsw::build(res, params, raft::make_const_mdspan(dataset.view()));
 *
 *   // Search the index
 *   hnsw::search_params search_params;
 *   search_params.ef = 200;
 *   auto neighbors = raft::make_host_matrix<uint64_t, int64_t>(res, n_queries, k);
 *   auto distances = raft::make_host_matrix<float, int64_t>(res, n_queries, k);
 *   hnsw::search(res, search_params, *hnsw_index, queries, neighbors.view(), distances.view());
 *
 *   // Serialize the index
 *   hnsw::serialize(res, "index.bin", *hnsw_index);
 * @endcode
 */
std::unique_ptr<index<half>> build(
  raft::resources const& res,
  const index_params& params,
  raft::host_matrix_view<const half, int64_t, raft::row_major> dataset);

/**
 * @brief Build an HNSW index on the GPU
 *
 * The resulting graph is compatible for HNSW search, but is not an exact equivalent of the graph
 * built by the HNSW.
 *
 * The HNSW index construction parameters `M` and `ef_construction` are the main parameters to
 * control the graph degree and graph quality.  We have additional options that can be used to fine
 * tune graph building on the GPU (see `cuvs::neighbors::cagra::index_params`). In case the index
 * does not fit the host or GPU memory,  we would use disk as temporary storage. In such cases it is
 * important to set `ace_params.build_dir` to a fast disk with sufficient storage size.
 *
 * NOTE: This function requires CUDA headers to be available at compile time.
 *
 * @param[in] res raft resources
 * @param[in] params hnsw index parameters including ACE configuration
 * @param[in] dataset a host matrix view to a row-major matrix [n_rows, dim]
 *
 * Usage example:
 * @code{.cpp}
 *   using namespace cuvs::neighbors;
 *   raft::resources res;
 *
 *   // Create index parameters with ACE configuration
 *   hnsw::index_params params;
 *   params.metric = cuvs::distance::DistanceType::L2Expanded;
 *   params.hierarchy = hnsw::HnswHierarchy::GPU;
 *   params.M = 32;
 *   params.ef_construction = 120;
 *
 *   // Configure GPU graph building parameters
 *   auto ace_params = hnsw::graph_build_params::ace_params();
 *   ace_params.npartitions = 4;
 *   ace_params.build_dir = "/tmp/hnsw_ace_build";
 *   params.graph_build_params = ace_params;
 *
 *   // Build the index
 *   auto dataset = raft::make_host_matrix<float, int64_t>(res, N, D);
 *   // ... fill dataset ...
 *   auto hnsw_index = hnsw::build(res, params, raft::make_const_mdspan(dataset.view()));
 *
 *   // Search the index
 *   hnsw::search_params search_params;
 *   search_params.ef = 200;
 *   auto neighbors = raft::make_host_matrix<uint64_t, int64_t>(res, n_queries, k);
 *   auto distances = raft::make_host_matrix<float, int64_t>(res, n_queries, k);
 *   hnsw::search(res, search_params, *hnsw_index, queries, neighbors.view(), distances.view());
 *
 *   // Serialize the index
 *   hnsw::serialize(res, "index.bin", *hnsw_index);
 * @endcode
 */
std::unique_ptr<index<uint8_t>> build(
  raft::resources const& res,
  const index_params& params,
  raft::host_matrix_view<const uint8_t, int64_t, raft::row_major> dataset);

/**
 * @brief Build an HNSW index on the GPU
 *
 * The resulting graph is compatible for HNSW search, but is not an exact equivalent of the graph
 * built by the HNSW.
 *
 * The HNSW index construction parameters `M` and `ef_construction` are the main parameters to
 * control the graph degree and graph quality.  We have additional options that can be used to fine
 * tune graph building on the GPU (see `cuvs::neighbors::cagra::index_params`). In case the index
 * does not fit the host or GPU memory,  we would use disk as temporary storage. In such cases it is
 * important to set `ace_params.build_dir` to a fast disk with sufficient storage size.
 *
 * NOTE: This function requires CUDA headers to be available at compile time.
 *
 * @param[in] res raft resources
 * @param[in] params hnsw index parameters including ACE configuration
 * @param[in] dataset a host matrix view to a row-major matrix [n_rows, dim]
 *
 * Usage example:
 * @code{.cpp}
 *   using namespace cuvs::neighbors;
 *   raft::resources res;
 *
 *   // Create index parameters with ACE configuration
 *   hnsw::index_params params;
 *   params.metric = cuvs::distance::DistanceType::L2Expanded;
 *   params.hierarchy = hnsw::HnswHierarchy::GPU;
 *   params.M = 32;
 *   params.ef_construction = 120;
 *
 *   // Configure GPU graph building parameters
 *   auto ace_params = hnsw::graph_build_params::ace_params();
 *   ace_params.npartitions = 4;
 *   ace_params.build_dir = "/tmp/hnsw_ace_build";
 *   params.graph_build_params = ace_params;
 *
 *   // Build the index
 *   auto dataset = raft::make_host_matrix<float, int64_t>(res, N, D);
 *   // ... fill dataset ...
 *   auto hnsw_index = hnsw::build(res, params, raft::make_const_mdspan(dataset.view()));
 *
 *   // Search the index
 *   hnsw::search_params search_params;
 *   search_params.ef = 200;
 *   auto neighbors = raft::make_host_matrix<uint64_t, int64_t>(res, n_queries, k);
 *   auto distances = raft::make_host_matrix<float, int64_t>(res, n_queries, k);
 *   hnsw::search(res, search_params, *hnsw_index, queries, neighbors.view(), distances.view());
 *
 *   // Serialize the index
 *   hnsw::serialize(res, "index.bin", *hnsw_index);
 * @endcode
 */
std::unique_ptr<index<int8_t>> build(
  raft::resources const& res,
  const index_params& params,
  raft::host_matrix_view<const int8_t, int64_t, raft::row_major> dataset);

/**
 * @}
 */

/**
 * @defgroup hnsw_cpp_index_load Load CAGRA index as hnswlib index
 * @{
 */

/**
 * @brief Construct an hnswlib index from a CAGRA index
 * NOTE: When `hnsw::index_params.hierarchy` is:
 *       1. `NONE`: This method uses the filesystem to write the CAGRA index in
 * `/tmp/<random_number>.bin` before reading it as an hnswlib index, then deleting the temporary
 * file. The returned index is immutable and can only be searched by the hnswlib wrapper in cuVS, as
 * the format is not compatible with the original hnswlib.
 *       2. `CPU`: The returned index is mutable and can be extended with additional vectors. The
 * serialized index is also compatible with the original hnswlib library.
 *
 * @param[in] res raft resources
 * @param[in] params hnsw index parameters
 * @param[in] cagra_index cagra index
 * @param[in] dataset optional dataset to avoid extra memory copy when hierarchy is `CPU`
 *
 * Usage example:
 * @code{.cpp}
 *   // Build a CAGRA index
 *   using namespace raft::neighbors;
 *   // use default index parameters
 *   cagra::index_params index_params;
 *   // create and fill the index from a [N, D] dataset
 *   auto index = cagra::build(res, index_params, dataset);
 *
 *   // Load CAGRA index as an HNSW index
 *   hnsw::index_params hnsw_params;
 *   auto hnsw_index = hnsw::from_cagra(res, hnsw_params, index);
 * @endcode
 */
std::unique_ptr<index<float>> from_cagra(
  raft::resources const& res,
  const index_params& params,
  const cuvs::neighbors::cagra::index<float, uint32_t>& cagra_index,
  std::optional<raft::host_matrix_view<const float, int64_t, raft::row_major>> dataset =
    std::nullopt);

/**
 * @brief Construct an hnswlib index from a CAGRA index
 * NOTE: When `hnsw::index_params.hierarchy` is:
 *       1. `NONE`: This method uses the filesystem to write the CAGRA index in
 * `/tmp/<random_number>.bin` before reading it as an hnswlib index, then deleting the temporary
 * file. The returned index is immutable and can only be searched by the hnswlib wrapper in cuVS, as
 * the format is not compatible with the original hnswlib.
 *       2. `CPU`: The returned index is mutable and can be extended with additional vectors. The
 * serialized index is also compatible with the original hnswlib library.
 *
 * @param[in] res raft resources
 * @param[in] params hnsw index parameters
 * @param[in] cagra_index cagra index
 * @param[in] dataset optional dataset to avoid extra memory copy when hierarchy is `CPU`
 *
 * Usage example:
 * @code{.cpp}
 *   // Build a CAGRA index
 *   using namespace raft::neighbors;
 *   // use default index parameters
 *   cagra::index_params index_params;
 *   // create and fill the index from a [N, D] dataset
 *   auto index = cagra::build(res, index_params, dataset);
 *
 *   // Load CAGRA index as an HNSW index
 *   hnsw::index_params hnsw_params;
 *   auto hnsw_index = hnsw::from_cagra(res, hnsw_params, index);
 * @endcode
 */
std::unique_ptr<index<half>> from_cagra(
  raft::resources const& res,
  const index_params& params,
  const cuvs::neighbors::cagra::index<half, uint32_t>& cagra_index,
  std::optional<raft::host_matrix_view<const half, int64_t, raft::row_major>> dataset =
    std::nullopt);

/**
 * @brief Construct an hnswlib index from a CAGRA index
 * NOTE: When `hnsw::index_params.hierarchy` is:
 *       1. `NONE`: This method uses the filesystem to write the CAGRA index in
 * `/tmp/<random_number>.bin` before reading it as an hnswlib index, then deleting the temporary
 * file. The returned index is immutable and can only be searched by the hnswlib wrapper in cuVS, as
 * the format is not compatible with the original hnswlib.
 *       2. `CPU`: The returned index is mutable and can be extended with additional vectors. The
 * serialized index is also compatible with the original hnswlib library.
 *
 * @param[in] res raft resources
 * @param[in] params hnsw index parameters
 * @param[in] cagra_index cagra index
 * @param[in] dataset optional dataset to avoid extra memory copy when hierarchy is `CPU`
 *
 * Usage example:
 * @code{.cpp}
 *   // Build a CAGRA index
 *   using namespace raft::neighbors;
 *   // use default index parameters
 *   cagra::index_params index_params;
 *   // create and fill the index from a [N, D] dataset
 *   auto index = cagra::build(res, index_params, dataset);
 *
 *   // Load CAGRA index as an HNSW index
 *   hnsw::index_params hnsw_params;
 *   auto hnsw_index = hnsw::from_cagra(res, hnsw_params, index);
 * @endcode
 */
std::unique_ptr<index<uint8_t>> from_cagra(
  raft::resources const& res,
  const index_params& params,
  const cuvs::neighbors::cagra::index<uint8_t, uint32_t>& cagra_index,
  std::optional<raft::host_matrix_view<const uint8_t, int64_t, raft::row_major>> dataset =
    std::nullopt);

/**
 * @brief Construct an hnswlib index from a CAGRA index
 * NOTE: When `hnsw::index_params.hierarchy` is:
 *       1. `NONE`: This method uses the filesystem to write the CAGRA index in
 * `/tmp/<random_number>.bin` before reading it as an hnswlib index, then deleting the temporary
 * file. The returned index is immutable and can only be searched by the hnswlib wrapper in cuVS, as
 * the format is not compatible with the original hnswlib.
 *       2. `CPU`: The returned index is mutable and can be extended with additional vectors. The
 * serialized index is also compatible with the original hnswlib library.
 *
 * @param[in] res raft resources
 * @param[in] params hnsw index parameters
 * @param[in] cagra_index cagra index
 * @param[in] dataset optional dataset to avoid extra memory copy when hierarchy is `CPU`
 *
 * Usage example:
 * @code{.cpp}
 *   // Build a CAGRA index
 *   using namespace raft::neighbors;
 *   // use default index parameters
 *   cagra::index_params index_params;
 *   // create and fill the index from a [N, D] dataset
 *   auto index = cagra::build(res, index_params, dataset);
 *
 *   // Load CAGRA index as an HNSW index
 *   hnsw::index_params hnsw_params;
 *   auto hnsw_index = hnsw::from_cagra(res, hnsw_params, index);
 * @endcode
 */
std::unique_ptr<index<int8_t>> from_cagra(
  raft::resources const& res,
  const index_params& params,
  const cuvs::neighbors::cagra::index<int8_t, uint32_t>& cagra_index,
  std::optional<raft::host_matrix_view<const int8_t, int64_t, raft::row_major>> dataset =
    std::nullopt);

/**
 * @}
 */

/**
 * @defgroup hnsw_cpp_index_extend Extend HNSW index with additional vectors
 * @{
 */

/**
 * @brief Add new vectors to an HNSW index
 * NOTE: The HNSW index can only be extended when the `hnsw::index_params.hierarchy` is `CPU`
 *       when converting from a CAGRA index.
 *
 * @param[in] res raft resources
 * @param[in] params configure the extend
 * @param[in] additional_dataset a host matrix view to a row-major matrix [n_rows, index->dim()]
 * @param[inout] idx HNSW index to extend
 *
 * Usage example:
 * @code{.cpp}
 *   // Build a CAGRA index
 *   using namespace cuvs::neighbors;
 *   cagra::index_params index_params;
 *   // create and fill the index from a [N, D] dataset
 *   auto index = cagra::build(res, index_params, dataset);
 *
 *   // Load CAGRA index as an HNSW index
 *   hnsw::index_params hnsw_params;
 *   hnsw_params.hierarchy = hnsw::HnswHierarchy::CPU;
 *   auto hnsw_index = hnsw::from_cagra(res, hnsw_params, index);
 *
 *   // Extend the HNSW index with additional vectors
 *   auto additional_dataset = raft::make_host_matrix<float>(res, add_size, index->dim());
 *   hnsw::extend_params extend_params;
 *   hnsw::extend(res, extend_params, additional_dataset, *hnsw_index.get());
 * @endcode
 */
void extend(raft::resources const& res,
            const extend_params& params,
            raft::host_matrix_view<const float, int64_t, raft::row_major> additional_dataset,
            index<float>& idx);

/**
 * @brief Add new vectors to an HNSW index
 * NOTE: The HNSW index can only be extended when the `hnsw::index_params.hierarchy` is `CPU`
 *       when converting from a CAGRA index.
 *
 * @param[in] res raft resources
 * @param[in] params configure the extend
 * @param[in] additional_dataset a host matrix view to a row-major matrix [n_rows, index->dim()]
 * @param[inout] idx HNSW index to extend
 *
 * Usage example:
 * @code{.cpp}
 *   // Build a CAGRA index
 *   using namespace cuvs::neighbors;
 *   cagra::index_params index_params;
 *   // create and fill the index from a [N, D] dataset
 *   auto index = cagra::build(res, index_params, dataset);
 *
 *   // Load CAGRA index as an HNSW index
 *   hnsw::index_params hnsw_params;
 *   hnsw_params.hierarchy = hnsw::HnswHierarchy::CPU;
 *   auto hnsw_index = hnsw::from_cagra(res, hnsw_params, index);
 *
 *   // Extend the HNSW index with additional vectors
 *   auto additional_dataset = raft::make_host_matrix<half>(res, add_size, index->dim());
 *   hnsw::extend_params extend_params;
 *   hnsw::extend(res, extend_params, additional_dataset, *hnsw_index.get());
 * @endcode
 */
void extend(raft::resources const& res,
            const extend_params& params,
            raft::host_matrix_view<const half, int64_t, raft::row_major> additional_dataset,
            index<half>& idx);

/**
 * @brief Add new vectors to an HNSW index
 * NOTE: The HNSW index can only be extended when the `hnsw::index_params.hierarchy` is `CPU`
 *       when converting from a CAGRA index.
 *
 * @param[in] res raft resources
 * @param[in] params configure the extend
 * @param[in] additional_dataset a host matrix view to a row-major matrix [n_rows, index->dim()]
 * @param[inout] idx HNSW index to extend
 *
 * Usage example:
 * @code{.cpp}
 *   // Build a CAGRA index
 *   using namespace cuvs::neighbors;
 *   cagra::index_params index_params;
 *   // create and fill the index from a [N, D] dataset
 *   auto index = cagra::build(res, index_params, dataset);
 *
 *   // Load CAGRA index as an HNSW index
 *   hnsw::index_params hnsw_params;
 *   hnsw_params.hierarchy = hnsw::HnswHierarchy::CPU;
 *   auto hnsw_index = hnsw::from_cagra(res, hnsw_params, index);
 *
 *   // Extend the HNSW index with additional vectors
 *   auto additional_dataset = raft::make_host_matrix<uint8_t>(res, add_size, index->dim());
 *   hnsw::extend_params extend_params;
 *   hnsw::extend(res, extend_params, additional_dataset, *hnsw_index.get());
 * @endcode
 */
void extend(raft::resources const& res,
            const extend_params& params,
            raft::host_matrix_view<const uint8_t, int64_t, raft::row_major> additional_dataset,
            index<uint8_t>& idx);

/**
 * @brief Add new vectors to an HNSW index
 * NOTE: The HNSW index can only be extended when the `hnsw::index_params.hierarchy` is `CPU`
 *       when converting from a CAGRA index.
 *
 * @param[in] res raft resources
 * @param[in] params configure the extend
 * @param[in] additional_dataset a host matrix view to a row-major matrix [n_rows, index->dim()]
 * @param[inout] idx HNSW index to extend
 *
 * Usage example:
 * @code{.cpp}
 *   // Build a CAGRA index
 *   using namespace cuvs::neighbors;
 *   cagra::index_params index_params;
 *   // create and fill the index from a [N, D] dataset
 *   auto index = cagra::build(res, index_params, dataset);
 *
 *   // Load CAGRA index as an HNSW index
 *   hnsw::index_params hnsw_params;
 *   hnsw_params.hierarchy = hnsw::HnswHierarchy::CPU;
 *   auto hnsw_index = hnsw::from_cagra(res, hnsw_params, index);
 *
 *   // Extend the HNSW index with additional vectors
 *   auto additional_dataset = raft::make_host_matrix<int8_t>(res, add_size, index->dim());
 *   hnsw::extend_params extend_params;
 *   hnsw::extend(res, extend_params, additional_dataset, *hnsw_index.get());
 * @endcode
 */
void extend(raft::resources const& res,
            const extend_params& params,
            raft::host_matrix_view<const int8_t, int64_t, raft::row_major> additional_dataset,
            index<int8_t>& idx);

/**
 * @}
 */

/**
 * @defgroup hnsw_cpp_search_params Build CAGRA index and search with hnswlib
 * @{
 */

struct search_params : cuvs::neighbors::search_params {
  int ef;               // size of the candidate list
  int num_threads = 0;  // number of host threads to use for concurrent searches. Value of 0
                        // automatically maximizes parallelism
};

/**
 * @}
 */

// TODO: Filtered Search APIs: https://github.com/rapidsai/cuvs/issues/363

/**
 * @defgroup hnsw_cpp_index_search Search hnswlib index
 * @{
 */

/**
 * @brief Search HNSW index constructed from a CAGRA index
 * NOTE: The HNSW index can only be searched by the hnswlib wrapper in cuVS when the hierarchy is
 * `NONE`, as the format is not compatible with the original hnswlib.
 *
 * @param[in] res raft resources
 * @param[in] params configure the search
 * @param[in] idx cagra index
 * @param[in] queries a host matrix view to a row-major matrix [n_queries, index->dim()]
 * @param[out] neighbors a host matrix view to the indices of the neighbors in the source dataset
 * [n_queries, k]
 * @param[out] distances a host matrix view to the distances to the selected neighbors [n_queries,
 * k]
 *
 * Usage example:
 * @code{.cpp}
 *   // Build a CAGRA index
 *   using namespace cuvs::neighbors;
 *   // use default index parameters
 *   cagra::index_params index_params;
 *   // create and fill the index from a [N, D] dataset
 *   auto index = cagra::build(res, index_params, dataset);
 *
 *   // Load CAGRA index as an HNSW index
 *   hnsw::index_params hnsw_params;
 *   auto hnsw_index = hnsw::from_cagra(res, hnsw_params, index);
 *
 *   // Search K nearest neighbors as an hnswlib index
 *   // using host threads for concurrency
 *   hnsw::search_params search_params;
 *   search_params.ef = 50 // ef >= K;
 *   search_params.num_threads = 10;
 *   auto neighbors = raft::make_host_matrix<uint64_t>(res, n_queries, k);
 *   auto distances = raft::make_host_matrix<float>(res, n_queries, k);
 *   hnsw::search(res, search_params, *index.get(), queries, neighbors, distances);
 * @endcode
 */
void search(raft::resources const& res,
            const search_params& params,
            const index<float>& idx,
            raft::host_matrix_view<const float, int64_t, raft::row_major> queries,
            raft::host_matrix_view<uint64_t, int64_t, raft::row_major> neighbors,
            raft::host_matrix_view<float, int64_t, raft::row_major> distances);

/**
 * @brief Search HNSW index constructed from a CAGRA index
 * NOTE: The HNSW index can only be searched by the hnswlib wrapper in cuVS when the hierarchy is
 * `NONE`, as the format is not compatible with the original hnswlib.
 *
 * @param[in] res raft resources
 * @param[in] params configure the search
 * @param[in] idx cagra index
 * @param[in] queries a host matrix view to a row-major matrix [n_queries, index->dim()]
 * @param[out] neighbors a host matrix view to the indices of the neighbors in the source dataset
 * [n_queries, k]
 * @param[out] distances a host matrix view to the distances to the selected neighbors [n_queries,
 * k]
 *
 * Usage example:
 * @code{.cpp}
 *   // Build a CAGRA index
 *   using namespace cuvs::neighbors;
 *   // use default index parameters
 *   cagra::index_params index_params;
 *   // create and fill the index from a [N, D] dataset
 *   auto index = cagra::build(res, index_params, dataset);
 *
 *   // Load CAGRA index as an HNSW index
 *   hnsw::index_params hnsw_params;
 *   auto hnsw_index = hnsw::from_cagra(res, hnsw_params, index);
 *
 *   // Search K nearest neighbors as an hnswlib index
 *   // using host threads for concurrency
 *   hnsw::search_params search_params;
 *   search_params.ef = 50 // ef >= K;
 *   search_params.num_threads = 10;
 *   auto neighbors = raft::make_host_matrix<uint64_t>(res, n_queries, k);
 *   auto distances = raft::make_host_matrix<float>(res, n_queries, k);
 *   hnsw::search(res, search_params, *index.get(), queries, neighbors, distances);
 * @endcode
 */
void search(raft::resources const& res,
            const search_params& params,
            const index<half>& idx,
            raft::host_matrix_view<const half, int64_t, raft::row_major> queries,
            raft::host_matrix_view<uint64_t, int64_t, raft::row_major> neighbors,
            raft::host_matrix_view<float, int64_t, raft::row_major> distances);

/**
 * @brief Search HNSWindex constructed from a CAGRA index
 * NOTE: The HNSW index can only be searched by the hnswlib wrapper in cuVS when the hierarchy is
 * `NONE`, as the format is not compatible with the original hnswlib.
 *
 * @param[in] res raft resources
 * @param[in] params configure the search
 * @param[in] idx cagra index
 * @param[in] queries a host matrix view to a row-major matrix [n_queries, index->dim()]
 * @param[out] neighbors a host matrix view to the indices of the neighbors in the source dataset
 * [n_queries, k]
 * @param[out] distances a host matrix view to the distances to the selected neighbors [n_queries,
 * k]
 *
 * Usage example:
 * @code{.cpp}
 *   // Build a CAGRA index
 *   using namespace cuvs::neighbors;
 *   // use default index parameters
 *   cagra::index_params index_params;
 *   // create and fill the index from a [N, D] dataset
 *   auto index = cagra::build(res, index_params, dataset);
 *
 *   // Load CAGRA index as an HNSW index
 *   hnsw::index_params hnsw_params;
 *   auto hnsw_index = hnsw::from_cagra(res, hnsw_params, index);
 *
 *   // Search K nearest neighbors as an hnswlib index
 *   // using host threads for concurrency
 *   hnsw::search_params search_params;
 *   search_params.ef = 50 // ef >= K;
 *   search_params.num_threads = 10;
 *   auto neighbors = raft::make_host_matrix<uint64_t>(res, n_queries, k);
 *   auto distances = raft::make_host_matrix<float>(res, n_queries, k);
 *   hnsw::search(res, search_params, *index.get(), queries, neighbors, distances);
 * @endcode
 */
void search(raft::resources const& res,
            const search_params& params,
            const index<uint8_t>& idx,
            raft::host_matrix_view<const uint8_t, int64_t, raft::row_major> queries,
            raft::host_matrix_view<uint64_t, int64_t, raft::row_major> neighbors,
            raft::host_matrix_view<float, int64_t, raft::row_major> distances);

/**
 * @brief Search HNSW index constructed from a CAGRA index
 * NOTE: The HNSW index can only be searched by the hnswlib wrapper in cuVS when the hierarchy is
 * `NONE`, as the format is not compatible with the original hnswlib.
 *
 * @param[in] res raft resources
 * @param[in] params configure the search
 * @param[in] idx cagra index
 * @param[in] queries a host matrix view to a row-major matrix [n_queries, index->dim()]
 * @param[out] neighbors a host matrix view to the indices of the neighbors in the source dataset
 * [n_queries, k]
 * @param[out] distances a host matrix view to the distances to the selected neighbors [n_queries,
 * k]
 *
 * Usage example:
 * @code{.cpp}
 *   // Build a CAGRA index
 *   using namespace cuvs::neighbors;
 *   // use default index parameters
 *   cagra::index_params index_params;
 *   // create and fill the index from a [N, D] dataset
 *   auto index = cagra::build(res, index_params, dataset);
 *
 *   // Load CAGRA index as an HNSW index
 *   hnsw::index_params hnsw_params;
 *   auto hnsw_index = hnsw::from_cagra(res, hnsw_params, index);
 *
 *   // Search K nearest neighbors as an hnswlib index
 *   // using host threads for concurrency
 *   hnsw::search_params search_params;
 *   search_params.ef = 50 // ef >= K;
 *   search_params.num_threads = 10;
 *   auto neighbors = raft::make_host_matrix<uint64_t>(res, n_queries, k);
 *   auto distances = raft::make_host_matrix<float>(res, n_queries, k);
 *   hnsw::search(res, search_params, *index.get(), queries, neighbors, distances);
 * @endcode
 */
void search(raft::resources const& res,
            const search_params& params,
            const index<int8_t>& idx,
            raft::host_matrix_view<const int8_t, int64_t, raft::row_major> queries,
            raft::host_matrix_view<uint64_t, int64_t, raft::row_major> neighbors,
            raft::host_matrix_view<float, int64_t, raft::row_major> distances);

/**
 * @}
 */

/**
 * @defgroup hnsw_cpp_index_serialize Deserialize CAGRA index as hnswlib index
 * @{
 */

/**
 * @brief Serialize the HNSW index to file
 * NOTE: When hierarchy is `NONE`, the saved hnswlib index is immutable and can only be read by the
 * hnswlib wrapper in cuVS, as the serialization format is not compatible with the original hnswlib.
 * However, when hierarchy is `CPU`, the saved hnswlib index is compatible with the original hnswlib
 * library.
 *
 * @param[in] res raft resources
 * @param[in] filename path to the file to save the serialized CAGRA index
 * @param[in] idx cagra index
 *
 * Usage example:
 * @code{.cpp}
 *   // Build a CAGRA index
 *   using namespace cuvs::neighbors;
 *   // use default index parameters
 *   cagra::index_params index_params;
 *   // create and fill the index from a [N, D] dataset
 *   auto index = cagra::build(res, index_params, dataset);
 *
 *   // Load CAGRA index as an HNSW index
 *   hnsw::index_params hnsw_params;
 *   auto hnsw_index = hnsw::from_cagra(res, hnsw_params, index);
 *   // Save the index
 *   hnsw::serialize(res, "index.bin", index);
 * @endcode
 */
void serialize(raft::resources const& res, const std::string& filename, const index<float>& idx);

/**
 * @brief Serialize the HNSW index to file
 * NOTE: When hierarchy is `NONE`, the saved hnswlib index is immutable and can only be read by the
 * hnswlib wrapper in cuVS, as the serialization format is not compatible with the original hnswlib.
 * However, when hierarchy is `CPU`, the saved hnswlib index is compatible with the original hnswlib
 * library.
 *
 * @param[in] res raft resources
 * @param[in] filename path to the file to save the serialized CAGRA index
 * @param[in] idx cagra index
 *
 * Usage example:
 * @code{.cpp}
 *   // Build a CAGRA index
 *   using namespace cuvs::neighbors;
 *   // use default index parameters
 *   cagra::index_params index_params;
 *   // create and fill the index from a [N, D] dataset
 *   auto index = cagra::build(res, index_params, dataset);
 *
 *   // Load CAGRA index as an HNSW index
 *   hnsw::index_params hnsw_params;
 *   auto hnsw_index = hnsw::from_cagra(res, hnsw_params, index);
 *   // Save the index
 *   hnsw::serialize(res, "index.bin", index);
 * @endcode
 */
void serialize(raft::resources const& res, const std::string& filename, const index<half>& idx);

/**
 * @brief Serialize the HNSW index to file
 * NOTE: When hierarchy is `NONE`, the saved hnswlib index is immutable and can only be read by the
 * hnswlib wrapper in cuVS, as the serialization format is not compatible with the original hnswlib.
 * However, when hierarchy is `CPU`, the saved hnswlib index is compatible with the original hnswlib
 * library.
 *
 * @param[in] res raft resources
 * @param[in] filename path to the file to save the serialized CAGRA index
 * @param[in] idx cagra index
 *
 * Usage example:
 * @code{.cpp}
 *   // Build a CAGRA index
 *   using namespace cuvs::neighbors;
 *   // use default index parameters
 *   cagra::index_params index_params;
 *   // create and fill the index from a [N, D] dataset
 *   auto index = cagra::build(res, index_params, dataset);
 *
 *   // Load CAGRA index as an HNSW index
 *   hnsw::index_params hnsw_params;
 *   auto hnsw_index = hnsw::from_cagra(res, hnsw_params, index);
 *   // Save the index
 *   hnsw::serialize(res, "index.bin", index);
 * @endcode
 */
void serialize(raft::resources const& res, const std::string& filename, const index<uint8_t>& idx);

/**
 * @brief Serialize the HNSW index to file
 * NOTE: When hierarchy is `NONE`, the saved hnswlib index is immutable and can only be read by the
 * hnswlib wrapper in cuVS, as the serialization format is not compatible with the original hnswlib.
 * However, when hierarchy is `CPU`, the saved hnswlib index is compatible with the original hnswlib
 * library.
 *
 * @param[in] res raft resources
 * @param[in] filename path to the file to save the serialized CAGRA index
 * @param[in] idx cagra index
 *
 * Usage example:
 * @code{.cpp}
 *   // Build a CAGRA index
 *   using namespace cuvs::neighbors;
 *   // use default index parameters
 *   cagra::index_params index_params;
 *   // create and fill the index from a [N, D] dataset
 *   auto index = cagra::build(res, index_params, dataset);
 *
 *   // Load CAGRA index as an HNSW index
 *   hnsw::index_params hnsw_params;
 *   auto hnsw_index = hnsw::from_cagra(res, hnsw_params, index);
 *   // Save the index
 *   hnsw::serialize(res, "index.bin", index);
 * @endcode
 */
void serialize(raft::resources const& res, const std::string& filename, const index<int8_t>& idx);

/**
 * @brief De-serialize a CAGRA index saved to a file as an hnswlib index
 * NOTE: When hierarchy is `NONE`, the saved hnswlib index is immutable and can only be read by the
 * hnswlib wrapper in cuVS, as the serialization format is not compatible with the original hnswlib.
 * However, when hierarchy is `CPU`, the saved hnswlib index is compatible with the original hnswlib
 * library.
 *
 * @param[in] res raft resources
 * @param[in] params hnsw index parameters
 * @param[in] filename path to the file containing the serialized CAGRA index
 * @param[in] dim dimensions of the training dataset
 * @param[in] metric distance metric to search. Supported metrics ("L2Expanded", "InnerProduct")
 * @param[out] index hnsw index
 *
 * Usage example:
 * @code{.cpp}
 *   // Build a CAGRA index
 *   using namespace cuvs::neighbors;
 *   // use default index parameters
 *   cagra::index_params index_params;
 *   // create and fill the index from a [N, D] dataset
 *   auto index = cagra::build(res, index_params, dataset);
 *
 *   // Load CAGRA index as an HNSW index
 *  hnsw::index_params hnsw_params;
 *  auto hnsw_index = hnsw::from_cagra(res, hnsw_params, index);
 *  // save HNSW index to a file
 *  hnsw::serialize(res, "index.bin", hnsw_index);
 *  // De-serialize the HNSW index
 *  index<float>* hnsw_index = nullptr;
 *  hnsw::deserialize(res, hnsw_params, "index.bin", index->dim(), index->metric(), &hnsw_index);
 *
 *   // Delete index after use
 *   delete hnsw_index;
 * @endcode
 */
void deserialize(raft::resources const& res,
                 const index_params& params,
                 const std::string& filename,
                 int dim,
                 cuvs::distance::DistanceType metric,
                 index<float>** index);

/**
 * @brief De-serialize a CAGRA index saved to a file as an hnswlib index
 * NOTE: When hierarchy is `NONE`, the saved hnswlib index is immutable and can only be read by the
 * hnswlib wrapper in cuVS, as the serialization format is not compatible with the original hnswlib.
 * However, when hierarchy is `CPU`, the saved hnswlib index is compatible with the original hnswlib
 * library.
 *
 * @param[in] res raft resources
 * @param[in] params hnsw index parameters
 * @param[in] filename path to the file containing the serialized CAGRA index
 * @param[in] dim dimensions of the training dataset
 * @param[in] metric distance metric to search. Supported metrics ("L2Expanded", "InnerProduct")
 * @param[out] index hnsw index
 *
 * Usage example:
 * @code{.cpp}
 *   // Build a CAGRA index
 *   using namespace cuvs::neighbors;
 *   // use default index parameters
 *   cagra::index_params index_params;
 *   // create and fill the index from a [N, D] dataset
 *   auto index = cagra::build(res, index_params, dataset);
 *
 *   // Load CAGRA index as an HNSW index
 *  hnsw::index_params hnsw_params;
 *  auto hnsw_index = hnsw::from_cagra(res, hnsw_params, index);
 *  // save HNSW index to a file
 *  hnsw::serialize(res, "index.bin", hnsw_index);
 *  // De-serialize the HNSW index
 *  index<half>* hnsw_index = nullptr;
 *  hnsw::deserialize(res, hnsw_params, "index.bin", index->dim(), index->metric(), &hnsw_index);
 *
 *   // Delete index after use
 *   delete hnsw_index;
 * @endcode
 */
void deserialize(raft::resources const& res,
                 const index_params& params,
                 const std::string& filename,
                 int dim,
                 cuvs::distance::DistanceType metric,
                 index<half>** index);

/**
 * @brief De-serialize a CAGRA index saved to a file as an hnswlib index
 * NOTE: When hierarchy is `NONE`, the saved hnswlib index is immutable and can only be read by the
 * hnswlib wrapper in cuVS, as the serialization format is not compatible with the original hnswlib.
 * However, when hierarchy is `CPU`, the saved hnswlib index is compatible with the original hnswlib
 * library.
 *
 * @param[in] res raft resources
 * @param[in] params hnsw index parameters
 * @param[in] filename path to the file containing the serialized CAGRA index
 * @param[in] dim dimensions of the training dataset
 * @param[in] metric distance metric to search. Supported metrics ("L2Expanded", "InnerProduct")
 * @param[out] index hnsw index
 *
 * Usage example:
 * @code{.cpp}
 *   // Build a CAGRA index
 *   using namespace cuvs::neighbors;
 *   // use default index parameters
 *   cagra::index_params index_params;
 *   // create and fill the index from a [N, D] dataset
 *   auto index = cagra::build(res, index_params, dataset);
 *
 *   // Load CAGRA index as an HNSW index
 *  hnsw::index_params hnsw_params;
 *  auto hnsw_index = hnsw::from_cagra(res, hnsw_params, index);
 *  // save HNSW index to a file
 *  hnsw::serialize(res, "index.bin", hnsw_index);
 *  // De-serialize the HNSW index
 *  index<uint8_t>* hnsw_index = nullptr;
 *  hnsw::deserialize(res, hnsw_params, "index.bin", index->dim(), index->metric(), &hnsw_index);
 *
 *   // Delete index after use
 *   delete hnsw_index;
 * @endcode
 */
void deserialize(raft::resources const& res,
                 const index_params& params,
                 const std::string& filename,
                 int dim,
                 cuvs::distance::DistanceType metric,
                 index<uint8_t>** index);

/**
 * @brief De-serialize a CAGRA index saved to a file as an hnswlib index
 * NOTE: When hierarchy is `NONE`, the saved hnswlib index is immutable and can only be read by the
 * hnswlib wrapper in cuVS, as the serialization format is not compatible with the original hnswlib.
 * However, when hierarchy is `CPU`, the saved hnswlib index is compatible with the original hnswlib
 * library.
 *
 * @param[in] res raft resources
 * @param[in] params hnsw index parameters
 * @param[in] filename path to the file containing the serialized CAGRA index
 * @param[in] dim dimensions of the training dataset
 * @param[in] metric distance metric to search. Supported metrics ("L2Expanded", "InnerProduct")
 * @param[out] index hnsw index
 *
 * Usage example:
 * @code{.cpp}
 *   // Build a CAGRA index
 *   using namespace cuvs::neighbors;
 *   // use default index parameters
 *   cagra::index_params index_params;
 *   // create and fill the index from a [N, D] dataset
 *   auto index = cagra::build(res, index_params, dataset);
 *
 *   // Load CAGRA index as an HNSW index
 *  hnsw::index_params hnsw_params;
 *  auto hnsw_index = hnsw::from_cagra(res, hnsw_params, index);
 *  // save HNSW index to a file
 *  hnsw::serialize(res, "index.bin", hnsw_index);
 *  // De-serialize the HNSW index
 *  index<int8_t>* hnsw_index = nullptr;
 *  hnsw::deserialize(res, hnsw_params, "index.bin", index->dim(), index->metric(), &hnsw_index);
 *
 *   // Delete index after use
 *   delete hnsw_index;
 * @endcode
 */
void deserialize(raft::resources const& res,
                 const index_params& params,
                 const std::string& filename,
                 int dim,
                 cuvs::distance::DistanceType metric,
                 index<int8_t>** index);

/**
 * @}
 */

}  // namespace cuvs::neighbors::hnsw

#else
#error "This header is only available if cuVS CMake option `BUILD_CAGRA_HNSWLIB=ON"
#endif<|MERGE_RESOLUTION|>--- conflicted
+++ resolved
@@ -71,21 +71,13 @@
    *
    * @code{.cpp}
    * hnsw::index_params params;
-<<<<<<< HEAD
    * // Configure ACE parameters (ACE always uses disk-based storage)
-   * params.graph_build_params = hnsw::graph_build_params::ace_params();
-   * auto& ace = std::get<hnsw::graph_build_params::ace_params>(params.graph_build_params);
-   * ace.npartitions = 4;
-   * ace.ef_construction = 120;
-=======
    * params.M = 32;
    * params.ef_construction = 120;
    * // Configure ACE parameters
    * params.graph_build_params = hnsw::graph_build_params::ace_params();
    * auto& ace = std::get<hnsw::graph_build_params::ace_params>(params.graph_build_params);
    * ace.npartitions = 4;
-   * ace.use_disk = true;
->>>>>>> 29a4e65e
    * ace.build_dir = "/tmp/hnsw_ace_build";
    * @endcode
    */
