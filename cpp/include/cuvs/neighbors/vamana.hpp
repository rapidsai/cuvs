--- conflicted
+++ resolved
@@ -83,12 +83,9 @@
   uint32_t queue_size = 127;
   /** Max batchsize of reverse edge processing (reduces memory footprint) */
   uint32_t reverse_batchsize = 1000000;
-<<<<<<< HEAD
-
-=======
+
   /** Codebooks and related parameters */
   std::optional<codebook_params<float>> codebooks = std::nullopt;
->>>>>>> 1b0965b3
 };
 
 /**
