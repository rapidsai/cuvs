/*
 * Copyright (c) 2024, NVIDIA CORPORATION.
 *
 * Licensed under the Apache License, Version 2.0 (the "License");
 * you may not use this file except in compliance with the License.
 * You may obtain a copy of the License at
 *
 *     http://www.apache.org/licenses/LICENSE-2.0
 *
 * Unless required by applicable law or agreed to in writing, software
 * distributed under the License is distributed on an "AS IS" BASIS,
 * WITHOUT WARRANTIES OR CONDITIONS OF ANY KIND, either express or implied.
 * See the License for the specific language governing permissions and
 * limitations under the License.
 */

#pragma once

#include "ann_types.hpp"
#include "ivf_list.hpp"
#include <cstdint>
#include <cuvs/neighbors/sample_filter.hpp>

namespace cuvs::neighbors::ivf_flat {
/**
 * @defgroup ivf_flat_cpp_index_params IVF-Flat index build parameters
 * @{
 */

/** Size of the interleaved group (see `index::data` description). */
constexpr static uint32_t kIndexGroupSize = 32;

struct index_params : ann::index_params {
  /** The number of inverted lists (clusters) */
  uint32_t n_lists = 1024;
  /** The number of iterations searching for kmeans centers (index building). */
  uint32_t kmeans_n_iters = 20;
  /** The fraction of data to use during iterative kmeans building. */
  double kmeans_trainset_fraction = 0.5;
  /**
   * By default (adaptive_centers = false), the cluster centers are trained in `ivf_flat::build`,
   * and never modified in `ivf_flat::extend`. As a result, you may need to retrain the index
   * from scratch after invoking (`ivf_flat::extend`) a few times with new data, the distribution of
   * which is no longer representative of the original training set.
   *
   * The alternative behavior (adaptive_centers = true) is to update the cluster centers for new
   * data when it is added. In this case, `index.centers()` are always exactly the centroids of the
   * data in the corresponding clusters. The drawback of this behavior is that the centroids depend
   * on the order of adding new data (through the classification of the added data); that is,
   * `index.centers()` "drift" together with the changing distribution of the newly added data.
   */
  bool adaptive_centers = false;
  /**
   * By default, the algorithm allocates more space than necessary for individual clusters
   * (`list_data`). This allows to amortize the cost of memory allocation and reduce the number of
   * data copies during repeated calls to `extend` (extending the database).
   *
   * The alternative is the conservative allocation behavior; when enabled, the algorithm always
   * allocates the minimum amount of memory required to store the given number of records. Set this
   * flag to `true` if you prefer to use as little GPU memory for the database as possible.
   */
  bool conservative_memory_allocation = false;
};
/**
 * @}
 */

/**
 * @defgroup ivf_flat_cpp_search_params IVF-Flat index search parameters
 * @{
 */
struct search_params : ann::search_params {
  /** The number of clusters to search. */
  uint32_t n_probes = 20;
};

static_assert(std::is_aggregate_v<index_params>);
static_assert(std::is_aggregate_v<search_params>);

template <typename SizeT, typename ValueT, typename IdxT>
struct list_spec {
  using value_type   = ValueT;
  using list_extents = raft::matrix_extent<SizeT>;
  using index_type   = IdxT;
<<<<<<< HEAD

  SizeT align_max;
  SizeT align_min;
  uint32_t dim;

  constexpr list_spec(uint32_t dim, bool conservative_memory_allocation)
    : dim(dim),
      align_min(kIndexGroupSize),
      align_max(conservative_memory_allocation ? kIndexGroupSize : 1024)
  {
  }

  // Allow casting between different size-types (for safer size and offset calculations)
  template <typename OtherSizeT>
  constexpr explicit list_spec(const list_spec<OtherSizeT, ValueT, IdxT>& other_spec)
    : dim{other_spec.dim}, align_min{other_spec.align_min}, align_max{other_spec.align_max}
  {
  }

  /** Determine the extents of an array enough to hold a given amount of data. */
  constexpr auto make_list_extents(SizeT n_rows) const -> list_extents
  {
=======

  SizeT align_max;
  SizeT align_min;
  uint32_t dim;

  constexpr list_spec(uint32_t dim, bool conservative_memory_allocation)
    : dim(dim),
      align_min(kIndexGroupSize),
      align_max(conservative_memory_allocation ? kIndexGroupSize : 1024)
  {
  }

  // Allow casting between different size-types (for safer size and offset calculations)
  template <typename OtherSizeT>
  constexpr explicit list_spec(const list_spec<OtherSizeT, ValueT, IdxT>& other_spec)
    : dim{other_spec.dim}, align_min{other_spec.align_min}, align_max{other_spec.align_max}
  {
  }

  /** Determine the extents of an array enough to hold a given amount of data. */
  constexpr auto make_list_extents(SizeT n_rows) const -> list_extents
  {
>>>>>>> 8f20107e
    return raft::make_extents<SizeT>(n_rows, dim);
  }
};

template <typename ValueT, typename IdxT, typename SizeT = uint32_t>
using list_data = ivf::list<list_spec, SizeT, ValueT, IdxT>;

/**
 * @}
 */

/**
 * @defgroup ivf_flat_cpp_index IVF-Flat index
 * @{
 */
/**
 * @brief IVF-flat index.
 *
 * @tparam T data element type
 * @tparam IdxT type of the indices in the source dataset
 *
 */
template <typename T, typename IdxT>
struct index : ann::index {
  static_assert(!raft::is_narrowing_v<uint32_t, IdxT>,
                "IdxT must be able to represent all values of uint32_t");

 public:
  index(const index&)            = delete;
  index(index&&)                 = default;
  index& operator=(const index&) = delete;
  index& operator=(index&&)      = default;
  ~index()                       = default;
  /** Construct an empty index. It needs to be trained and then populated. */
  index(raft::resources const& res, const index_params& params, uint32_t dim);
  /** Construct an empty index. It needs to be trained and then populated. */
  index(raft::resources const& res,
        cuvs::distance::DistanceType metric,
        uint32_t n_lists,
        bool adaptive_centers,
        bool conservative_memory_allocation,
        uint32_t dim);

  /**
   * Vectorized load/store size in elements, determines the size of interleaved data chunks.
   */
  uint32_t veclen() const noexcept;

  /** Distance metric used for clustering. */
  cuvs::distance::DistanceType metric() const noexcept;

  /** Whether `centers()` change upon extending the index (ivf_flat::extend). */
  bool adaptive_centers() const noexcept;

  /**
   * Inverted list data [size, dim].
   *
   * The data consists of the dataset rows, grouped by their labels (into clusters/lists).
   * Within each list (cluster), the data is grouped into blocks of `kIndexGroupSize` interleaved
   * vectors. Note, the total index length is slightly larger than the source dataset length,
   * because each cluster is padded by `kIndexGroupSize` elements.
   *
   * Interleaving pattern:
   * within groups of `kIndexGroupSize` rows, the data is interleaved with the block size equal to
   * `veclen * sizeof(T)`. That is, a chunk of `veclen` consecutive components of one row is
   * followed by a chunk of the same size of the next row, and so on.
   *
   * __Example__: veclen = 2, dim = 6, kIndexGroupSize = 32, list_size = 31
   *
   *     x[ 0, 0], x[ 0, 1], x[ 1, 0], x[ 1, 1], ... x[14, 0], x[14, 1], x[15, 0], x[15, 1],
   *     x[16, 0], x[16, 1], x[17, 0], x[17, 1], ... x[30, 0], x[30, 1],    -    ,    -    ,
   *     x[ 0, 2], x[ 0, 3], x[ 1, 2], x[ 1, 3], ... x[14, 2], x[14, 3], x[15, 2], x[15, 3],
   *     x[16, 2], x[16, 3], x[17, 2], x[17, 3], ... x[30, 2], x[30, 3],    -    ,    -    ,
   *     x[ 0, 4], x[ 0, 5], x[ 1, 4], x[ 1, 5], ... x[14, 4], x[14, 5], x[15, 4], x[15, 5],
   *     x[16, 4], x[16, 5], x[17, 4], x[17, 5], ... x[30, 4], x[30, 5],    -    ,    -    ,
   *
   */
  /** Sizes of the lists (clusters) [n_lists]
   * NB: This may differ from the actual list size if the shared lists have been extended by another
   * index
   */
  raft::device_vector_view<uint32_t, uint32_t> list_sizes() noexcept;
  raft::device_vector_view<const uint32_t, uint32_t> list_sizes() const noexcept;

  /** k-means cluster centers corresponding to the lists [n_lists, dim] */
  raft::device_matrix_view<float, uint32_t, raft::row_major> centers() noexcept;
  raft::device_matrix_view<const float, uint32_t, raft::row_major> centers() const noexcept;

  /**
   * (Optional) Precomputed norms of the `centers` w.r.t. the chosen distance metric [n_lists].
   *
   * NB: this may be empty if the index is empty or if the metric does not require the center norms
   * calculation.
   */
  std::optional<raft::device_vector_view<float, uint32_t>> center_norms() noexcept;
  std::optional<raft::device_vector_view<const float, uint32_t>> center_norms() const noexcept;

  /**
   * Accumulated list sizes, sorted in descending order [n_lists + 1].
   * The last value contains the total length of the index.
   * The value at index zero is always zero.
   *
   * That is, the content of this span is as if the `list_sizes` was sorted and then accumulated.
   *
   * This span is used during search to estimate the maximum size of the workspace.
   */
  auto accum_sorted_sizes() noexcept -> raft::host_vector_view<IdxT, uint32_t>;
  [[nodiscard]] auto accum_sorted_sizes() const noexcept
    -> raft::host_vector_view<const IdxT, uint32_t>;

  /** Total length of the index. */
  IdxT size() const noexcept;

  /** Dimensionality of the data. */
  uint32_t dim() const noexcept;

  /** Number of clusters/inverted lists. */
  uint32_t n_lists() const noexcept;
  raft::device_vector_view<T*, uint32_t> data_ptrs() noexcept;
  raft::device_vector_view<T* const, uint32_t> data_ptrs() const noexcept;

  /** Pointers to the inverted lists (clusters) indices  [n_lists]. */
  raft::device_vector_view<IdxT*, uint32_t> inds_ptrs() noexcept;
  raft::device_vector_view<IdxT* const, uint32_t> inds_ptrs() const noexcept;

  /**
   * Whether to use convervative memory allocation when extending the list (cluster) data
   * (see index_params.conservative_memory_allocation).
   */
  bool conservative_memory_allocation() const noexcept;

  void allocate_center_norms(raft::resources const& res);

  /** Lists' data and indices. */
  std::vector<std::shared_ptr<list_data<T, IdxT>>>& lists() noexcept;
  const std::vector<std::shared_ptr<list_data<T, IdxT>>>& lists() const noexcept;

  void check_consistency();

 private:
  /**
   * TODO: in theory, we can lift this to the template parameter and keep it at hardware maximum
   * possible value by padding the `dim` of the data https://github.com/rapidsai/raft/issues/711
   */
  uint32_t veclen_;
  cuvs::distance::DistanceType metric_;
  bool adaptive_centers_;
  bool conservative_memory_allocation_;
  std::vector<std::shared_ptr<list_data<T, IdxT>>> lists_;
  raft::device_vector<uint32_t, uint32_t> list_sizes_;
  raft::device_matrix<float, uint32_t, raft::row_major> centers_;
  std::optional<raft::device_vector<float, uint32_t>> center_norms_;

  // Computed members
  raft::device_vector<T*, uint32_t> data_ptrs_;
  raft::device_vector<IdxT*, uint32_t> inds_ptrs_;
  raft::host_vector<IdxT, uint32_t> accum_sorted_sizes_;

  static auto calculate_veclen(uint32_t dim) -> uint32_t
  {
    // TODO: consider padding the dimensions and fixing veclen to its maximum possible value as a
    // template parameter (https://github.com/rapidsai/raft/issues/711)

    // NOTE: keep this consistent with the select_interleaved_scan_kernel logic
    // in detail/ivf_flat_interleaved_scan-inl.cuh.
    uint32_t veclen = std::max<uint32_t>(1, 16 / sizeof(T));
    if (dim % veclen != 0) { veclen = 1; }
    return veclen;
  }
};
/**
 * @}
 */

/**
 * @defgroup ivf_flat_cpp_index_build IVF-Flat index build
 * @{
 */
/**
 * @brief Build the index from the dataset for efficient search.
 *
 * Usage example:
 * @code{.cpp}
 *   using namespace cuvs::neighbors;
 *   // use default index parameters
 *   ivf_flat::index_params index_params;
 *   // create and fill the index from a [N, D] dataset
 *   auto index = ivf_flat::build(handle, dataset, index_params);
 * @endcode
 *
 * @param[in] handle
 * @param[in] index_params configure the index building
 * @param[in] dataset a device pointer to a row-major matrix [n_rows, dim]
 *
 * @return the constructed ivf-flat index
 */
auto build(raft::resources const& handle,
           const cuvs::neighbors::ivf_flat::index_params& index_params,
           raft::device_matrix_view<const float, int64_t, raft::row_major> dataset)
  -> cuvs::neighbors::ivf_flat::index<float, int64_t>;

/**
 * @brief Build the index from the dataset for efficient search.
 *
 * Usage example:
 * @code{.cpp}
 *   using namespace cuvs::neighbors;
 *   // use default index parameters
 *   ivf_flat::index_params index_params;
 *   // create and fill the index from a [N, D] dataset
 *   ivf_flat::index<decltype(dataset::value_type), decltype(dataset::index_type)> index;
 *   ivf_flat::build(handle, dataset, index_params, index);
 * @endcode
 *
 * @param[in] handle
 * @param[in] index_params configure the index building
 * @param[in] dataset raft::device_matrix_view to a row-major matrix [n_rows, dim]
 * @param[out] idx reference to ivf_flat::index
 *
 */
void build(raft::resources const& handle,
           const cuvs::neighbors::ivf_flat::index_params& index_params,
           raft::device_matrix_view<const float, int64_t, raft::row_major> dataset,
           cuvs::neighbors::ivf_flat::index<float, int64_t>& idx);

/**
 * @brief Build the index from the dataset for efficient search.
 *
 * Usage example:
 * @code{.cpp}
 *   using namespace cuvs::neighbors;
 *   // use default index parameters
 *   ivf_flat::index_params index_params;
 *   // create and fill the index from a [N, D] dataset
 *   auto index = ivf_flat::build(handle, dataset, index_params);
 * @endcode
 *
 * @param[in] handle
 * @param[in] index_params configure the index building
 * @param[in] dataset a device pointer to a row-major matrix [n_rows, dim]
 *
 * @return the constructed ivf-flat index
 */
auto build(raft::resources const& handle,
           const cuvs::neighbors::ivf_flat::index_params& index_params,
           raft::device_matrix_view<const int8_t, int64_t, raft::row_major> dataset)
  -> cuvs::neighbors::ivf_flat::index<int8_t, int64_t>;

/**
 * @brief Build the index from the dataset for efficient search.
 *
 * Usage example:
 * @code{.cpp}
 *   using namespace cuvs::neighbors;
 *   // use default index parameters
 *   ivf_flat::index_params index_params;
 *   // create and fill the index from a [N, D] dataset
 *   ivf_flat::index<decltype(dataset::value_type), decltype(dataset::index_type)> index;
 *   ivf_flat::build(handle, dataset, index_params, index);
 * @endcode
 *
 * @param[in] handle
 * @param[in] index_params configure the index building
 * @param[in] dataset raft::device_matrix_view to a row-major matrix [n_rows, dim]
 * @param[out] idx reference to ivf_flat::index
 *
 */
void build(raft::resources const& handle,
           const cuvs::neighbors::ivf_flat::index_params& index_params,
           raft::device_matrix_view<const int8_t, int64_t, raft::row_major> dataset,
           cuvs::neighbors::ivf_flat::index<int8_t, int64_t>& idx);

/**
 * @brief Build the index from the dataset for efficient search.
 *
 * Usage example:
 * @code{.cpp}
 *   using namespace cuvs::neighbors;
 *   // use default index parameters
 *   ivf_flat::index_params index_params;
 *   // create and fill the index from a [N, D] dataset
 *   auto index = ivf_flat::build(handle, dataset, index_params);
 * @endcode
 *
 * @param[in] handle
 * @param[in] index_params configure the index building
 * @param[in] dataset a device pointer to a row-major matrix [n_rows, dim]
 *
 * @return the constructed ivf-flat index
 */
auto build(raft::resources const& handle,
           const cuvs::neighbors::ivf_flat::index_params& index_params,
           raft::device_matrix_view<const uint8_t, int64_t, raft::row_major> dataset)
  -> cuvs::neighbors::ivf_flat::index<uint8_t, int64_t>;

/**
 * @brief Build the index from the dataset for efficient search.
 *
 * Usage example:
 * @code{.cpp}
 *   using namespace cuvs::neighbors;
 *   // use default index parameters
 *   ivf_flat::index_params index_params;
 *   // create and fill the index from a [N, D] dataset
 *   ivf_flat::index<decltype(dataset::value_type), decltype(dataset::index_type)> index;
 *   ivf_flat::build(handle, dataset, index_params, index);
 * @endcode
 *
 * @param[in] handle
 * @param[in] index_params configure the index building
 * @param[in] dataset raft::device_matrix_view to a row-major matrix [n_rows, dim]
 * @param[out] idx reference to ivf_flat::index
 *
 */
void build(raft::resources const& handle,
           const cuvs::neighbors::ivf_flat::index_params& index_params,
           raft::device_matrix_view<const uint8_t, int64_t, raft::row_major> dataset,
           cuvs::neighbors::ivf_flat::index<uint8_t, int64_t>& idx);

/**
 * @brief Build the index from the dataset for efficient search.
 *
 * Usage example:
 * @code{.cpp}
 *   using namespace cuvs::neighbors;
 *   // use default index parameters
 *   ivf_flat::index_params index_params;
 *   // create and fill the index from a [N, D] dataset
 *   auto index = ivf_flat::build(handle, dataset, index_params);
 * @endcode
 *
 * @param[in] handle
 * @param[in] index_params configure the index building
 * @param[in] dataset raft::host_matrix_view to a row-major matrix [n_rows, dim]
 *
 * @return the constructed ivf-flat index
 */
auto build(raft::resources const& handle,
           const cuvs::neighbors::ivf_flat::index_params& index_params,
           raft::host_matrix_view<const float, int64_t, raft::row_major> dataset)
  -> cuvs::neighbors::ivf_flat::index<float, int64_t>;

/**
 * @brief Build the index from the dataset for efficient search.
 *
 * Usage example:
 * @code{.cpp}
 *   using namespace cuvs::neighbors;
 *   // use default index parameters
 *   ivf_flat::index_params index_params;
 *   // create and fill the index from a [N, D] dataset
 *   ivf_flat::index<decltype(dataset::value_type), decltype(dataset::index_type)> index;
 *   ivf_flat::build(handle, dataset, index_params, index);
 * @endcode
 *
 * @param[in] handle
 * @param[in] index_params configure the index building
 * @param[in] dataset raft::host_matrix_view to a row-major matrix [n_rows, dim]
 * @param[out] idx reference to ivf_flat::index
 *
 */
void build(raft::resources const& handle,
           const cuvs::neighbors::ivf_flat::index_params& index_params,
           raft::host_matrix_view<const float, int64_t, raft::row_major> dataset,
           cuvs::neighbors::ivf_flat::index<float, int64_t>& idx);

/**
 * @brief Build the index from the dataset for efficient search.
 *
 * Usage example:
 * @code{.cpp}
 *   using namespace cuvs::neighbors;
 *   // use default index parameters
 *   ivf_flat::index_params index_params;
 *   // create and fill the index from a [N, D] dataset
 *   auto index = ivf_flat::build(handle, dataset, index_params);
 * @endcode
 *
 * @param[in] handle
 * @param[in] index_params configure the index building
 * @param[in] dataset a host pointer to a row-major matrix [n_rows, dim]
 *
 * @return the constructed ivf-flat index
 */
auto build(raft::resources const& handle,
           const cuvs::neighbors::ivf_flat::index_params& index_params,
           raft::host_matrix_view<const int8_t, int64_t, raft::row_major> dataset)
  -> cuvs::neighbors::ivf_flat::index<int8_t, int64_t>;

/**
 * @brief Build the index from the dataset for efficient search.
 *
 * Usage example:
 * @code{.cpp}
 *   using namespace cuvs::neighbors;
 *   // use default index parameters
 *   ivf_flat::index_params index_params;
 *   // create and fill the index from a [N, D] dataset
 *   ivf_flat::index<decltype(dataset::value_type), decltype(dataset::index_type)> index;
 *   ivf_flat::build(handle, dataset, index_params, index);
 * @endcode
 *
 * @param[in] handle
 * @param[in] index_params configure the index building
 * @param[in] dataset raft::host_matrix_view to a row-major matrix [n_rows, dim]
 * @param[out] idx reference to ivf_flat::index
 *
 */
void build(raft::resources const& handle,
           const cuvs::neighbors::ivf_flat::index_params& index_params,
           raft::host_matrix_view<const int8_t, int64_t, raft::row_major> dataset,
           cuvs::neighbors::ivf_flat::index<int8_t, int64_t>& idx);

/**
 * @brief Build the index from the dataset for efficient search.
 *
 * Usage example:
 * @code{.cpp}
 *   using namespace cuvs::neighbors;
 *   // use default index parameters
 *   ivf_flat::index_params index_params;
 *   // create and fill the index from a [N, D] dataset
 *   auto index = ivf_flat::build(handle, dataset, index_params);
 * @endcode
 *
 * @param[in] handle
 * @param[in] index_params configure the index building
 * @param[in] dataset a host pointer to a row-major matrix [n_rows, dim]
 *
 * @return the constructed ivf-flat index
 */
auto build(raft::resources const& handle,
           const cuvs::neighbors::ivf_flat::index_params& index_params,
           raft::host_matrix_view<const uint8_t, int64_t, raft::row_major> dataset)
  -> cuvs::neighbors::ivf_flat::index<uint8_t, int64_t>;

/**
 * @brief Build the index from the dataset for efficient search.
 *
 * Usage example:
 * @code{.cpp}
 *   using namespace cuvs::neighbors;
 *   // use default index parameters
 *   ivf_flat::index_params index_params;
 *   // create and fill the index from a [N, D] dataset
 *   ivf_flat::index<decltype(dataset::value_type), decltype(dataset::index_type)> index;
 *   ivf_flat::build(handle, dataset, index_params, index);
 * @endcode
 *
 * @param[in] handle
 * @param[in] index_params configure the index building
 * @param[in] dataset raft::host_matrix_view to a row-major matrix [n_rows, dim]
 * @param[out] idx reference to ivf_flat::index
 *
 */
void build(raft::resources const& handle,
           const cuvs::neighbors::ivf_flat::index_params& index_params,
           raft::host_matrix_view<const uint8_t, int64_t, raft::row_major> dataset,
           cuvs::neighbors::ivf_flat::index<uint8_t, int64_t>& idx);
<<<<<<< HEAD
/**
 * @}
 */

=======
>>>>>>> 8f20107e
/**
 * @}
 */

/**
 * @defgroup ivf_flat_cpp_index_extend IVF-Flat index extend
 * @{
 */

/**
 * @brief Build a new index containing the data of the original plus new extra vectors.
 *
 * Implementation note:
 *    The new data is clustered according to existing kmeans clusters, then the cluster
 *    centers are adjusted to match the newly labeled data.
 *
 * Usage example:
 * @code{.cpp}
 *   using namespace cuvs::neighbors;
 *   ivf_flat::index_params index_params;
 *   index_params.add_data_on_build = false;      // don't populate index on build
 *   index_params.kmeans_trainset_fraction = 1.0; // use whole dataset for kmeans training
 *   // train the index from a [N, D] dataset
 *   auto index_empty = ivf_flat::build(handle, index_params, dataset);
 *   // fill the index with the data
 *   std::optional<raft::device_vector_view<const IdxT, IdxT>> no_op = std::nullopt;
 *   auto index = ivf_flat::extend(handle, new_vectors, no_op, index_empty);
 * @endcode
 *
 * @param[in] handle
 * @param[in] new_vectors raft::device_matrix_view to a row-major matrix [n_rows, index.dim()]
 * @param[in] new_indices optional raft::device_vector_view to a vector of indices [n_rows].
 *    If the original index is empty (`orig_index.size() == 0`), you can pass `std::nullopt`
 *    here to imply a continuous range `[0...n_rows)`.
 * @param[in] idx original index
 *
 * @return the constructed extended ivf-flat index
 */
auto extend(raft::resources const& handle,
            raft::device_matrix_view<const float, int64_t, raft::row_major> new_vectors,
            std::optional<raft::device_vector_view<const int64_t, int64_t>> new_indices,
            const cuvs::neighbors::ivf_flat::index<float, int64_t>& idx)
  -> cuvs::neighbors::ivf_flat::index<float, int64_t>;

/**
 * @brief Extend the index in-place with the new data.
 *
 * Usage example:
 * @code{.cpp}
 *   using namespace cuvs::neighbors;
 *   ivf_flat::index_params index_params;
 *   index_params.add_data_on_build = false;      // don't populate index on build
 *   index_params.kmeans_trainset_fraction = 1.0; // use whole dataset for kmeans training
 *   // train the index from a [N, D] dataset
 *   auto index_empty = ivf_flat::build(handle, index_params, dataset);
 *   // fill the index with the data
 *   std::optional<raft::device_vector_view<const IdxT, IdxT>> no_op = std::nullopt;
 *   ivf_flat::extend(handle, dataset, no_opt, &index_empty);
 * @endcode
 *
 *
 * @param[in] handle
 * @param[in] new_vectors raft::device_matrix_view to a row-major matrix [n_rows, index.dim()]
 * @param[in] new_indices optional raft::device_vector_view to a vector of indices [n_rows].
 *    If the original index is empty (`orig_index.size() == 0`), you can pass `std::nullopt`
 *    here to imply a continuous range `[0...n_rows)`.
 * @param[inout] idx pointer to index, to be overwritten in-place
 */
void extend(raft::resources const& handle,
            raft::device_matrix_view<const float, int64_t, raft::row_major> new_vectors,
            std::optional<raft::device_vector_view<const int64_t, int64_t>> new_indices,
            cuvs::neighbors::ivf_flat::index<float, int64_t>* idx);

/**
 * @brief Build a new index containing the data of the original plus new extra vectors.
 *
 * Implementation note:
 *    The new data is clustered according to existing kmeans clusters, then the cluster
 *    centers are adjusted to match the newly labeled data.
 *
 * Usage example:
 * @code{.cpp}
 *   using namespace cuvs::neighbors;
 *   ivf_flat::index_params index_params;
 *   index_params.add_data_on_build = false;      // don't populate index on build
 *   index_params.kmeans_trainset_fraction = 1.0; // use whole dataset for kmeans training
 *   // train the index from a [N, D] dataset
 *   auto index_empty = ivf_flat::build(handle, dataset, index_params, dataset);
 *   // fill the index with the data
 *   std::optional<raft::device_vector_view<const IdxT, IdxT>> no_op = std::nullopt;
 *   auto index = ivf_flat::extend(handle, new_vectors, no_op, index_empty);
 * @endcode
 *
 * @param[in] handle
 * @param[in] new_vectors raft::device_matrix_view to a row-major matrix [n_rows, index.dim()]
 * @param[in] new_indices optional raft::device_vector_view to a vector of indices [n_rows].
 *    If the original index is empty (`orig_index.size() == 0`), you can pass `std::nullopt`
 *    here to imply a continuous range `[0...n_rows)`.
 * @param[in] idx original index
 *
 * @return the constructed extended ivf-flat index
 */
auto extend(raft::resources const& handle,
            raft::device_matrix_view<const int8_t, int64_t, raft::row_major> new_vectors,
            std::optional<raft::device_vector_view<const int64_t, int64_t>> new_indices,
            const cuvs::neighbors::ivf_flat::index<int8_t, int64_t>& idx)
  -> cuvs::neighbors::ivf_flat::index<int8_t, int64_t>;

/**
 * @brief Extend the index in-place with the new data.
 *
 * Usage example:
 * @code{.cpp}
 *   using namespace cuvs::neighbors;
 *   ivf_flat::index_params index_params;
 *   index_params.add_data_on_build = false;      // don't populate index on build
 *   index_params.kmeans_trainset_fraction = 1.0; // use whole dataset for kmeans training
 *   // train the index from a [N, D] dataset
 *   auto index_empty = ivf_flat::build(handle, index_params, dataset);
 *   // fill the index with the data
 *   std::optional<raft::device_vector_view<const IdxT, IdxT>> no_op = std::nullopt;
 *   ivf_flat::extend(handle, dataset, no_opt, &index_empty);
 * @endcode
 *
 *
 * @param[in] handle
 * @param[in] new_vectors raft::device_matrix_view to a row-major matrix [n_rows, index.dim()]
 * @param[in] new_indices optional raft::device_vector_view to a vector of indices [n_rows].
 *    If the original index is empty (`orig_index.size() == 0`), you can pass `std::nullopt`
 *    here to imply a continuous range `[0...n_rows)`.
 * @param[inout] idx pointer to index, to be overwritten in-place
 */
void extend(raft::resources const& handle,
            raft::device_matrix_view<const int8_t, int64_t, raft::row_major> new_vectors,
            std::optional<raft::device_vector_view<const int64_t, int64_t>> new_indices,
            cuvs::neighbors::ivf_flat::index<int8_t, int64_t>* idx);

/**
 * @brief Build a new index containing the data of the original plus new extra vectors.
 *
 * Implementation note:
 *    The new data is clustered according to existing kmeans clusters, then the cluster
 *    centers are adjusted to match the newly labeled data.
 *
 * Usage example:
 * @code{.cpp}
 *   using namespace cuvs::neighbors;
 *   ivf_flat::index_params index_params;
 *   index_params.add_data_on_build = false;      // don't populate index on build
 *   index_params.kmeans_trainset_fraction = 1.0; // use whole dataset for kmeans training
 *   // train the index from a [N, D] dataset
 *   auto index_empty = ivf_flat::build(handle, dataset, index_params, dataset);
 *   // fill the index with the data
 *   std::optional<raft::device_vector_view<const IdxT, IdxT>> no_op = std::nullopt;
 *   auto index = ivf_flat::extend(handle, new_vectors, no_op, index_empty);
 * @endcode
 *
 * @param[in] handle
 * @param[in] new_vectors raft::device_matrix_view to a row-major matrix [n_rows, index.dim()]
 * @param[in] new_indices optional raft::device_vector_view to a vector of indices [n_rows].
 *    If the original index is empty (`orig_index.size() == 0`), you can pass `std::nullopt`
 *    here to imply a continuous range `[0...n_rows)`.
 * @param[in] idx original index
 *
 * @return the constructed extended ivf-flat index
 */
auto extend(raft::resources const& handle,
            raft::device_matrix_view<const uint8_t, int64_t, raft::row_major> new_vectors,
            std::optional<raft::device_vector_view<const int64_t, int64_t>> new_indices,
            const cuvs::neighbors::ivf_flat::index<uint8_t, int64_t>& idx)
  -> cuvs::neighbors::ivf_flat::index<uint8_t, int64_t>;

/**
 * @brief Extend the index in-place with the new data.
 *
 * Usage example:
 * @code{.cpp}
 *   using namespace cuvs::neighbors;
 *   ivf_flat::index_params index_params;
 *   index_params.add_data_on_build = false;      // don't populate index on build
 *   index_params.kmeans_trainset_fraction = 1.0; // use whole dataset for kmeans training
 *   // train the index from a [N, D] dataset
 *   auto index_empty = ivf_flat::build(handle, index_params, dataset);
 *   // fill the index with the data
 *   std::optional<raft::device_vector_view<const IdxT, IdxT>> no_op = std::nullopt;
 *   ivf_flat::extend(handle, dataset, no_opt, &index_empty);
 * @endcode
 *
 *
 * @param[in] handle
 * @param[in] new_vectors raft::device_matrix_view to a row-major matrix [n_rows, index.dim()]
 * @param[in] new_indices optional raft::device_vector_view to a vector of indices [n_rows].
 *    If the original index is empty (`orig_index.size() == 0`), you can pass `std::nullopt`
 *    here to imply a continuous range `[0...n_rows)`.
 * @param[inout] idx pointer to index, to be overwritten in-place
 */
void extend(raft::resources const& handle,
            raft::device_matrix_view<const uint8_t, int64_t, raft::row_major> new_vectors,
            std::optional<raft::device_vector_view<const int64_t, int64_t>> new_indices,
            cuvs::neighbors::ivf_flat::index<uint8_t, int64_t>* idx);

/**
 * @brief Build a new index containing the data of the original plus new extra vectors.
 *
 * Implementation note:
 *    The new data is clustered according to existing kmeans clusters, then the cluster
 *    centers are adjusted to match the newly labeled data.
 *
 * Usage example:
 * @code{.cpp}
 *   using namespace cuvs::neighbors;
 *   ivf_flat::index_params index_params;
 *   index_params.add_data_on_build = false;      // don't populate index on build
 *   index_params.kmeans_trainset_fraction = 1.0; // use whole dataset for kmeans training
 *   // train the index from a [N, D] dataset
 *   auto index_empty = ivf_flat::build(handle, index_params, dataset);
 *   // fill the index with the data
 *   std::optional<raft::host_vector_view<const IdxT, IdxT>> no_op = std::nullopt;
 *   auto index = ivf_flat::extend(handle, new_vectors, no_op, index_empty);
 * @endcode
 *
 * @param[in] handle
 * @param[in] new_vectors raft::host_matrix_view to a row-major matrix [n_rows, index.dim()]
 * @param[in] new_indices optional raft::host_vector_view to a vector of indices [n_rows].
 *    If the original index is empty (`orig_index.size() == 0`), you can pass `std::nullopt`
 *    here to imply a continuous range `[0...n_rows)`.
 * @param[in] idx original index
 *
 * @return the constructed extended ivf-flat index
 */
auto extend(raft::resources const& handle,
            raft::host_matrix_view<const float, int64_t, raft::row_major> new_vectors,
            std::optional<raft::host_vector_view<const int64_t, int64_t>> new_indices,
            const cuvs::neighbors::ivf_flat::index<float, int64_t>& idx)
  -> cuvs::neighbors::ivf_flat::index<float, int64_t>;

/**
 * @brief Extend the index in-place with the new data.
 *
 * Usage example:
 * @code{.cpp}
 *   using namespace cuvs::neighbors;
 *   ivf_flat::index_params index_params;
 *   index_params.add_data_on_build = false;      // don't populate index on build
 *   index_params.kmeans_trainset_fraction = 1.0; // use whole dataset for kmeans training
 *   // train the index from a [N, D] dataset
 *   auto index_empty = ivf_flat::build(handle, index_params, dataset);
 *   // fill the index with the data
 *   std::optional<raft::host_vector_view<const IdxT, IdxT>> no_op = std::nullopt;
 *   ivf_flat::extend(handle, dataset, no_opt, &index_empty);
 * @endcode
 *
 *
 * @param[in] handle
 * @param[in] new_vectors raft::host_matrix_view to a row-major matrix [n_rows, index.dim()]
 * @param[in] new_indices optional raft::host_vector_view to a vector of indices [n_rows].
 *    If the original index is empty (`orig_index.size() == 0`), you can pass `std::nullopt`
 *    here to imply a continuous range `[0...n_rows)`.
 * @param[inout] idx pointer to index, to be overwritten in-place
 */
void extend(raft::resources const& handle,
            raft::host_matrix_view<const float, int64_t, raft::row_major> new_vectors,
            std::optional<raft::host_vector_view<const int64_t, int64_t>> new_indices,
            cuvs::neighbors::ivf_flat::index<float, int64_t>* idx);

/**
 * @brief Build a new index containing the data of the original plus new extra vectors.
 *
 * Implementation note:
 *    The new data is clustered according to existing kmeans clusters, then the cluster
 *    centers are adjusted to match the newly labeled data.
 *
 * Usage example:
 * @code{.cpp}
 *   using namespace cuvs::neighbors;
 *   ivf_flat::index_params index_params;
 *   index_params.add_data_on_build = false;      // don't populate index on build
 *   index_params.kmeans_trainset_fraction = 1.0; // use whole dataset for kmeans training
 *   // train the index from a [N, D] dataset
 *   auto index_empty = ivf_flat::build(handle, dataset, index_params, dataset);
 *   // fill the index with the data
 *   std::optional<raft::host_vector_view<const IdxT, IdxT>> no_op = std::nullopt;
 *   auto index = ivf_flat::extend(handle, new_vectors, no_op, index_empty);
 * @endcode
 *
 * @param[in] handle
 * @param[in] new_vectors raft::host_matrix_view to a row-major matrix [n_rows, index.dim()]
 * @param[in] new_indices optional raft::host_vector_view to a vector of indices [n_rows].
 *    If the original index is empty (`orig_index.size() == 0`), you can pass `std::nullopt`
 *    here to imply a continuous range `[0...n_rows)`.
 * @param[in] idx original index
 *
 * @return the constructed extended ivf-flat index
 */
auto extend(raft::resources const& handle,
            raft::host_matrix_view<const int8_t, int64_t, raft::row_major> new_vectors,
            std::optional<raft::host_vector_view<const int64_t, int64_t>> new_indices,
            const cuvs::neighbors::ivf_flat::index<int8_t, int64_t>& idx)
  -> cuvs::neighbors::ivf_flat::index<int8_t, int64_t>;

/**
 * @brief Extend the index in-place with the new data.
 *
 * Usage example:
 * @code{.cpp}
 *   using namespace cuvs::neighbors;
 *   ivf_flat::index_params index_params;
 *   index_params.add_data_on_build = false;      // don't populate index on build
 *   index_params.kmeans_trainset_fraction = 1.0; // use whole dataset for kmeans training
 *   // train the index from a [N, D] dataset
 *   auto index_empty = ivf_flat::build(handle, index_params, dataset);
 *   // fill the index with the data
 *   std::optional<raft::host_vector_view<const IdxT, IdxT>> no_op = std::nullopt;
 *   ivf_flat::extend(handle, dataset, no_opt, &index_empty);
 * @endcode
 *
 *
 * @param[in] handle
 * @param[in] new_vectors raft::host_matrix_view to a row-major matrix [n_rows, index.dim()]
 * @param[in] new_indices optional raft::host_vector_view to a vector of indices [n_rows].
 *    If the original index is empty (`orig_index.size() == 0`), you can pass `std::nullopt`
 *    here to imply a continuous range `[0...n_rows)`.
 * @param[inout] idx pointer to index, to be overwritten in-place
 */
void extend(raft::resources const& handle,
            raft::host_matrix_view<const int8_t, int64_t, raft::row_major> new_vectors,
            std::optional<raft::host_vector_view<const int64_t, int64_t>> new_indices,
            cuvs::neighbors::ivf_flat::index<int8_t, int64_t>* idx);

/**
 * @brief Build a new index containing the data of the original plus new extra vectors.
 *
 * Implementation note:
 *    The new data is clustered according to existing kmeans clusters, then the cluster
 *    centers are adjusted to match the newly labeled data.
 *
 * Usage example:
 * @code{.cpp}
 *   using namespace cuvs::neighbors;
 *   ivf_flat::index_params index_params;
 *   index_params.add_data_on_build = false;      // don't populate index on build
 *   index_params.kmeans_trainset_fraction = 1.0; // use whole dataset for kmeans training
 *   // train the index from a [N, D] dataset
 *   auto index_empty = ivf_flat::build(handle, dataset, index_params, dataset);
 *   // fill the index with the data
 *   std::optional<raft::host_vector_view<const IdxT, IdxT>> no_op = std::nullopt;
 *   auto index = ivf_flat::extend(handle, new_vectors, no_op, index_empty);
 * @endcode
 *
 * @param[in] handle
 * @param[in] new_vectors raft::host_matrix_view to a row-major matrix [n_rows, index.dim()]
 * @param[in] new_indices optional raft::host_vector_view to a vector of indices [n_rows].
 *    If the original index is empty (`orig_index.size() == 0`), you can pass `std::nullopt`
 *    here to imply a continuous range `[0...n_rows)`.
 * @param[in] idx original index
 *
 * @return the constructed extended ivf-flat index
 */
auto extend(raft::resources const& handle,
            raft::host_matrix_view<const uint8_t, int64_t, raft::row_major> new_vectors,
            std::optional<raft::host_vector_view<const int64_t, int64_t>> new_indices,
            const cuvs::neighbors::ivf_flat::index<uint8_t, int64_t>& idx)
  -> cuvs::neighbors::ivf_flat::index<uint8_t, int64_t>;

/**
 * @brief Extend the index in-place with the new data.
 *
 * Usage example:
 * @code{.cpp}
 *   using namespace cuvs::neighbors;
 *   ivf_flat::index_params index_params;
 *   index_params.add_data_on_build = false;      // don't populate index on build
 *   index_params.kmeans_trainset_fraction = 1.0; // use whole dataset for kmeans training
 *   // train the index from a [N, D] dataset
 *   auto index_empty = ivf_flat::build(handle, index_params, dataset);
 *   // fill the index with the data
 *   std::optional<raft::host_vector_view<const IdxT, IdxT>> no_op = std::nullopt;
 *   ivf_flat::extend(handle, dataset, no_opt, &index_empty);
 * @endcode
 *
 *
 * @param[in] handle
 * @param[in] new_vectors raft::host_matrix_view to a row-major matrix [n_rows, index.dim()]
 * @param[in] new_indices optional raft::host_vector_view to a vector of indices [n_rows].
 *    If the original index is empty (`orig_index.size() == 0`), you can pass `std::nullopt`
 *    here to imply a continuous range `[0...n_rows)`.
 * @param[inout] idx pointer to index, to be overwritten in-place
 */
void extend(raft::resources const& handle,
            raft::host_matrix_view<const uint8_t, int64_t, raft::row_major> new_vectors,
            std::optional<raft::host_vector_view<const int64_t, int64_t>> new_indices,
            cuvs::neighbors::ivf_flat::index<uint8_t, int64_t>* idx);
/**
 * @}
 */

/**
 * @defgroup ivf_flat_cpp_index_search IVF-Flat index search
 * @{
 */

/**
 * @brief Search ANN using the constructed index.
 *
 * See the [ivf_flat::build](#ivf_flat::build) documentation for a usage example.
 *
 * Note, this function requires a temporary buffer to store intermediate results between cuda kernel
 * calls, which may lead to undesirable allocations and slowdown. To alleviate the problem, you can
 * pass a pool memory resource or a large enough pre-allocated memory resource to reduce or
 * eliminate entirely allocations happening within `search`:
 * @code{.cpp}
 *   ...
 *   // use default search parameters
 *   ivf_flat::search_params search_params;
 *   // Use the same allocator across multiple searches to reduce the number of
 *   // cuda memory allocations
 *   ivf_flat::search(handle, search_params, index, queries1, out_inds1, out_dists1);
 *   ivf_flat::search(handle, search_params, index, queries2, out_inds2, out_dists2);
 *   ivf_flat::search(handle, search_params, index, queries3, out_inds3, out_dists3);
 *   ...
 * @endcode
 *
 * @param[in] handle
 * @param[in] params configure the search
 * @param[in] index ivf-flat constructed index
 * @param[in] queries raft::device_matrix_view to a row-major matrix [n_queries, index->dim()]
 * @param[out] neighbors raft::device_matrix_view to the indices of the neighbors in the source
 * dataset [n_queries, k]
 * @param[out] distances raft::device_matrix_view to the distances to the selected neighbors
 * [n_queries, k]
 */
void search(raft::resources const& handle,
            const cuvs::neighbors::ivf_flat::search_params& params,
            cuvs::neighbors::ivf_flat::index<float, int64_t>& index,
            raft::device_matrix_view<const float, int64_t, raft::row_major> queries,
            raft::device_matrix_view<int64_t, int64_t, raft::row_major> neighbors,
            raft::device_matrix_view<float, int64_t, raft::row_major> distances);

/**
 * @brief Search ANN using the constructed index.
 *
 * See the [ivf_flat::build](#ivf_flat::build) documentation for a usage example.
 *
 * Note, this function requires a temporary buffer to store intermediate results between cuda kernel
 * calls, which may lead to undesirable allocations and slowdown. To alleviate the problem, you can
 * pass a pool memory resource or a large enough pre-allocated memory resource to reduce or
 * eliminate entirely allocations happening within `search`:
 * @code{.cpp}
 *   ...
 *   // use default search parameters
 *   ivf_flat::search_params search_params;
 *   // Use the same allocator across multiple searches to reduce the number of
 *   // cuda memory allocations
 *   ivf_flat::search(handle, search_params, index, queries1, out_inds1, out_dists1);
 *   ivf_flat::search(handle, search_params, index, queries2, out_inds2, out_dists2);
 *   ivf_flat::search(handle, search_params, index, queries3, out_inds3, out_dists3);
 *   ...
 * @endcode
 *
 * @param[in] handle
 * @param[in] params configure the search
 * @param[in] index ivf-flat constructed index
 * @param[in] queries raft::device_matrix_view to a row-major matrix [n_queries, index->dim()]
 * @param[out] neighbors raft::device_matrix_view to the indices of the neighbors in the source
 * dataset [n_queries, k]
 * @param[out] distances raft::device_matrix_view to the distances to the selected neighbors
 * [n_queries, k]
 */
void search(raft::resources const& handle,
            const cuvs::neighbors::ivf_flat::search_params& params,
            cuvs::neighbors::ivf_flat::index<int8_t, int64_t>& index,
            raft::device_matrix_view<const int8_t, int64_t, raft::row_major> queries,
            raft::device_matrix_view<int64_t, int64_t, raft::row_major> neighbors,
            raft::device_matrix_view<float, int64_t, raft::row_major> distances);

/**
 * @brief Search ANN using the constructed index.
 *
 * See the [ivf_flat::build](#ivf_flat::build) documentation for a usage example.
 *
 * Note, this function requires a temporary buffer to store intermediate results between cuda kernel
 * calls, which may lead to undesirable allocations and slowdown. To alleviate the problem, you can
 * pass a pool memory resource or a large enough pre-allocated memory resource to reduce or
 * eliminate entirely allocations happening within `search`:
 * @code{.cpp}
 *   ...
 *   // use default search parameters
 *   ivf_flat::search_params search_params;
 *   // Use the same allocator across multiple searches to reduce the number of
 *   // cuda memory allocations
 *   ivf_flat::search(handle, search_params, index, queries1, out_inds1, out_dists1);
 *   ivf_flat::search(handle, search_params, index, queries2, out_inds2, out_dists2);
 *   ivf_flat::search(handle, search_params, index, queries3, out_inds3, out_dists3);
 *   ...
 * @endcode
 *
 * @param[in] handle
 * @param[in] params configure the search
 * @param[in] index ivf-flat constructed index
 * @param[in] queries raft::device_matrix_view to a row-major matrix [n_queries, index->dim()]
 * @param[out] neighbors raft::device_matrix_view to the indices of the neighbors in the source
 * dataset [n_queries, k]
 * @param[out] distances raft::device_matrix_view to the distances to the selected neighbors
 * [n_queries, k]
 */
void search(raft::resources const& handle,
            const cuvs::neighbors::ivf_flat::search_params& params,
            cuvs::neighbors::ivf_flat::index<uint8_t, int64_t>& index,
            raft::device_matrix_view<const uint8_t, int64_t, raft::row_major> queries,
            raft::device_matrix_view<int64_t, int64_t, raft::row_major> neighbors,
            raft::device_matrix_view<float, int64_t, raft::row_major> distances);

/**
 * @brief Search ANN using the constructed index with the given filter.
 *
 * See the [ivf_flat::build](#ivf_flat::build) documentation for a usage example.
 *
 * Note, this function requires a temporary buffer to store intermediate results between cuda kernel
 * calls, which may lead to undesirable allocations and slowdown. To alleviate the problem, you can
 * pass a pool memory resource or a large enough pre-allocated memory resource to reduce or
 * eliminate entirely allocations happening within `search`.
 * The exact size of the temporary buffer depends on multiple factors and is an implementation
 * detail. However, you can safely specify a small initial size for the memory pool, so that only a
 * few allocations happen to grow it during the first invocations of the `search`.
 *
 * @param[in] handle
 * @param[in] params configure the search
 * @param[in] idx ivf-flat constructed index
 * @param[in] queries a device matrix view to a row-major matrix [n_queries, index->dim()]
 * @param[out] neighbors a device matrix view to the indices of the neighbors in the source dataset
 * [n_queries, k]
 * @param[out] distances a device matrix view to the distances to the selected neighbors [n_queries,
 * k]
 * @param[in] sample_filter a device bitset filter function that greenlights samples for a given
 * query.
 */
void search_with_filtering(
  raft::resources const& handle,
  const search_params& params,
  index<float, int64_t>& idx,
  raft::device_matrix_view<const float, int64_t, raft::row_major> queries,
  raft::device_matrix_view<int64_t, int64_t, raft::row_major> neighbors,
  raft::device_matrix_view<float, int64_t, raft::row_major> distances,
  cuvs::neighbors::filtering::bitset_filter<uint32_t, int64_t> sample_filter);

/**
 * @brief Search ANN using the constructed index with the given filter.
 *
 * See the [ivf_flat::build](#ivf_flat::build) documentation for a usage example.
 *
 * Note, this function requires a temporary buffer to store intermediate results between cuda kernel
 * calls, which may lead to undesirable allocations and slowdown. To alleviate the problem, you can
 * pass a pool memory resource or a large enough pre-allocated memory resource to reduce or
 * eliminate entirely allocations happening within `search`.
 * The exact size of the temporary buffer depends on multiple factors and is an implementation
 * detail. However, you can safely specify a small initial size for the memory pool, so that only a
 * few allocations happen to grow it during the first invocations of the `search`.
 *
 * @param[in] handle
 * @param[in] params configure the search
 * @param[in] idx ivf-flat constructed index
 * @param[in] queries a device matrix view to a row-major matrix [n_queries, index->dim()]
 * @param[out] neighbors a device matrix view to the indices of the neighbors in the source dataset
 * [n_queries, k]
 * @param[out] distances a device matrix view to the distances to the selected neighbors [n_queries,
 * k]
 * @param[in] sample_filter a device bitset filter function that greenlights samples for a given
 * query.
 */
void search_with_filtering(
  raft::resources const& handle,
  const search_params& params,
  index<int8_t, int64_t>& idx,
  raft::device_matrix_view<const int8_t, int64_t, raft::row_major> queries,
  raft::device_matrix_view<int64_t, int64_t, raft::row_major> neighbors,
  raft::device_matrix_view<float, int64_t, raft::row_major> distances,
  cuvs::neighbors::filtering::bitset_filter<uint32_t, int64_t> sample_filter);

/**
 * @brief Search ANN using the constructed index with the given filter.
 *
 * See the [ivf_flat::build](#ivf_flat::build) documentation for a usage example.
 *
 * Note, this function requires a temporary buffer to store intermediate results between cuda kernel
 * calls, which may lead to undesirable allocations and slowdown. To alleviate the problem, you can
 * pass a pool memory resource or a large enough pre-allocated memory resource to reduce or
 * eliminate entirely allocations happening within `search`.
 * The exact size of the temporary buffer depends on multiple factors and is an implementation
 * detail. However, you can safely specify a small initial size for the memory pool, so that only a
 * few allocations happen to grow it during the first invocations of the `search`.
 *
 * @param[in] handle
 * @param[in] params configure the search
 * @param[in] idx ivf-flat constructed index
 * @param[in] queries a device matrix view to a row-major matrix [n_queries, index->dim()]
 * @param[out] neighbors a device matrix view to the indices of the neighbors in the source dataset
 * [n_queries, k]
 * @param[out] distances a device matrix view to the distances to the selected neighbors [n_queries,
 * k]
 * @param[in] sample_filter a device bitset filter function that greenlights samples for a given
 * query.
 */
void search_with_filtering(
  raft::resources const& handle,
  const search_params& params,
  index<uint8_t, int64_t>& idx,
  raft::device_matrix_view<const uint8_t, int64_t, raft::row_major> queries,
  raft::device_matrix_view<int64_t, int64_t, raft::row_major> neighbors,
  raft::device_matrix_view<float, int64_t, raft::row_major> distances,
  cuvs::neighbors::filtering::bitset_filter<uint32_t, int64_t> sample_filter);
/**
 * @}
 */

/**
 * @defgroup ivf_flat_cpp_serialize IVF-Flat index serialize
 * @{
 */

/**
 * Save the index to file.
 *
 * Experimental, both the API and the serialization format are subject to change.
 *
 * @code{.cpp}
 * #include <raft/core/resources.hpp>
 * #include <cuvs/neighbors/ivf_flat.hpp>
 *
 * raft::resources handle;
 *
 * // create a string with a filepath
 * std::string filename("/path/to/index");
 * // create an index with `auto index = ivf_flat::build(...);`
 * cuvs::serialize_file(handle, filename, index);
 * @endcode
 *
 * @param[in] handle the raft handle
 * @param[in] filename the file name for saving the index
 * @param[in] index IVF-Flat index
 *
 */
void serialize_file(raft::resources const& handle,
                    const std::string& filename,
                    const cuvs::neighbors::ivf_flat::index<float, int64_t>& index);

/**
 * Load index from file.
 *
 * Experimental, both the API and the serialization format are subject to change.
 *
 * @code{.cpp}
 * #include <raft/core/resources.hpp>
 * #include <cuvs/neighbors/ivf_flat.hpp>
 *
 * raft::resources handle;
 *
 * // create a string with a filepath
 * std::string filename("/path/to/index");
 * using T    = float; // data element type
 * using IdxT = int64_t; // type of the index
 * // create an empty index with `ivf_flat::index<T, IdxT> index(handle, index_params, dim);`
 * cuvs::deserialize_file(handle, filename, &index);
 * @endcode
 *
 * @param[in] handle the raft handle
 * @param[in] filename the name of the file that stores the index
 * @param[in] index IVF-Flat index
 *
 */
void deserialize_file(raft::resources const& handle,
                      const std::string& filename,
                      cuvs::neighbors::ivf_flat::index<float, int64_t>* index);

/**
 * Write the index to an output string
 *
 * Experimental, both the API and the serialization format are subject to change.
 *
 * @code{.cpp}
 * #include <raft/core/resources.hpp>
 * #include <cuvs/neighbors/ivf_flat.hpp>
 *
 * raft::resources handle;
 *
 * // create an output string
 * std::string str;
 * // create an index with `auto index = ivf_flat::build(...);`
 * cuvs::serialize(handle, str, index);
 * @endcode
 *
 * @param[in] handle the raft handle
 * @param[out] str output string
 * @param[in] index IVF-Flat index
 *
 */
void serialize(raft::resources const& handle,
               std::string& str,
               const cuvs::neighbors::ivf_flat::index<float, int64_t>& index);

/**
 * Load index from input string
 *
 * Experimental, both the API and the serialization format are subject to change.
 *
 * @code{.cpp}
 * #include <raft/core/resources.hpp>
 * #include <cuvs/neighbors/ivf_flat.hpp>
 *
 * raft::resources handle;
 *
 * // create an input string
 * std::string str;
 * using T    = float; // data element type
 * using IdxT = int64_t; // type of the index
 * // create an empty index with `ivf_flat::index<T, IdxT> index(handle, index_params, dim);`
 * auto index = cuvs::deserialize(handle, str, &index);
 * @endcode
 *
 * @param[in] handle the raft handle
 * @param[in] str output string
 * @param[in] index IVF-Flat index
 *
 */
void deserialize(raft::resources const& handle,
                 const std::string& str,
                 cuvs::neighbors::ivf_flat::index<float, int64_t>* index);

/**
 * Save the index to file.
 *
 * Experimental, both the API and the serialization format are subject to change.
 *
 * @code{.cpp}
 * #include <raft/core/resources.hpp>
 * #include <cuvs/neighbors/ivf_flat.hpp>
 *
 * raft::resources handle;
 *
 * // create a string with a filepath
 * std::string filename("/path/to/index");
 * // create an index with `auto index = ivf_flat::build(...);`
 * cuvs::serialize_file(handle, filename, index);
 * @endcode
 *
 * @param[in] handle the raft handle
 * @param[in] filename the file name for saving the index
 * @param[in] index IVF-Flat index
 *
 */
void serialize_file(raft::resources const& handle,
                    const std::string& filename,
                    const cuvs::neighbors::ivf_flat::index<int8_t, int64_t>& index);

/**
 * Load index from file.
 *
 * Experimental, both the API and the serialization format are subject to change.
 *
 * @code{.cpp}
 * #include <raft/core/resources.hpp>
 * #include <cuvs/neighbors/ivf_flat.hpp>
 *
 * raft::resources handle;
 *
 * // create a string with a filepath
 * std::string filename("/path/to/index");
 * using T    = float; // data element type
 * using IdxT = int64_t; // type of the index
 * // create an empty index with `ivf_flat::index<T, IdxT> index(handle, index_params, dim);`
 * cuvs::deserialize_file(handle, filename, &index);
 * @endcode
 *
 * @param[in] handle the raft handle
 * @param[in] filename the name of the file that stores the index
 * @param[in] index IVF-Flat index
 *
 */
void deserialize_file(raft::resources const& handle,
                      const std::string& filename,
                      cuvs::neighbors::ivf_flat::index<int8_t, int64_t>* index);

/**
 * Write the index to an output string
 *
 * Experimental, both the API and the serialization format are subject to change.
 *
 * @code{.cpp}
 * #include <raft/core/resources.hpp>
 * #include <cuvs/neighbors/ivf_flat.hpp>
 *
 * raft::resources handle;
 *
 * // create an output string
 * std::string str;
 * // create an index with `auto index = ivf_flat::build(...);`
 * cuvs::serialize(handle, str, index);
 * @endcode
 *
 * @param[in] handle the raft handle
 * @param[out] str output string
 * @param[in] index IVF-Flat index
 *
 */
void serialize(raft::resources const& handle,
               std::string& str,
               const cuvs::neighbors::ivf_flat::index<int8_t, int64_t>& index);

/**
 * Load index from input string
 *
 * Experimental, both the API and the serialization format are subject to change.
 *
 * @code{.cpp}
 * #include <raft/core/resources.hpp>
 * #include <cuvs/neighbors/ivf_flat.hpp>
 *
 * raft::resources handle;
 *
 * // create an input string
 * std::string str;
 * using T    = float; // data element type
 * using IdxT = int64_t; // type of the index
 * // create an empty index with `ivf_flat::index<T, IdxT> index(handle, index_params, dim);`
 * auto index = cuvs::deserialize(handle, str, &index);
 * @endcode
 *
 * @param[in] handle the raft handle
 * @param[in] str output string
 * @param[in] index IVF-Flat index
 *
 */
void deserialize(raft::resources const& handle,
                 const std::string& str,
                 cuvs::neighbors::ivf_flat::index<int8_t, int64_t>* index);

/**
 * Save the index to file.
 *
 * Experimental, both the API and the serialization format are subject to change.
 *
 * @code{.cpp}
 * #include <raft/core/resources.hpp>
 * #include <cuvs/neighbors/ivf_flat.hpp>
 *
 * raft::resources handle;
 *
 * // create a string with a filepath
 * std::string filename("/path/to/index");
 * // create an index with `auto index = ivf_flat::build(...);`
 * cuvs::serialize_file(handle, filename, index);
 * @endcode
 *
 * @param[in] handle the raft handle
 * @param[in] filename the file name for saving the index
 * @param[in] index IVF-Flat index
 *
 */
void serialize_file(raft::resources const& handle,
                    const std::string& filename,
                    const cuvs::neighbors::ivf_flat::index<uint8_t, int64_t>& index);

/**
 * Load index from file.
 *
 * Experimental, both the API and the serialization format are subject to change.
 *
 * @code{.cpp}
 * #include <raft/core/resources.hpp>
 * #include <cuvs/neighbors/ivf_flat.hpp>
 *
 * raft::resources handle;
 *
 * // create a string with a filepath
 * std::string filename("/path/to/index");
 * using T    = float; // data element type
 * using IdxT = int64_t; // type of the index
 * // create an empty index with ivf_flat::index<T, IdxT> index(handle, index_params, dim);`
 * cuvs::deserialize_file(handle, filename, &index);
 * @endcode
 *
 * @param[in] handle the raft handle
 * @param[in] filename the name of the file that stores the index
 * @param[in] index IVF-Flat index
 *
 */
void deserialize_file(raft::resources const& handle,
                      const std::string& filename,
                      cuvs::neighbors::ivf_flat::index<uint8_t, int64_t>* index);

/**
 * Write the index to an output string
 *
 * Experimental, both the API and the serialization format are subject to change.
 *
 * @code{.cpp}
 * #include <raft/core/resources.hpp>
 * #include <cuvs/neighbors/ivf_flat.hpp>
 *
 * raft::resources handle;
 *
 * // create an output string
 * std::string str;
 * // create an index with `auto index = ivf_flat::build(...);`
 * cuvs::serialize(handle, str, index);
 * @endcode
 *
 * @param[in] handle the raft handle
 * @param[out] str output string
 * @param[in] index IVF-Flat index
 *
 */
void serialize(raft::resources const& handle,
               std::string& str,
               const cuvs::neighbors::ivf_flat::index<uint8_t, int64_t>& index);

/**
 * Load index from input string
 *
 * Experimental, both the API and the serialization format are subject to change.
 *
 * @code{.cpp}
 * #include <raft/core/resources.hpp>
 * #include <cuvs/neighbors/ivf_flat.hpp>
 *
 * raft::resources handle;
 *
 * // create an input string
 * std::string str;
 * using T    = float; // data element type
 * using IdxT = int64_t; // type of the index
 * // create an empty index with `ivf_flat::index<T, IdxT> index(handle, index_params, dim);`
 * auto index = cuvs::deserialize(handle, str, &index);
 * @endcode
 *
 * @param[in] handle the raft handle
 * @param[in] str output string
 * @param[in] index IVF-Flat index
 *
 */
void deserialize(raft::resources const& handle,
                 const std::string& str,
                 cuvs::neighbors::ivf_flat::index<uint8_t, int64_t>* index);

/**
 * @}
 */

<<<<<<< HEAD
namespace codepacker {

/**
 * @defgroup ivf_flat_codepacker Helper functions for IVF Flat codebook
 * @{
 */

=======
namespace helpers {

/**
 * @defgroup ivf_flat_helpers Helper functions for IVF Flat
 * @{
 */

namespace codepacker {

>>>>>>> 8f20107e
/**
 * Write flat codes into an existing list by the given offset.
 *
 * NB: no memory allocation happens here; the list must fit the data (offset + n_vec).
 *
 * Usage example:
 * @code{.cpp}
 *   auto list_data  = index.lists()[label]->data.view();
 *   // allocate the buffer for the input codes
 *   auto codes = raft::make_device_matrix<float>(res, n_vec, index.dim());
 *   ... prepare n_vecs to pack into the list in codes ...
 *   // write codes into the list starting from the 42nd position
<<<<<<< HEAD
 *   ivf_flat::codepacker::pack(
=======
 *   ivf_flat::helpers::codepacker::pack(
>>>>>>> 8f20107e
 *       res, make_const_mdspan(codes.view()), index.veclen(), 42, list_data);
 * @endcode
 *
 * @param[in] res
 * @param[in] codes flat codes [n_vec, dim]
 * @param[in] veclen size of interleaved data chunks
 * @param[in] offset how many records to skip before writing the data into the list
 * @param[inout] list_data block to write into
 */
void pack(raft::resources const& res,
          raft::device_matrix_view<const float, uint32_t, raft::row_major> codes,
          uint32_t veclen,
          uint32_t offset,
          raft::device_mdspan<float,
                              typename list_spec<uint32_t, float, int64_t>::list_extents,
                              raft::row_major> list_data);

/**
 * Write flat codes into an existing list by the given offset.
 *
 * NB: no memory allocation happens here; the list must fit the data (offset + n_vec).
 *
 * Usage example:
 * @code{.cpp}
 *   auto list_data  = index.lists()[label]->data.view();
 *   // allocate the buffer for the input codes
 *   auto codes = raft::make_device_matrix<int8_t>(res, n_vec, index.dim());
 *   ... prepare n_vecs to pack into the list in codes ...
 *   // write codes into the list starting from the 42nd position
<<<<<<< HEAD
 *   ivf_flat::codepacker::pack(
=======
 *   ivf_flat::helpers::codepacker::pack(
>>>>>>> 8f20107e
 *       res, make_const_mdspan(codes.view()), index.veclen(), 42, list_data);
 * @endcode
 *
 * @param[in] res
 * @param[in] codes flat codes [n_vec, dim]
 * @param[in] veclen size of interleaved data chunks
 * @param[in] offset how many records to skip before writing the data into the list
 * @param[inout] list_data block to write into
 */
void pack(raft::resources const& res,
          raft::device_matrix_view<const int8_t, uint32_t, raft::row_major> codes,
          uint32_t veclen,
          uint32_t offset,
          raft::device_mdspan<int8_t,
                              typename list_spec<uint32_t, int8_t, int64_t>::list_extents,
                              raft::row_major> list_data);

/**
 * Write flat codes into an existing list by the given offset.
 *
 * NB: no memory allocation happens here; the list must fit the data (offset + n_vec).
 *
 * Usage example:
 * @code{.cpp}
 *   auto list_data  = index.lists()[label]->data.view();
 *   // allocate the buffer for the input codes
 *   auto codes = raft::make_device_matrix<uint8_t>(res, n_vec, index.dim());
 *   ... prepare n_vecs to pack into the list in codes ...
 *   // write codes into the list starting from the 42nd position
<<<<<<< HEAD
 *   ivf_flat::codepacker::pack(
=======
 *   ivf_flat::helpers::codepacker::pack(
>>>>>>> 8f20107e
 *       res, make_const_mdspan(codes.view()), index.veclen(), 42, list_data);
 * @endcode
 *
 * @param[in] res
 * @param[in] codes flat codes [n_vec, dim]
 * @param[in] veclen size of interleaved data chunks
 * @param[in] offset how many records to skip before writing the data into the list
 * @param[inout] list_data block to write into
 */
void pack(raft::resources const& res,
          raft::device_matrix_view<const uint8_t, uint32_t, raft::row_major> codes,
          uint32_t veclen,
          uint32_t offset,
          raft::device_mdspan<uint8_t,
                              typename list_spec<uint32_t, uint8_t, int64_t>::list_extents,
                              raft::row_major> list_data);

/**
 * @brief Unpack `n_take` consecutive records of a single list (cluster) in the compressed index
 * starting at given `offset`.
 *
 * Usage example:
 * @code{.cpp}
 *   auto list_data = index.lists()[label]->data.view();
 *   // allocate the buffer for the output
 *   uint32_t n_take = 4;
 *   auto codes = raft::make_device_matrix<float>(res, n_take, index.dim());
 *   uint32_t offset = 0;
 *   // unpack n_take elements from the list
<<<<<<< HEAD
 *   ivf_fat::codepacker::unpack(res, list_data, index.veclen(), offset, codes.view());
=======
 *   ivf_fat::helpers::codepacker::unpack(res, list_data, index.veclen(), offset, codes.view());
>>>>>>> 8f20107e
 * @endcode
 *
 * @param[in] res raft resource
 * @param[in] list_data block to read from
 * @param[in] veclen size of interleaved data chunks
 * @param[in] offset
 *   How many records in the list to skip.
 * @param[inout] codes
 *   the destination buffer [n_take, index.dim()].
 *   The length `n_take` defines how many records to unpack,
 *   it must be <= the list size.
 */
void unpack(raft::resources const& res,
            raft::device_mdspan<const float,
                                typename list_spec<uint32_t, float, int64_t>::list_extents,
                                raft::row_major> list_data,
            uint32_t veclen,
            uint32_t offset,
            raft::device_matrix_view<float, uint32_t, raft::row_major> codes);

/**
 * @brief Unpack `n_take` consecutive records of a single list (cluster) in the compressed index
 * starting at given `offset`.
 *
 * Usage example:
 * @code{.cpp}
 *   auto list_data = index.lists()[label]->data.view();
 *   // allocate the buffer for the output
 *   uint32_t n_take = 4;
 *   auto codes = raft::make_device_matrix<int8_t>(res, n_take, index.dim());
 *   uint32_t offset = 0;
 *   // unpack n_take elements from the list
<<<<<<< HEAD
 *   ivf_fat::codepacker::unpack(res, list_data, index.veclen(), offset, codes.view());
=======
 *   ivf_fat::helpers::codepacker::unpack(res, list_data, index.veclen(), offset, codes.view());
>>>>>>> 8f20107e
 * @endcode
 *
 * @param[in] res raft resource
 * @param[in] list_data block to read from
 * @param[in] veclen size of interleaved data chunks
 * @param[in] offset
 *   How many records in the list to skip.
 * @param[inout] codes
 *   the destination buffer [n_take, index.dim()].
 *   The length `n_take` defines how many records to unpack,
 *   it must be <= the list size.
 */
void unpack(raft::resources const& res,
            raft::device_mdspan<const int8_t,
                                typename list_spec<uint32_t, int8_t, int64_t>::list_extents,
                                raft::row_major> list_data,
            uint32_t veclen,
            uint32_t offset,
            raft::device_matrix_view<int8_t, uint32_t, raft::row_major> codes);

/**
 * @brief Unpack `n_take` consecutive records of a single list (cluster) in the compressed index
 * starting at given `offset`.
 *
 * Usage example:
 * @code{.cpp}
 *   auto list_data = index.lists()[label]->data.view();
 *   // allocate the buffer for the output
 *   uint32_t n_take = 4;
 *   auto codes = raft::make_device_matrix<uint8_t>(res, n_take, index.dim());
 *   uint32_t offset = 0;
 *   // unpack n_take elements from the list
<<<<<<< HEAD
 *   ivf_fat::codepacker::unpack(res, list_data, index.veclen(), offset, codes.view());
=======
 *   ivf_fat::helpers::codepacker::unpack(res, list_data, index.veclen(), offset, codes.view());
>>>>>>> 8f20107e
 * @endcode
 *
 * @param[in] res raft resource
 * @param[in] list_data block to read from
 * @param[in] veclen size of interleaved data chunks
 * @param[in] offset
 *   How many records in the list to skip.
 * @param[inout] codes
 *   the destination buffer [n_take, index.dim()].
 *   The length `n_take` defines how many records to unpack,
 *   it must be <= the list size.
 */
void unpack(raft::resources const& res,
            raft::device_mdspan<const uint8_t,
                                typename list_spec<uint32_t, uint8_t, int64_t>::list_extents,
                                raft::row_major> list_data,
            uint32_t veclen,
            uint32_t offset,
            raft::device_matrix_view<uint8_t, uint32_t, raft::row_major> codes);

/**
 * Write one flat code into a block by the given offset. The offset indicates the id of the record
 * in the list. This function interleaves the code and is intended to later copy the interleaved
 * codes over to the IVF list on device. NB: no memory allocation happens here; the block must fit
 * the record (offset + 1).
 *
 * @param[in] flat_code input flat code
 * @param[out] block block of memory to write interleaved codes to
 * @param[in] dim dimension of the flat code
 * @param[in] veclen size of interleaved data chunks
 * @param[in] offset how many records to skip before writing the data into the list
 */
void pack_1(const float* flat_code, float* block, uint32_t dim, uint32_t veclen, uint32_t offset);

/**
 * Write one flat code into a block by the given offset. The offset indicates the id of the record
 * in the list. This function interleaves the code and is intended to later copy the interleaved
 * codes over to the IVF list on device. NB: no memory allocation happens here; the block must fit
 * the record (offset + 1).
 *
 * @param[in] flat_code input flat code
 * @param[out] block block of memory to write interleaved codes to
 * @param[in] dim dimension of the flat code
 * @param[in] veclen size of interleaved data chunks
 * @param[in] offset how many records to skip before writing the data into the list
 */
void pack_1(const int8_t* flat_code, int8_t* block, uint32_t dim, uint32_t veclen, uint32_t offset);

/**
 * Write one flat code into a block by the given offset. The offset indicates the id of the record
 * in the list. This function interleaves the code and is intended to later copy the interleaved
 * codes over to the IVF list on device. NB: no memory allocation happens here; the block must fit
 * the record (offset + 1).
 *
 * @param[in] flat_code input flat code
 * @param[out] block block of memory to write interleaved codes to
 * @param[in] dim dimension of the flat code
 * @param[in] veclen size of interleaved data chunks
 * @param[in] offset how many records to skip before writing the data into the list
 */
void pack_1(
  const uint8_t* flat_code, uint8_t* block, uint32_t dim, uint32_t veclen, uint32_t offset);

/**
 * Unpack 1 record of a single list (cluster) in the index to fetch the flat code. The offset
 * indicates the id of the record. This function fetches one flat code from an interleaved code.
 *
 * @param[in] block interleaved block. The block can be thought of as the whole inverted list in
 * interleaved format.
 * @param[out] flat_code output flat code
 * @param[in] dim dimension of the flat code
 * @param[in] veclen size of interleaved data chunks
 * @param[in] offset fetch the flat code by the given offset
 */
void unpack_1(const float* block, float* flat_code, uint32_t dim, uint32_t veclen, uint32_t offset);

/**
 * Unpack 1 record of a single list (cluster) in the index to fetch the flat code. The offset
 * indicates the id of the record. This function fetches one flat code from an interleaved code.
 *
 * @param[in] block interleaved block. The block can be thought of as the whole inverted list in
 * interleaved format.
 * @param[out] flat_code output flat code
 * @param[in] dim dimension of the flat code
 * @param[in] veclen size of interleaved data chunks
 * @param[in] offset fetch the flat code by the given offset
 */
void unpack_1(
  const int8_t* block, int8_t* flat_code, uint32_t dim, uint32_t veclen, uint32_t offset);

/**
 * Unpack 1 record of a single list (cluster) in the index to fetch the flat code. The offset
 * indicates the id of the record. This function fetches one flat code from an interleaved code.
 *
 * @param[in] block interleaved block. The block can be thought of as the whole inverted list in
 * interleaved format.
 * @param[out] flat_code output flat code
 * @param[in] dim dimension of the flat code
 * @param[in] veclen size of interleaved data chunks
 * @param[in] offset fetch the flat code by the given offset
 */
void unpack_1(
  const uint8_t* block, uint8_t* flat_code, uint32_t dim, uint32_t veclen, uint32_t offset);

<<<<<<< HEAD
/** @} */

}  // namespace codepacker

namespace helpers {

/**
 * @defgroup ivf_flat_helpers Helper functions for manipulationg IVF Flat Index
 * @{
 */

=======
}  // namespace codepacker

>>>>>>> 8f20107e
/**
 * @brief Public helper API to reset the data and indices ptrs, and the list sizes. Useful for
 * externally modifying the index without going through the build stage. The data and indices of the
 * IVF lists will be lost.
 *
 * Usage example:
 * @code{.cpp}
 *   raft::resources res;
 *   using namespace cuvs::neighbors;
 *   // use default index parameters
 *   ivf_flat::index_params index_params;
 *   // initialize an empty index
 *   ivf_flat::index<float, int64_t> index(res, index_params, D);
 *   // reset the index's state and list sizes
 *   ivf_flat::helpers::reset_index(res, &index);
 * @endcode
 *
 * @param[in] res raft resource
 * @param[inout] index pointer to IVF-Flat index
 */
void reset_index(const raft::resources& res, index<float, int64_t>* index);

/**
 * @brief Public helper API to reset the data and indices ptrs, and the list sizes. Useful for
 * externally modifying the index without going through the build stage. The data and indices of the
 * IVF lists will be lost.
 *
 * Usage example:
 * @code{.cpp}
 *   raft::resources res;
 *   using namespace cuvs::neighbors;
 *   // use default index parameters
 *   ivf_flat::index_params index_params;
 *   // initialize an empty index
 *   ivf_flat::index<int8_t, int64_t> index(res, index_params, D);
 *   // reset the index's state and list sizes
 *   ivf_flat::helpers::reset_index(res, &index);
 * @endcode
 *
 * @param[in] res raft resource
 * @param[inout] index pointer to IVF-Flat index
 */
void reset_index(const raft::resources& res, index<int8_t, int64_t>* index);

/**
 * @brief Public helper API to reset the data and indices ptrs, and the list sizes. Useful for
 * externally modifying the index without going through the build stage. The data and indices of the
 * IVF lists will be lost.
 *
 * Usage example:
 * @code{.cpp}
 *   raft::resources res;
 *   using namespace cuvs::neighbors;
 *   // use default index parameters
 *   ivf_flat::index_params index_params;
 *   // initialize an empty index
 *   ivf_flat::index<uint8_t, int64_t> index(res, index_params, D);
 *   // reset the index's state and list sizes
 *   ivf_flat::helpers::reset_index(res, &index);
 * @endcode
 *
 * @param[in] res raft resource
 * @param[inout] index pointer to IVF-Flat index
 */
void reset_index(const raft::resources& res, index<uint8_t, int64_t>* index);
<<<<<<< HEAD
/** @} */
=======

/**
 * @}
 */
>>>>>>> 8f20107e

}  // namespace helpers
}  // namespace cuvs::neighbors::ivf_flat<|MERGE_RESOLUTION|>--- conflicted
+++ resolved
@@ -82,7 +82,6 @@
   using value_type   = ValueT;
   using list_extents = raft::matrix_extent<SizeT>;
   using index_type   = IdxT;
-<<<<<<< HEAD
 
   SizeT align_max;
   SizeT align_min;
@@ -105,30 +104,6 @@
   /** Determine the extents of an array enough to hold a given amount of data. */
   constexpr auto make_list_extents(SizeT n_rows) const -> list_extents
   {
-=======
-
-  SizeT align_max;
-  SizeT align_min;
-  uint32_t dim;
-
-  constexpr list_spec(uint32_t dim, bool conservative_memory_allocation)
-    : dim(dim),
-      align_min(kIndexGroupSize),
-      align_max(conservative_memory_allocation ? kIndexGroupSize : 1024)
-  {
-  }
-
-  // Allow casting between different size-types (for safer size and offset calculations)
-  template <typename OtherSizeT>
-  constexpr explicit list_spec(const list_spec<OtherSizeT, ValueT, IdxT>& other_spec)
-    : dim{other_spec.dim}, align_min{other_spec.align_min}, align_max{other_spec.align_max}
-  {
-  }
-
-  /** Determine the extents of an array enough to hold a given amount of data. */
-  constexpr auto make_list_extents(SizeT n_rows) const -> list_extents
-  {
->>>>>>> 8f20107e
     return raft::make_extents<SizeT>(n_rows, dim);
   }
 };
@@ -588,13 +563,6 @@
            const cuvs::neighbors::ivf_flat::index_params& index_params,
            raft::host_matrix_view<const uint8_t, int64_t, raft::row_major> dataset,
            cuvs::neighbors::ivf_flat::index<uint8_t, int64_t>& idx);
-<<<<<<< HEAD
-/**
- * @}
- */
-
-=======
->>>>>>> 8f20107e
 /**
  * @}
  */
@@ -1542,15 +1510,6 @@
  * @}
  */
 
-<<<<<<< HEAD
-namespace codepacker {
-
-/**
- * @defgroup ivf_flat_codepacker Helper functions for IVF Flat codebook
- * @{
- */
-
-=======
 namespace helpers {
 
 /**
@@ -1560,7 +1519,6 @@
 
 namespace codepacker {
 
->>>>>>> 8f20107e
 /**
  * Write flat codes into an existing list by the given offset.
  *
@@ -1573,11 +1531,7 @@
  *   auto codes = raft::make_device_matrix<float>(res, n_vec, index.dim());
  *   ... prepare n_vecs to pack into the list in codes ...
  *   // write codes into the list starting from the 42nd position
-<<<<<<< HEAD
- *   ivf_flat::codepacker::pack(
-=======
  *   ivf_flat::helpers::codepacker::pack(
->>>>>>> 8f20107e
  *       res, make_const_mdspan(codes.view()), index.veclen(), 42, list_data);
  * @endcode
  *
@@ -1607,11 +1561,7 @@
  *   auto codes = raft::make_device_matrix<int8_t>(res, n_vec, index.dim());
  *   ... prepare n_vecs to pack into the list in codes ...
  *   // write codes into the list starting from the 42nd position
-<<<<<<< HEAD
- *   ivf_flat::codepacker::pack(
-=======
  *   ivf_flat::helpers::codepacker::pack(
->>>>>>> 8f20107e
  *       res, make_const_mdspan(codes.view()), index.veclen(), 42, list_data);
  * @endcode
  *
@@ -1641,11 +1591,7 @@
  *   auto codes = raft::make_device_matrix<uint8_t>(res, n_vec, index.dim());
  *   ... prepare n_vecs to pack into the list in codes ...
  *   // write codes into the list starting from the 42nd position
-<<<<<<< HEAD
- *   ivf_flat::codepacker::pack(
-=======
  *   ivf_flat::helpers::codepacker::pack(
->>>>>>> 8f20107e
  *       res, make_const_mdspan(codes.view()), index.veclen(), 42, list_data);
  * @endcode
  *
@@ -1675,11 +1621,7 @@
  *   auto codes = raft::make_device_matrix<float>(res, n_take, index.dim());
  *   uint32_t offset = 0;
  *   // unpack n_take elements from the list
-<<<<<<< HEAD
- *   ivf_fat::codepacker::unpack(res, list_data, index.veclen(), offset, codes.view());
-=======
  *   ivf_fat::helpers::codepacker::unpack(res, list_data, index.veclen(), offset, codes.view());
->>>>>>> 8f20107e
  * @endcode
  *
  * @param[in] res raft resource
@@ -1712,11 +1654,7 @@
  *   auto codes = raft::make_device_matrix<int8_t>(res, n_take, index.dim());
  *   uint32_t offset = 0;
  *   // unpack n_take elements from the list
-<<<<<<< HEAD
- *   ivf_fat::codepacker::unpack(res, list_data, index.veclen(), offset, codes.view());
-=======
  *   ivf_fat::helpers::codepacker::unpack(res, list_data, index.veclen(), offset, codes.view());
->>>>>>> 8f20107e
  * @endcode
  *
  * @param[in] res raft resource
@@ -1749,11 +1687,7 @@
  *   auto codes = raft::make_device_matrix<uint8_t>(res, n_take, index.dim());
  *   uint32_t offset = 0;
  *   // unpack n_take elements from the list
-<<<<<<< HEAD
- *   ivf_fat::codepacker::unpack(res, list_data, index.veclen(), offset, codes.view());
-=======
  *   ivf_fat::helpers::codepacker::unpack(res, list_data, index.veclen(), offset, codes.view());
->>>>>>> 8f20107e
  * @endcode
  *
  * @param[in] res raft resource
@@ -1858,22 +1792,8 @@
 void unpack_1(
   const uint8_t* block, uint8_t* flat_code, uint32_t dim, uint32_t veclen, uint32_t offset);
 
-<<<<<<< HEAD
-/** @} */
-
 }  // namespace codepacker
 
-namespace helpers {
-
-/**
- * @defgroup ivf_flat_helpers Helper functions for manipulationg IVF Flat Index
- * @{
- */
-
-=======
-}  // namespace codepacker
-
->>>>>>> 8f20107e
 /**
  * @brief Public helper API to reset the data and indices ptrs, and the list sizes. Useful for
  * externally modifying the index without going through the build stage. The data and indices of the
@@ -1939,14 +1859,10 @@
  * @param[inout] index pointer to IVF-Flat index
  */
 void reset_index(const raft::resources& res, index<uint8_t, int64_t>* index);
-<<<<<<< HEAD
-/** @} */
-=======
 
 /**
  * @}
  */
->>>>>>> 8f20107e
 
 }  // namespace helpers
 }  // namespace cuvs::neighbors::ivf_flat