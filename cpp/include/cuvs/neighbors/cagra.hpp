/*
 * Copyright (c) 2023-2025, NVIDIA CORPORATION.
 *
 * Licensed under the Apache License, Version 2.0 (the "License");
 * you may not use this file except in compliance with the License.
 * You may obtain a copy of the License at
 *
 *     http://www.apache.org/licenses/LICENSE-2.0
 *
 * Unless required by applicable law or agreed to in writing, software
 * distributed under the License is distributed on an "AS IS" BASIS,
 * WITHOUT WARRANTIES OR CONDITIONS OF ANY KIND, either express or implied.
 * See the License for the specific language governing permissions and
 * limitations under the License.
 */

#pragma once

#include "common.hpp"
#include <cuvs/distance/distance.hpp>
#include <cuvs/neighbors/common.hpp>
#include <cuvs/neighbors/graph_build_types.hpp>
#include <cuvs/neighbors/ivf_pq.hpp>
#include <cuvs/neighbors/nn_descent.hpp>
#include <raft/core/device_mdspan.hpp>
#include <raft/core/host_device_accessor.hpp>
#include <raft/core/host_mdspan.hpp>
#include <raft/core/mdspan.hpp>
#include <raft/core/mdspan_types.hpp>
#include <raft/core/resource/stream_view.hpp>
#include <raft/core/resources.hpp>
#include <raft/util/integer_utils.hpp>
#include <rmm/cuda_stream_view.hpp>

#include <optional>
#include <string>
#include <variant>

namespace cuvs::neighbors::cagra {
// For re-exporting into cagra namespace
namespace graph_build_params = cuvs::neighbors::graph_build_params;
/**
 * @defgroup cagra_cpp_index_params CAGRA index build parameters
 * @{
 */

struct index_params : cuvs::neighbors::index_params {
  /** Degree of input graph for pruning. */
  size_t intermediate_graph_degree = 128;
  /** Degree of output graph. */
  size_t graph_degree = 64;
  /**
   * Number of partitions for ACE (Augmented Core Extraction) partitioned build.
   * When set to a value > 1, enables the ACE partitioned approach for very large graphs.
   * Set to 0 or 1 to disable ACE and use standard build.
   */
  size_t ace_npartitions = 0;
  /**
   * Specify compression parameters if compression is desired. If set, overrides the
   * attach_dataset_on_build (and the compressed dataset is always added to the index).
   */
  std::optional<cuvs::neighbors::vpq_params> compression = std::nullopt;

  /** Parameters for graph building.
   *
   * Set ivf_pq_params, nn_descent_params, or iterative_search_params to select the graph build
   * algorithm and control their parameters. The default (std::monostate) is to use a heuristic
   *  to decide the algorithm and its parameters.
   *
   * @code{.cpp}
   * cagra::index_params params;
   * // 1. Choose IVF-PQ algorithm
   * params.graph_build_params = cagra::graph_build_params::ivf_pq_params(dataset.extent,
   * params.metric);
   *
   * // 2. Choose NN Descent algorithm for kNN graph construction
   * params.graph_build_params =
   * cagra::graph_build_params::nn_descent_params(params.intermediate_graph_degree);
   *
   * // 3. Choose iterative graph building using CAGRA's search() and optimize()  [Experimental]
   * params.graph_build_params =
   * cagra::graph_build_params::iterative_search_params();
   * @endcode
   */
  std::variant<std::monostate,
               graph_build_params::ivf_pq_params,
               graph_build_params::nn_descent_params,
               graph_build_params::iterative_search_params>
    graph_build_params;
  /**
   * Directory to store ACE build artifacts (e.g., KNN graph,
   * optimized graph). Used when `ace_npartitions` > 1.
   */
  std::string ace_build_dir = "";
  /**
   * Whether to use MST optimization to guarantee graph connectivity.
   */
  bool guarantee_connectivity = false;

  /**
   * Whether to add the dataset content to the index, i.e.:
   *
   *  - `true` means the index is filled with the dataset vectors and ready to search after calling
   * `build` provided there is enough memory available.
   *  - `false` means `build` only builds the graph and the user is expected to
   * update the dataset using cuvs::neighbors::cagra::update_dataset.
   *
   * Regardless of the value of `attach_dataset_on_build`, the search graph is created using all
   * the vectors in the dataset.  Setting `attach_dataset_on_build = false` can be useful if
   * the user needs to build only the search graph but does not intend to search it using CAGRA
   * (e.g. search using another graph search algorithm), or if specific memory placement options
   * need to be applied on the dataset before it is attached to the index using `update_dataset`.
   * API.
   * @code{.cpp}
   *   auto dataset = raft::make_device_matrix<float, int64_t>(res, n_rows, n_cols);
   *   // use default index_parameters
   *   cagra::index_params index_params;
   *   // update index_params to only build the CAGRA graph
   *   index_params.attach_dataset_on_build = false;
   *   auto index = cagra::build(res, index_params, dataset.view());
   *   // assert that the dataset is not attached to the index
   *   ASSERT(index.dataset().extent(0) == 0);
   *   // update dataset
   *   index.update_dataset(res, dataset.view());
   *   // The index is now ready for search
   *   cagra::search(res, search_params, index, queries, neighbors, distances);
   * @endcode
   */
  bool attach_dataset_on_build = true;
};

/**
 * @}
 */

/**
 * @defgroup cagra_cpp_search_params CAGRA index search parameters
 * @{
 */

enum class search_algo {
  /** For large batch sizes. */
  SINGLE_CTA,
  /** For small batch sizes. */
  MULTI_CTA,
  MULTI_KERNEL,
  AUTO
};

enum class hash_mode { HASH, SMALL, AUTO };

struct search_params : cuvs::neighbors::search_params {
  /** Maximum number of queries to search at the same time (batch size). Auto select when 0.*/
  size_t max_queries = 0;

  /** Number of intermediate search results retained during the search.
   *
   *  This is the main knob to adjust trade off between accuracy and search speed.
   *  Higher values improve the search accuracy.
   */
  size_t itopk_size = 64;

  /** Upper limit of search iterations. Auto select when 0.*/
  size_t max_iterations = 0;

  // In the following we list additional search parameters for fine tuning.
  // Reasonable default values are automatically chosen.

  /** Which search implementation to use. */
  search_algo algo = search_algo::AUTO;

  /** Number of threads used to calculate a single distance. 4, 8, 16, or 32. */
  size_t team_size = 0;

  /** Number of graph nodes to select as the starting point for the search in each iteration. aka
   * search width?*/
  size_t search_width = 1;
  /** Lower limit of search iterations. */
  size_t min_iterations = 0;

  /** Thread block size. 0, 64, 128, 256, 512, 1024. Auto selection when 0. */
  size_t thread_block_size = 0;
  /** Hashmap type. Auto selection when AUTO. */
  hash_mode hashmap_mode = hash_mode::AUTO;
  /** Lower limit of hashmap bit length. More than 8. */
  size_t hashmap_min_bitlen = 0;
  /** Upper limit of hashmap fill rate. More than 0.1, less than 0.9.*/
  float hashmap_max_fill_rate = 0.5;

  /** Number of iterations of initial random seed node selection. 1 or more. */
  uint32_t num_random_samplings = 1;
  /** Bit mask used for initial random seed node selection. */
  uint64_t rand_xor_mask = 0x128394;

  /** Whether to use the persistent version of the kernel (only SINGLE_CTA is supported a.t.m.) */
  bool persistent = false;
  /** Persistent kernel: time in seconds before the kernel stops if no requests received. */
  float persistent_lifetime = 2;
  /**
   * Set the fraction of maximum grid size used by persistent kernel.
   * Value 1.0 means the kernel grid size is maximum possible for the selected device.
   * The value must be greater than 0.0 and not greater than 1.0.
   *
   * One may need to run other kernels alongside this persistent kernel. This parameter can
   * be used to reduce the grid size of the persistent kernel to leave a few SMs idle.
   * Note: running any other work on GPU alongside with the persistent kernel makes the setup
   * fragile.
   *   - Running another kernel in another thread usually works, but no progress guaranteed
   *   - Any CUDA allocations block the context (this issue may be obscured by using pools)
   *   - Memory copies to not-pinned host memory may block the context
   *
   * Even when we know there are no other kernels working at the same time, setting
   * kDeviceUsage to 1.0 surprisingly sometimes hurts performance. Proceed with care.
   * If you suspect this is an issue, you can reduce this number to ~0.9 without a significant
   * impact on the throughput.
   */
  float persistent_device_usage = 1.0;

  /**
   * A parameter indicating the rate of nodes to be filtered-out, when filtering is used.
   * The value must be equal to or greater than 0.0 and less than 1.0. Default value is
   * negative, in which case the filtering rate is automatically calculated.
   */
  float filtering_rate = -1.0;
};

/**
 * @}
 */

/**
 * @defgroup cagra_cpp_extend_params CAGRA index extend parameters
 * @{
 */

struct extend_params {
  /** The additional dataset is divided into chunks and added to the graph. This is the knob to
   * adjust the tradeoff between the recall and operation throughput. Large chunk sizes can result
   * in high throughput, but use more working memory (O(max_chunk_size*degree^2)). This can also
   * degrade recall because no edges are added between the nodes in the same chunk. Auto select when
   * 0. */
  uint32_t max_chunk_size = 0;
};
/**
 * @}
 */

/**
 * @defgroup cagra_cpp_merge_params CAGRA index merge parameters
 * @{
 */

/**
 * @brief Parameters for merging CAGRA indexes.
 */
struct merge_params : cuvs::neighbors::merge_params {
  merge_params() = default;

  /**
   * @brief Constructs merge parameters with given index parameters.
   * @param params Parameters for creating the output index.
   */
  explicit merge_params(const cagra::index_params& params) : output_index_params(params) {}

  /// Parameters for creating the output index.
  cagra::index_params output_index_params;

  /// Strategy for merging. Defaults to `MergeStrategy::MERGE_STRATEGY_PHYSICAL`.
  cuvs::neighbors::MergeStrategy merge_strategy =
    cuvs::neighbors::MergeStrategy::MERGE_STRATEGY_PHYSICAL;

  /// Implementation of the polymorphic strategy() method
  cuvs::neighbors::MergeStrategy strategy() const { return merge_strategy; }
};

/**
 * @}
 */

static_assert(std::is_aggregate_v<index_params>);
static_assert(std::is_aggregate_v<search_params>);

/**
 * @defgroup cagra_cpp_index CAGRA index type
 * @{
 */

/**
 * @brief CAGRA index.
 *
 * The index stores the dataset and a kNN graph in device memory.
 *
 * @tparam T data element type
 * @tparam IdxT the data type used to store the neighbor indices in the  search graph.
 *              It must be large enough to represent values up to dataset.extent(0).
 *
 */
template <typename T, typename IdxT>
struct index : cuvs::neighbors::index {
  using index_params_type  = cagra::index_params;
  using search_params_type = cagra::search_params;
  using index_type         = IdxT;
  using value_type         = T;
  using dataset_index_type = int64_t;

  static_assert(!raft::is_narrowing_v<uint32_t, IdxT>,
                "IdxT must be able to represent all values of uint32_t");

 public:
  /** Distance metric used for clustering. */
  [[nodiscard]] constexpr inline auto metric() const noexcept -> cuvs::distance::DistanceType
  {
    return metric_;
  }

  /** Total length of the index (number of vectors). */
  [[nodiscard]] constexpr inline auto size() const noexcept -> IdxT
  {
    auto data_rows = dataset_->n_rows();
    return data_rows > 0 ? data_rows : graph_view_.extent(0);
  }

  /** Dimensionality of the data. */
  [[nodiscard]] constexpr inline auto dim() const noexcept -> uint32_t { return dataset_->dim(); }
  /** Graph degree */
  [[nodiscard]] constexpr inline auto graph_degree() const noexcept -> uint32_t
  {
    return graph_view_.extent(1);
  }

  [[nodiscard]] inline auto dataset() const noexcept
    -> raft::device_matrix_view<const T, int64_t, raft::layout_stride>
  {
    auto p = dynamic_cast<strided_dataset<T, int64_t>*>(dataset_.get());
    if (p != nullptr) { return p->view(); }
    auto d = dataset_->dim();
    return raft::make_device_strided_matrix_view<const T, int64_t>(nullptr, 0, d, d);
  }

  /** Dataset [size, dim] */
  [[nodiscard]] inline auto data() const noexcept -> const cuvs::neighbors::dataset<int64_t>&
  {
    return *dataset_;
  }

  /** neighborhood graph [size, graph-degree] */
  [[nodiscard]] inline auto graph() const noexcept
    -> raft::device_matrix_view<const IdxT, int64_t, raft::row_major>
  {
    return graph_view_;
  }

<<<<<<< HEAD
  /** Whether the index is stored on disk */
  [[nodiscard]] constexpr inline auto on_disk() const noexcept -> bool { return on_disk_; }

  /** Directory where index files are stored (empty if not on disk) */
  [[nodiscard]] inline auto file_directory() const noexcept -> const std::string&
  {
    return file_directory_;
  }

=======
>>>>>>> 88f7f235
  /** Dataset norms for cosine distance [size] */
  [[nodiscard]] inline auto dataset_norms() const noexcept
    -> std::optional<raft::device_vector_view<const float, int64_t>>
  {
    if (dataset_norms_.has_value()) { return raft::make_const_mdspan(dataset_norms_->view()); }
    return std::nullopt;
  }

  // Don't allow copying the index for performance reasons (try avoiding copying data)
  /** \cond */
  index(const index&)                    = delete;
  index(index&&)                         = default;
  auto operator=(const index&) -> index& = delete;
  auto operator=(index&&) -> index&      = default;
  ~index()                               = default;
  /** \endcond */

  /** Construct an empty index. */
  index(raft::resources const& res,
        cuvs::distance::DistanceType metric = cuvs::distance::DistanceType::L2Expanded)
    : cuvs::neighbors::index(),
      metric_(metric),
      graph_(raft::make_device_matrix<IdxT, int64_t>(res, 0, 0)),
      dataset_(new cuvs::neighbors::empty_dataset<int64_t>(0)),
      dataset_norms_(std::nullopt)
  {
  }

  /** Construct an index from dataset and knn_graph arrays
   *
   * If the dataset and graph is already in GPU memory, then the index is just a thin wrapper around
   * these that stores a non-owning a reference to the arrays.
   *
   * The constructor also accepts host arrays. In that case they are copied to the device, and the
   * device arrays will be owned by the index.
   *
   * In case the dasates rows are not 16 bytes aligned, then we create a padded copy in device
   * memory to ensure alignment for vectorized load.
   *
   * Usage examples:
   *
   * - Cagra index is normally created by the cagra::build
   * @code{.cpp}
   *   using namespace raft::neighbors::experimental;
   *   auto dataset = raft::make_host_matrix<float, int64_t>(n_rows, n_cols);
   *   load_dataset(dataset.view());
   *   // use default index parameters
   *   cagra::index_params index_params;
   *   // create and fill the index from a [N, D] dataset
   *   auto index = cagra::build(res, index_params, dataset);
   *   // use default search parameters
   *   cagra::search_params search_params;
   *   // search K nearest neighbours
   *   auto neighbors = raft::make_device_matrix<uint32_t, int64_t>(res, n_queries, k);
   *   auto distances = raft::make_device_matrix<float, int64_t>(res, n_queries, k);
   *   cagra::search(res, search_params, index, queries, neighbors.view(), distances.view());
   * @endcode
   *   In the above example, we have passed a host dataset to build. The returned index will own a
   * device copy of the dataset and the knn_graph. In contrast, if we pass the dataset as a
   * device_mdspan to build, then it will only store a reference to it.
   *
   * - Constructing index using existing knn-graph
   * @code{.cpp}
   *   using namespace raft::neighbors::experimental;
   *
   *   auto dataset = raft::make_device_matrix<float, int64_t>(res, n_rows, n_cols);
   *   auto knn_graph = raft::make_device_matrix<uint32_n, int64_t>(res, n_rows, graph_degree);
   *
   *   // custom loading and graph creation
   *   // load_dataset(dataset.view());
   *   // create_knn_graph(knn_graph.view());
   *
   *   // Wrap the existing device arrays into an index structure
   *   cagra::index<T, IdxT> index(res, metric, raft::make_const_mdspan(dataset.view()),
   *                               raft::make_const_mdspan(knn_graph.view()));
   *
   *   // Both knn_graph and dataset objects have to be in scope while the index is used because
   *   // the index only stores a reference to these.
   *   cagra::search(res, search_params, index, queries, neighbors, distances);
   * @endcode
   */
  template <typename data_accessor, typename graph_accessor>
  index(raft::resources const& res,
        cuvs::distance::DistanceType metric,
        raft::mdspan<const T, raft::matrix_extent<int64_t>, raft::row_major, data_accessor> dataset,
        raft::mdspan<const IdxT, raft::matrix_extent<int64_t>, raft::row_major, graph_accessor>
          knn_graph)
    : cuvs::neighbors::index(),
      metric_(metric),
      graph_(raft::make_device_matrix<IdxT, int64_t>(res, 0, 0)),
      dataset_(make_aligned_dataset(res, dataset, 16)),
      dataset_norms_(std::nullopt)
  {
    RAFT_EXPECTS(dataset.extent(0) == knn_graph.extent(0),
                 "Dataset and knn_graph must have equal number of rows");
    update_graph(res, knn_graph);

    if (metric_ == cuvs::distance::DistanceType::CosineExpanded) {
      auto p = dynamic_cast<strided_dataset<T, int64_t>*>(dataset_.get());
      if (p) {
        auto dataset_view = p->view();
        if (dataset_view.extent(0) > 0) { compute_dataset_norms_(res); }
      }
    }

    raft::resource::sync_stream(res);
  }

  /**
   * Replace the dataset with a new dataset.
   *
   * If the new dataset rows are aligned on 16 bytes, then only a reference is stored to the
   * dataset. It is the caller's responsibility to ensure that dataset stays alive as long as the
   * index. It is expected that the same set of vectors are used for update_dataset and index build.
   *
   * Note: This will clear any precomputed dataset norms.
   */
  void update_dataset(raft::resources const& res,
                      raft::device_matrix_view<const T, int64_t, raft::row_major> dataset)
  {
    dataset_ = make_aligned_dataset(res, dataset, 16);
    dataset_norms_.reset();

    if (metric() == cuvs::distance::DistanceType::CosineExpanded) {
      if (dataset.extent(0) > 0) { compute_dataset_norms_(res); }
    }
  }

  /** Set the dataset reference explicitly to a device matrix view with padding. */
  void update_dataset(raft::resources const& res,
                      raft::device_matrix_view<const T, int64_t, raft::layout_stride> dataset)
  {
    dataset_ = make_aligned_dataset(res, dataset, 16);
    dataset_norms_.reset();

    if (metric() == cuvs::distance::DistanceType::CosineExpanded) {
      if (dataset.extent(0) > 0) { compute_dataset_norms_(res); }
    }
  }

  /**
   * Replace the dataset with a new dataset.
   *
   * We create a copy of the dataset on the device. The index manages the lifetime of this copy. It
   * is expected that the same set of vectors are used for update_dataset and index build.
   *
   * Note: This will clear any precomputed dataset norms.
   */
  void update_dataset(raft::resources const& res,
                      raft::host_matrix_view<const T, int64_t, raft::row_major> dataset)
  {
    dataset_ = make_aligned_dataset(res, dataset, 16);
    dataset_norms_.reset();
    if (metric() == cuvs::distance::DistanceType::CosineExpanded) {
      if (dataset.extent(0) > 0) { compute_dataset_norms_(res); }
    }
  }

  /**
   * Replace the dataset with a new dataset. It is expected that the same set of vectors are used
   * for update_dataset and index build.
   *
   * Note: This will clear any precomputed dataset norms.
   */
  template <typename DatasetT>
  auto update_dataset(raft::resources const& res, DatasetT&& dataset)
    -> std::enable_if_t<std::is_base_of_v<cuvs::neighbors::dataset<dataset_index_type>, DatasetT>>
  {
    dataset_ = std::make_unique<DatasetT>(std::move(dataset));
    dataset_norms_.reset();
    if (metric() == cuvs::distance::DistanceType::CosineExpanded) {
      auto p = dynamic_cast<strided_dataset<T, int64_t>*>(dataset_.get());
      if (p) {
        auto dataset_view = p->view();
        if (dataset_view.extent(0) > 0) { compute_dataset_norms_(res); }
      }
    }
  }

  template <typename DatasetT>
  auto update_dataset(raft::resources const& res, std::unique_ptr<DatasetT>&& dataset)
    -> std::enable_if_t<std::is_base_of_v<neighbors::dataset<dataset_index_type>, DatasetT>>
  {
    dataset_ = std::move(dataset);
    dataset_norms_.reset();
    if (metric() == cuvs::distance::DistanceType::CosineExpanded) {
      auto dataset_view = this->dataset();
      if (dataset_view.extent(0) > 0) { compute_dataset_norms_(res); }
    }
  }

  /**
   * Replace the graph with a new graph.
   *
   * Since the new graph is a device array, we store a reference to that, and it is
   * the caller's responsibility to ensure that knn_graph stays alive as long as the index.
   */
  void update_graph(raft::resources const& res,
                    raft::device_matrix_view<const IdxT, int64_t, raft::row_major> knn_graph)
  {
    graph_view_ = knn_graph;
  }

  /**
   * Replace the graph with a new graph.
   *
   * We create a copy of the graph on the device. The index manages the lifetime of this copy.
   */
  void update_graph(raft::resources const& res,
                    raft::host_matrix_view<const IdxT, int64_t, raft::row_major> knn_graph)
  {
    RAFT_LOG_DEBUG("Copying CAGRA knn graph from host to device");

    if ((graph_.extent(0) != knn_graph.extent(0)) || (graph_.extent(1) != knn_graph.extent(1))) {
      // clear existing memory before allocating to prevent OOM errors on large graphs
      if (graph_.size()) { graph_ = raft::make_device_matrix<IdxT, int64_t>(res, 0, 0); }
      graph_ =
        raft::make_device_matrix<IdxT, int64_t>(res, knn_graph.extent(0), knn_graph.extent(1));
    }
    raft::copy(graph_.data_handle(),
               knn_graph.data_handle(),
               knn_graph.size(),
               raft::resource::get_cuda_stream(res));
    graph_view_ = graph_.view();
  }

  /**
   * Set whether the index is stored on disk and the directory where files are stored.
   */
  void set_disk_storage(bool on_disk, const std::string& file_directory = "")
  {
    on_disk_        = on_disk;
    file_directory_ = file_directory;
  }

 private:
  cuvs::distance::DistanceType metric_;
  raft::device_matrix<IdxT, int64_t, raft::row_major> graph_;
  raft::device_matrix_view<const IdxT, int64_t, raft::row_major> graph_view_;
  std::unique_ptr<neighbors::dataset<dataset_index_type>> dataset_;
<<<<<<< HEAD
  bool on_disk_               = false;
  std::string file_directory_ = "";
=======
>>>>>>> 88f7f235
  // only float distances supported at the moment
  std::optional<raft::device_vector<float, int64_t>> dataset_norms_;

  void compute_dataset_norms_(raft::resources const& res);
};
/**
 * @}
 */

/**
 * @defgroup cagra_cpp_index_build CAGRA index build functions
 * @{
 */

/**
 * @brief Build the index from the dataset for efficient search.
 *
 * The build consist of two steps: build an intermediate knn-graph, and optimize it to
 * create the final graph. The index_params struct controls the node degree of these
 * graphs.
 *
 * The following distance metrics are supported:
 * - L2
 * - InnerProduct (currently only supported with IVF-PQ as the build algorithm)
 * - CosineExpanded
 *
 * Usage example:
 * @code{.cpp}
 *   using namespace cuvs::neighbors;
 *   // use default index parameters
 *   cagra::index_params index_params;
 *   // create and fill the index from a [N, D] dataset
 *   auto index = cagra::build(res, index_params, dataset);
 *   // use default search parameters
 *   cagra::search_params search_params;
 *   // search K nearest neighbours
 *   auto neighbors = raft::make_device_matrix<uint32_t>(res, n_queries, k);
 *   auto distances = raft::make_device_matrix<float>(res, n_queries, k);
 *   cagra::search(res, search_params, index, queries, neighbors.view(), distances.view());
 * @endcode
 *
 * @param[in] res
 * @param[in] params parameters for building the index
 * @param[in] dataset a matrix view (device) to a row-major matrix [n_rows, dim]
 *
 * @return the constructed cagra index
 */
auto build(raft::resources const& res,
           const cuvs::neighbors::cagra::index_params& params,
           raft::device_matrix_view<const float, int64_t, raft::row_major> dataset)
  -> cuvs::neighbors::cagra::index<float, uint32_t>;

/**
 * @brief Build the index from the dataset for efficient search.
 *
 * The build consist of two steps: build an intermediate knn-graph, and optimize it to
 * create the final graph. The index_params struct controls the node degree of these
 * graphs.
 *
 * The following distance metrics are supported:
 * - L2
 * - InnerProduct (currently only supported with IVF-PQ as the build algorithm)
 * - CosineExpanded
 *
 * Usage example:
 * @code{.cpp}
 *   using namespace cuvs::neighbors;
 *   // use default index parameters
 *   cagra::index_params index_params;
 *   // create and fill the index from a [N, D] dataset
 *   auto index = cagra::build(res, index_params, dataset);
 *   // use default search parameters
 *   cagra::search_params search_params;
 *   // search K nearest neighbours
 *   auto neighbors = raft::make_device_matrix<uint32_t>(res, n_queries, k);
 *   auto distances = raft::make_device_matrix<float>(res, n_queries, k);
 *   cagra::search(res, search_params, index, queries, neighbors.view(), distances.view());
 * @endcode
 *
 * @param[in] res
 * @param[in] params parameters for building the index
 * @param[in] dataset a matrix view (host) to a row-major matrix [n_rows, dim]
 *
 * @return the constructed cagra index
 */
auto build(raft::resources const& res,
           const cuvs::neighbors::cagra::index_params& params,
           raft::host_matrix_view<const float, int64_t, raft::row_major> dataset)
  -> cuvs::neighbors::cagra::index<float, uint32_t>;

/**
 * @brief Build the index from the dataset for efficient search.
 *
 * The build consist of two steps: build an intermediate knn-graph, and optimize it to
 * create the final graph. The index_params struct controls the node degree of these
 * graphs.
 *
 * The following distance metrics are supported:
 * - L2
 * - InnerProduct (currently only supported with IVF-PQ as the build algorithm)
 * - CosineExpanded (dataset norms are computed as float regardless of input data type)
 *
 * Usage example:
 * @code{.cpp}
 *   using namespace cuvs::neighbors;
 *   // use default index parameters
 *   cagra::index_params index_params;
 *   // create and fill the index from a [N, D] dataset
 *   auto index = cagra::build(res, index_params, dataset);
 *   // use default search parameters
 *   cagra::search_params search_params;
 *   // search K nearest neighbours
 *   auto neighbors = raft::make_device_matrix<uint32_t>(res, n_queries, k);
 *   auto distances = raft::make_device_matrix<float>(res, n_queries, k);
 *   cagra::search(res, search_params, index, queries, neighbors.view(), distances.view());
 * @endcode
 *
 * @param[in] res
 * @param[in] params parameters for building the index
 * @param[in] dataset a matrix view (device) to a row-major matrix [n_rows, dim]
 *
 * @return the constructed cagra index
 */
auto build(raft::resources const& res,
           const cuvs::neighbors::cagra::index_params& params,
           raft::device_matrix_view<const half, int64_t, raft::row_major> dataset)
  -> cuvs::neighbors::cagra::index<half, uint32_t>;

/**
 * @brief Build the index from the dataset for efficient search.
 *
 * The build consist of two steps: build an intermediate knn-graph, and optimize it to
 * create the final graph. The index_params struct controls the node degree of these
 * graphs.
 *
 * The following distance metrics are supported:
 * - L2
 * - CosineExpanded (dataset norms are computed as float regardless of input data type)
 *
 * Usage example:
 * @code{.cpp}
 *   using namespace cuvs::neighbors;
 *   // use default index parameters
 *   cagra::index_params index_params;
 *   // create and fill the index from a [N, D] dataset
 *   auto index = cagra::build(res, index_params, dataset);
 *   // use default search parameters
 *   cagra::search_params search_params;
 *   // search K nearest neighbours
 *   auto neighbors = raft::make_device_matrix<uint32_t>(res, n_queries, k);
 *   auto distances = raft::make_device_matrix<float>(res, n_queries, k);
 *   cagra::search(res, search_params, index, queries, neighbors.view(), distances.view());
 * @endcode
 *
 * @param[in] res
 * @param[in] params parameters for building the index
 * @param[in] dataset a matrix view (host) to a row-major matrix [n_rows, dim]
 *
 * @return the constructed cagra index
 */
auto build(raft::resources const& res,
           const cuvs::neighbors::cagra::index_params& params,
           raft::host_matrix_view<const half, int64_t, raft::row_major> dataset)
  -> cuvs::neighbors::cagra::index<half, uint32_t>;

/**
 * @brief Build the index from the dataset for efficient search.
 *
 * The build consist of two steps: build an intermediate knn-graph, and optimize it to
 * create the final graph. The index_params struct controls the node degree of these
 * graphs.
 *
 * The following distance metrics are supported:
 * - L2
 * - CosineExpanded (dataset norms are computed as float regardless of input data type)
 *
 * Usage example:
 * @code{.cpp}
 *   using namespace cuvs::neighbors;
 *   // use default index parameters
 *   cagra::index_params index_params;
 *   // create and fill the index from a [N, D] dataset
 *   auto index = cagra::build(res, index_params, dataset);
 *   // use default search parameters
 *   cagra::search_params search_params;
 *   // search K nearest neighbours
 *   auto neighbors = raft::make_device_matrix<uint32_t>(res, n_queries, k);
 *   auto distances = raft::make_device_matrix<float>(res, n_queries, k);
 *   cagra::search(res, search_params, index, queries, neighbors.view(), distances.view());
 * @endcode
 *
 * @param[in] res
 * @param[in] params parameters for building the index
 * @param[in] dataset a matrix view (device) to a row-major matrix [n_rows, dim]
 *
 * @return the constructed cagra index
 */
auto build(raft::resources const& res,
           const cuvs::neighbors::cagra::index_params& params,
           raft::device_matrix_view<const int8_t, int64_t, raft::row_major> dataset)
  -> cuvs::neighbors::cagra::index<int8_t, uint32_t>;

/**
 * @brief Build the index from the dataset for efficient search.
 *
 * The build consist of two steps: build an intermediate knn-graph, and optimize it to
 * create the final graph. The index_params struct controls the node degree of these
 * graphs.
 *
 * The following distance metrics are supported:
 * - L2
 * - InnerProduct (currently only supported with IVF-PQ as the build algorithm)
 * - CosineExpanded (dataset norms are computed as float regardless of input data type)
 *
 * Usage example:
 * @code{.cpp}
 *   using namespace cuvs::neighbors;
 *   // use default index parameters
 *   cagra::index_params index_params;
 *   // create and fill the index from a [N, D] dataset
 *   auto index = cagra::build(res, index_params, dataset);
 *   // use default search parameters
 *   cagra::search_params search_params;
 *   // search K nearest neighbours
 *   auto neighbors = raft::make_device_matrix<uint32_t>(res, n_queries, k);
 *   auto distances = raft::make_device_matrix<float>(res, n_queries, k);
 *   cagra::search(res, search_params, index, queries, neighbors.view(), distances.view());
 * @endcode
 *
 * @param[in] res
 * @param[in] params parameters for building the index
 * @param[in] dataset a matrix view (host) to a row-major matrix [n_rows, dim]
 *
 * @return the constructed cagra index
 */
auto build(raft::resources const& res,
           const cuvs::neighbors::cagra::index_params& params,
           raft::host_matrix_view<const int8_t, int64_t, raft::row_major> dataset)
  -> cuvs::neighbors::cagra::index<int8_t, uint32_t>;

/**
 * @brief Build the index from the dataset for efficient search.
 *
 * The build consist of two steps: build an intermediate knn-graph, and optimize it to
 * create the final graph. The index_params struct controls the node degree of these
 * graphs.
 *
 * The following distance metrics are supported:
 * - L2
 * - InnerProduct (currently only supported with IVF-PQ as the build algorithm)
 * - CosineExpanded (dataset norms are computed as float regardless of input data type)
 *
 * Usage example:
 * @code{.cpp}
 *   using namespace cuvs::neighbors;
 *   // use default index parameters
 *   cagra::index_params index_params;
 *   // create and fill the index from a [N, D] dataset
 *   auto index = cagra::build(res, index_params, dataset);
 *   // use default search parameters
 *   cagra::search_params search_params;
 *   // search K nearest neighbours
 *   auto neighbors = raft::make_device_matrix<uint32_t>(res, n_queries, k);
 *   auto distances = raft::make_device_matrix<float>(res, n_queries, k);
 *   cagra::search(res, search_params, index, queries, neighbors.view(), distances.view());
 * @endcode
 *
 * @param[in] res
 * @param[in] params parameters for building the index
 * @param[in] dataset a matrix view (device) to a row-major matrix [n_rows, dim]
 *
 * @return the constructed cagra index
 */
auto build(raft::resources const& res,
           const cuvs::neighbors::cagra::index_params& params,
           raft::device_matrix_view<const uint8_t, int64_t, raft::row_major> dataset)
  -> cuvs::neighbors::cagra::index<uint8_t, uint32_t>;

/**
 * @brief Build the index from the dataset for efficient search.
 *
 * The build consist of two steps: build an intermediate knn-graph, and optimize it to
 * create the final graph. The index_params struct controls the node degree of these
 * graphs.
 *
 * The following distance metrics are supported:
 * - L2
 * - InnerProduct (currently only supported with IVF-PQ as the build algorithm)
 * - CosineExpanded (dataset norms are computed as float regardless of input data type)
 *
 * Usage example:
 * @code{.cpp}
 *   using namespace cuvs::neighbors;
 *   // use default index parameters
 *   cagra::index_params index_params;
 *   // create and fill the index from a [N, D] dataset
 *   auto index = cagra::build(res, index_params, dataset);
 *   // use default search parameters
 *   cagra::search_params search_params;
 *   // search K nearest neighbours
 *   auto neighbors = raft::make_device_matrix<uint32_t>(res, n_queries, k);
 *   auto distances = raft::make_device_matrix<float>(res, n_queries, k);
 *   cagra::search(res, search_params, index, queries, neighbors.view(), distances.view());
 * @endcode
 *
 * @param[in] res
 * @param[in] params parameters for building the index
 * @param[in] dataset a matrix view (host) to a row-major matrix [n_rows, dim]
 *
 * @return the constructed cagra index
 */
auto build(raft::resources const& res,
           const cuvs::neighbors::cagra::index_params& params,
           raft::host_matrix_view<const uint8_t, int64_t, raft::row_major> dataset)
  -> cuvs::neighbors::cagra::index<uint8_t, uint32_t>;

/**
 * @defgroup cagra_cpp_index_build_ace CAGRA Augmented Core Extraction build functions
 * @{
 */

/**
 * @brief Build the Augmented Core Extraction index from the dataset for very large graphs.
 *
 * ACE (Augmented Core Extraction) is a disk-based approach for building CAGRA indices
 * on very large datasets that may not fit in GPU memory. It partitions the dataset using k-means
 * partitioning and builds sub-indices for each partition, then combines them into a single index.
 *
 * The following distance metrics are supported:
 * - L2
 * - InnerProduct (currently only supported with IVF-PQ as the build algorithm)
 *
 * Usage example:
 * @code{.cpp}
 *   using namespace cuvs::neighbors;
 *   // use default index parameters
 *   cagra::index_params index_params;
 *   // create and fill the index from a [N, D] dataset using ACE with 10 partitions
 *   auto index = cagra::build_ace(res, index_params, dataset, 10);
 *   // use default search parameters
 *   cagra::search_params search_params;
 *   // search K nearest neighbours
 *   auto neighbors = raft::make_device_matrix<uint32_t>(res, n_queries, k);
 *   auto distances = raft::make_device_matrix<float>(res, n_queries, k);
 *   cagra::search(res, search_params, index, queries, neighbors.view(), distances.view());
 * @endcode
 *
 * @param[in] res
 * @param[in] params parameters for building the index
 * @param[in] dataset a matrix view (host) to a row-major matrix [n_rows, dim]
 * @param[in] num_partitions number of partitions for partitioning (default: 0, uses
 * params.ace_npartitions)
 *
 * @return the constructed cagra index
 */
auto build_ace(raft::resources const& res,
               const cuvs::neighbors::cagra::index_params& params,
               raft::host_matrix_view<const float, int64_t, raft::row_major> dataset,
               size_t num_partitions = 0) -> cuvs::neighbors::cagra::index<float, uint32_t>;

/**
 * @brief Build the Augmented Core Extraction index from the dataset for very large graphs.
 *
 * ACE (Augmented Core Extraction) is a disk-based approach for building CAGRA indices
 * on very large datasets that may not fit in GPU memory. It partitions the dataset using k-means
 * partitioning and builds sub-indices for each partition, then combines them into a single index.
 *
 * The following distance metrics are supported:
 * - L2
 *
 * Usage example:
 * @code{.cpp}
 *   using namespace cuvs::neighbors;
 *   // use default index parameters
 *   cagra::index_params index_params;
 *   // create and fill the index from a [N, D] dataset using ACE with 10 partitions
 *   auto index = cagra::build_ace(res, index_params, dataset, 10);
 *   // use default search parameters
 *   cagra::search_params search_params;
 *   // search K nearest neighbours
 *   auto neighbors = raft::make_device_matrix<uint32_t>(res, n_queries, k);
 *   auto distances = raft::make_device_matrix<float>(res, n_queries, k);
 *   cagra::search(res, search_params, index, queries, neighbors.view(), distances.view());
 * @endcode
 *
 * @param[in] res
 * @param[in] params parameters for building the index
 * @param[in] dataset a matrix view (host) to a row-major matrix [n_rows, dim]
 * @param[in] num_partitions number of partitions for partitioning (default: 0, uses
 * params.ace_npartitions)
 *
 * @return the constructed cagra index
 */
auto build_ace(raft::resources const& res,
               const cuvs::neighbors::cagra::index_params& params,
               raft::host_matrix_view<const half, int64_t, raft::row_major> dataset,
               size_t num_partitions = 0) -> cuvs::neighbors::cagra::index<half, uint32_t>;

/**
 * @brief Build the Augmented Core Extraction index from the dataset for very large graphs.
 *
 * ACE (Augmented Core Extraction) is a disk-based approach for building CAGRA indices
 * on very large datasets that may not fit in GPU memory. It partitions the dataset using k-means
 * partitioning and builds sub-indices for each partition, then combines them into a single index.
 *
 * The following distance metrics are supported:
 * - L2
 *
 * Usage example:
 * @code{.cpp}
 *   using namespace cuvs::neighbors;
 *   // use default index parameters
 *   cagra::index_params index_params;
 *   // create and fill the index from a [N, D] dataset using ACE with 10 partitions
 *   auto index = cagra::build_ace(res, index_params, dataset, 10);
 *   // use default search parameters
 *   cagra::search_params search_params;
 *   // search K nearest neighbours
 *   auto neighbors = raft::make_device_matrix<uint32_t>(res, n_queries, k);
 *   auto distances = raft::make_device_matrix<float>(res, n_queries, k);
 *   cagra::search(res, search_params, index, queries, neighbors.view(), distances.view());
 * @endcode
 *
 * @param[in] res
 * @param[in] params parameters for building the index
 * @param[in] dataset a matrix view (host) to a row-major matrix [n_rows, dim]
 * @param[in] num_partitions number of partitions for partitioning (default: 0, uses
 * params.ace_npartitions)
 *
 * @return the constructed cagra index
 */
auto build_ace(raft::resources const& res,
               const cuvs::neighbors::cagra::index_params& params,
               raft::host_matrix_view<const int8_t, int64_t, raft::row_major> dataset,
               size_t num_partitions = 0) -> cuvs::neighbors::cagra::index<int8_t, uint32_t>;

/**
 * @brief Build the Augmented Core Extraction index from the dataset for very large graphs.
 *
 * ACE (Augmented Core Extraction) is a disk-based approach for building CAGRA indices
 * on very large datasets that may not fit in GPU memory. It partitions the dataset using k-means
 * partitioning and builds sub-indices for each partition, then combines them into a single index.
 *
 * The following distance metrics are supported:
 * - L2
 *
 * Usage example:
 * @code{.cpp}
 *   using namespace cuvs::neighbors;
 *   // use default index parameters
 *   cagra::index_params index_params;
 *   // create and fill the index from a [N, D] dataset using ACE with 10 partitions
 *   auto index = cagra::build_ace(res, index_params, dataset, 10);
 *   // use default search parameters
 *   cagra::search_params search_params;
 *   // search K nearest neighbours
 *   auto neighbors = raft::make_device_matrix<uint32_t>(res, n_queries, k);
 *   auto distances = raft::make_device_matrix<float>(res, n_queries, k);
 *   cagra::search(res, search_params, index, queries, neighbors.view(), distances.view());
 * @endcode
 *
 * @param[in] res
 * @param[in] params parameters for building the index
 * @param[in] dataset a matrix view (host) to a row-major matrix [n_rows, dim]
 * @param[in] num_partitions number of partitions for partitioning (default: 0, uses
 * params.ace_npartitions)
 *
 * @return the constructed cagra index
 */
auto build_ace(raft::resources const& res,
               const cuvs::neighbors::cagra::index_params& params,
               raft::host_matrix_view<const uint8_t, int64_t, raft::row_major> dataset,
               size_t num_partitions = 0) -> cuvs::neighbors::cagra::index<uint8_t, uint32_t>;

/**
 * @}
 */

/**
 * @}
 */

/**
 * @defgroup cagra_cpp_index_extend CAGRA extend functions
 * @{
 */

/** @brief Add new vectors to a CAGRA index
 *
 * Usage example:
 * @code{.cpp}
 *   using namespace raft::neighbors;
 *   auto additional_dataset = raft::make_device_matrix<float, int64_t>(handle,add_size,dim);
 *   // set_additional_dataset(additional_dataset.view());
 *
 *   cagra::extend_params params;
 *   cagra::extend(res, params, raft::make_const_mdspan(additional_dataset.view()), index);
 * @endcode
 *
 * @param[in] handle raft resources
 * @param[in] params extend params
 * @param[in] additional_dataset additional dataset on device memory
 * @param[in,out] idx CAGRA index
 * @param[out] new_dataset_buffer_view memory buffer view for the dataset including the additional
 * part. The data will be copied from the current index in this function. The num rows must be the
 * sum of the original and additional datasets, cols must be the dimension of the dataset, and the
 * stride must be the same as the original index dataset. This view will be stored in the output
 * index. It is the caller's responsibility to ensure that dataset stays alive as long as the index.
 * This option is useful when users want to manage the memory space for the dataset themselves.
 * @param[out] new_graph_buffer_view memory buffer view for the graph including the additional part.
 * The data will be copied from the current index in this function. The num rows must be the sum of
 * the original and additional datasets and cols must be the graph degree. This view will be stored
 * in the output index. It is the caller's responsibility to ensure that dataset stays alive as long
 * as the index. This option is useful when users want to manage the memory space for the graph
 * themselves.
 */
void extend(
  raft::resources const& handle,
  const cagra::extend_params& params,
  raft::device_matrix_view<const float, int64_t, raft::row_major> additional_dataset,
  cuvs::neighbors::cagra::index<float, uint32_t>& idx,
  std::optional<raft::device_matrix_view<float, int64_t, raft::layout_stride>>
    new_dataset_buffer_view                                                        = std::nullopt,
  std::optional<raft::device_matrix_view<uint32_t, int64_t>> new_graph_buffer_view = std::nullopt);

/** @brief Add new vectors to a CAGRA index
 *
 * Usage example:
 * @code{.cpp}
 *   using namespace raft::neighbors;
 *   auto additional_dataset = raft::make_host_matrix<float, int64_t>(handle,add_size,dim);
 *   // set_additional_dataset(additional_dataset.view());
 *
 *   cagra::extend_params params;
 *   cagra::extend(res, params, raft::make_const_mdspan(additional_dataset.view()), index);
 * @endcode
 *
 * @param[in] handle raft resources
 * @param[in] params extend params
 * @param[in] additional_dataset additional dataset on host memory
 * @param[in,out] idx CAGRA index
 * @param[out] new_dataset_buffer_view memory buffer view for the dataset including the additional
 * part. The data will be copied from the current index in this function. The num rows must be the
 * sum of the original and additional datasets, cols must be the dimension of the dataset, and the
 * stride must be the same as the original index dataset. This view will be stored in the output
 * index. It is the caller's responsibility to ensure that dataset stays alive as long as the index.
 * This option is useful when users want to manage the memory space for the dataset themselves.
 * @param[out] new_graph_buffer_view memory buffer view for the graph including the additional part.
 * The data will be copied from the current index in this function. The num rows must be the sum of
 * the original and additional datasets and cols must be the graph degree. This view will be stored
 * in the output index. It is the caller's responsibility to ensure that dataset stays alive as long
 * as the index. This option is useful when users want to manage the memory space for the graph
 * themselves.
 */
void extend(
  raft::resources const& handle,
  const cagra::extend_params& params,
  raft::host_matrix_view<const float, int64_t, raft::row_major> additional_dataset,
  cuvs::neighbors::cagra::index<float, uint32_t>& idx,
  std::optional<raft::device_matrix_view<float, int64_t, raft::layout_stride>>
    new_dataset_buffer_view                                                        = std::nullopt,
  std::optional<raft::device_matrix_view<uint32_t, int64_t>> new_graph_buffer_view = std::nullopt);

/** @brief Add new vectors to a CAGRA index
 *
 * Usage example:
 * @code{.cpp}
 *   using namespace raft::neighbors;
 *   auto additional_dataset = raft::make_device_matrix<int8_t, int64_t>(handle,add_size,dim);
 *   // set_additional_dataset(additional_dataset.view());
 *
 *   cagra::extend_params params;
 *   cagra::extend(res, params, raft::make_const_mdspan(additional_dataset.view()), index);
 * @endcode
 *
 * @param[in] handle raft resources
 * @param[in] params extend params
 * @param[in] additional_dataset additional dataset on device memory
 * @param[in,out] idx CAGRA index
 * @param[out] new_dataset_buffer_view memory buffer view for the dataset including the additional
 * part. The data will be copied from the current index in this function. The num rows must be the
 * sum of the original and additional datasets, cols must be the dimension of the dataset, and the
 * stride must be the same as the original index dataset. This view will be stored in the output
 * index. It is the caller's responsibility to ensure that dataset stays alive as long as the index.
 * This option is useful when users want to manage the memory space for the dataset themselves.
 * @param[out] new_graph_buffer_view memory buffer view for the graph including the additional part.
 * The data will be copied from the current index in this function. The num rows must be the sum of
 * the original and additional datasets and cols must be the graph degree. This view will be stored
 * in the output index. It is the caller's responsibility to ensure that dataset stays alive as long
 * as the index. This option is useful when users want to manage the memory space for the graph
 * themselves.
 */
void extend(
  raft::resources const& handle,
  const cagra::extend_params& params,
  raft::device_matrix_view<const int8_t, int64_t, raft::row_major> additional_dataset,
  cuvs::neighbors::cagra::index<int8_t, uint32_t>& idx,
  std::optional<raft::device_matrix_view<int8_t, int64_t, raft::layout_stride>>
    new_dataset_buffer_view                                                        = std::nullopt,
  std::optional<raft::device_matrix_view<uint32_t, int64_t>> new_graph_buffer_view = std::nullopt);

/** @brief Add new vectors to a CAGRA index
 *
 * Usage example:
 * @code{.cpp}
 *   using namespace raft::neighbors;
 *   auto additional_dataset = raft::make_host_matrix<int8_t, int64_t>(handle,add_size,dim);
 *   // set_additional_dataset(additional_dataset.view());
 *
 *   cagra::extend_params params;
 *   cagra::extend(res, params, raft::make_const_mdspan(additional_dataset.view()), index);
 * @endcode
 *
 * @param[in] handle raft resources
 * @param[in] params extend params
 * @param[in] additional_dataset additional dataset on host memory
 * @param[in,out] idx CAGRA index
 * @param[out] new_dataset_buffer_view memory buffer view for the dataset including the additional
 * part. The data will be copied from the current index in this function. The num rows must be the
 * sum of the original and additional datasets, cols must be the dimension of the dataset, and the
 * stride must be the same as the original index dataset. This view will be stored in the output
 * index. It is the caller's responsibility to ensure that dataset stays alive as long as the index.
 * This option is useful when users want to manage the memory space for the dataset themselves.
 * @param[out] new_graph_buffer_view memory buffer view for the graph including the additional part.
 * The data will be copied from the current index in this function. The num rows must be the sum of
 * the original and additional datasets and cols must be the graph degree. This view will be stored
 * in the output index. It is the caller's responsibility to ensure that dataset stays alive as long
 * as the index. This option is useful when users want to manage the memory space for the graph
 * themselves.
 */
void extend(
  raft::resources const& handle,
  const cagra::extend_params& params,
  raft::host_matrix_view<const int8_t, int64_t, raft::row_major> additional_dataset,
  cuvs::neighbors::cagra::index<int8_t, uint32_t>& idx,
  std::optional<raft::device_matrix_view<int8_t, int64_t, raft::layout_stride>>
    new_dataset_buffer_view                                                        = std::nullopt,
  std::optional<raft::device_matrix_view<uint32_t, int64_t>> new_graph_buffer_view = std::nullopt);

/** @brief Add new vectors to a CAGRA index
 *
 * Usage example:
 * @code{.cpp}
 *   using namespace raft::neighbors;
 *   auto additional_dataset = raft::make_host_matrix<uint8_t, int64_t>(handle,add_size,dim);
 *   // set_additional_dataset(additional_dataset.view());
 *
 *   cagra::extend_params params;
 *   cagra::extend(res, params, raft::make_const_mdspan(additional_dataset.view()), index);
 * @endcode
 *
 * @param[in] handle raft resources
 * @param[in] params extend params
 * @param[in] additional_dataset additional dataset on host memory
 * @param[in,out] idx CAGRA index
 * @param[out] new_dataset_buffer_view memory buffer view for the dataset including the additional
 * part. The data will be copied from the current index in this function. The num rows must be the
 * sum of the original and additional datasets, cols must be the dimension of the dataset, and the
 * stride must be the same as the original index dataset. This view will be stored in the output
 * index. It is the caller's responsibility to ensure that dataset stays alive as long as the index.
 * This option is useful when users want to manage the memory space for the dataset themselves.
 * @param[out] new_graph_buffer_view memory buffer view for the graph including the additional part.
 * The data will be copied from the current index in this function. The num rows must be the sum of
 * the original and additional datasets and cols must be the graph degree. This view will be stored
 * in the output index. It is the caller's responsibility to ensure that dataset stays alive as long
 * as the index. This option is useful when users want to manage the memory space for the graph
 * themselves.
 */
void extend(
  raft::resources const& handle,
  const cagra::extend_params& params,
  raft::device_matrix_view<const uint8_t, int64_t, raft::row_major> additional_dataset,
  cuvs::neighbors::cagra::index<uint8_t, uint32_t>& idx,
  std::optional<raft::device_matrix_view<uint8_t, int64_t, raft::layout_stride>>
    new_dataset_buffer_view                                                        = std::nullopt,
  std::optional<raft::device_matrix_view<uint32_t, int64_t>> new_graph_buffer_view = std::nullopt);

/** @brief Add new vectors to a CAGRA index
 *
 * Usage example:
 * @code{.cpp}
 *   using namespace raft::neighbors;
 *   auto additional_dataset = raft::make_host_matrix<uint8_t, int64_t>(handle,add_size,dim);
 *   // set_additional_dataset(additional_dataset.view());
 *
 *   cagra::extend_params params;
 *   cagra::extend(res, params, raft::make_const_mdspan(additional_dataset.view()), index);
 * @endcode
 *
 * @param[in] handle raft resources
 * @param[in] params extend params
 * @param[in] additional_dataset additional dataset on host memory
 * @param[in,out] idx CAGRA index
 * @param[out] new_dataset_buffer_view memory buffer view for the dataset including the additional
 * part. The data will be copied from the current index in this function. The num rows must be the
 * sum of the original and additional datasets, cols must be the dimension of the dataset, and the
 * stride must be the same as the original index dataset. This view will be stored in the output
 * index. It is the caller's responsibility to ensure that dataset stays alive as long as the index.
 * This option is useful when users want to manage the memory space for the dataset themselves.
 * @param[out] new_graph_buffer_view memory buffer view for the graph including the additional part.
 * The data will be copied from the current index in this function. The num rows must be the sum of
 * the original and additional datasets and cols must be the graph degree. This view will be stored
 * in the output index. It is the caller's responsibility to ensure that dataset stays alive as long
 * as the index. This option is useful when users want to manage the memory space for the graph
 * themselves.
 */
void extend(
  raft::resources const& handle,
  const cagra::extend_params& params,
  raft::host_matrix_view<const uint8_t, int64_t, raft::row_major> additional_dataset,
  cuvs::neighbors::cagra::index<uint8_t, uint32_t>& idx,
  std::optional<raft::device_matrix_view<uint8_t, int64_t, raft::layout_stride>>
    new_dataset_buffer_view                                                        = std::nullopt,
  std::optional<raft::device_matrix_view<uint32_t, int64_t>> new_graph_buffer_view = std::nullopt);
/**
 * @}
 */

/**
 * @defgroup cagra_cpp_index_search CAGRA search functions
 * @{
 * @brief Search ANN using the constructed index.
 *
 * See the [cagra::build](#cagra::build) documentation for a usage example.
 *
 * @param[in] res raft resources
 * @param[in] params configure the search
 * @param[in] index cagra index
 * @param[in] queries a device matrix view to a row-major matrix [n_queries, index->dim()]
 * @param[out] neighbors a device matrix view to the indices of the neighbors in the source dataset
 * [n_queries, k]
 * @param[out] distances a device matrix view to the distances to the selected neighbors [n_queries,
 * k]
 * @param[in] sample_filter an optional device filter function object that greenlights samples
 * for a given query. (none_sample_filter for no filtering)
 */

void search(raft::resources const& res,
            cuvs::neighbors::cagra::search_params const& params,
            const cuvs::neighbors::cagra::index<float, uint32_t>& index,
            raft::device_matrix_view<const float, int64_t, raft::row_major> queries,
            raft::device_matrix_view<uint32_t, int64_t, raft::row_major> neighbors,
            raft::device_matrix_view<float, int64_t, raft::row_major> distances,
            const cuvs::neighbors::filtering::base_filter& sample_filter =
              cuvs::neighbors::filtering::none_sample_filter{});

/**
 * @brief Search ANN using the constructed index.
 *
 * See the [cagra::build](#cagra::build) documentation for a usage example.
 *
 * @param[in] res raft resources
 * @param[in] params configure the search
 * @param[in] index cagra index
 * @param[in] queries a device matrix view to a row-major matrix [n_queries, index->dim()]
 * @param[out] neighbors a device matrix view to the indices of the neighbors in the source dataset
 * [n_queries, k]
 * @param[out] distances a device matrix view to the distances to the selected neighbors [n_queries,
 * k]
 * @param[in] sample_filter an optional device filter function object that greenlights samples
 * for a given query. (none_sample_filter for no filtering)
 */
void search(raft::resources const& res,
            cuvs::neighbors::cagra::search_params const& params,
            const cuvs::neighbors::cagra::index<half, uint32_t>& index,
            raft::device_matrix_view<const half, int64_t, raft::row_major> queries,
            raft::device_matrix_view<uint32_t, int64_t, raft::row_major> neighbors,
            raft::device_matrix_view<float, int64_t, raft::row_major> distances,
            const cuvs::neighbors::filtering::base_filter& sample_filter =
              cuvs::neighbors::filtering::none_sample_filter{});

/**
 * @brief Search ANN using the constructed index.
 *
 * See the [cagra::build](#cagra::build) documentation for a usage example.
 *
 * @param[in] res raft resources
 * @param[in] params configure the search
 * @param[in] index cagra index
 * @param[in] queries a device matrix view to a row-major matrix [n_queries, index->dim()]
 * @param[out] neighbors a device matrix view to the indices of the neighbors in the source dataset
 * [n_queries, k]
 * @param[out] distances a device matrix view to the distances to the selected neighbors [n_queries,
 * k]
 * @param[in] sample_filter an optional device filter function object that greenlights samples
 * for a given query. (none_sample_filter for no filtering)
 */
void search(raft::resources const& res,
            cuvs::neighbors::cagra::search_params const& params,
            const cuvs::neighbors::cagra::index<int8_t, uint32_t>& index,
            raft::device_matrix_view<const int8_t, int64_t, raft::row_major> queries,
            raft::device_matrix_view<uint32_t, int64_t, raft::row_major> neighbors,
            raft::device_matrix_view<float, int64_t, raft::row_major> distances,
            const cuvs::neighbors::filtering::base_filter& sample_filter =
              cuvs::neighbors::filtering::none_sample_filter{});

/**
 * @brief Search ANN using the constructed index.
 *
 * See the [cagra::build](#cagra::build) documentation for a usage example.
 *
 * @param[in] res raft resources
 * @param[in] params configure the search
 * @param[in] index cagra index
 * @param[in] queries a device matrix view to a row-major matrix [n_queries, index->dim()]
 * @param[out] neighbors a device matrix view to the indices of the neighbors in the source dataset
 * [n_queries, k]
 * @param[out] distances a device matrix view to the distances to the selected neighbors [n_queries,
 * k]
 * @param[in] sample_filter an optional device filter function object that greenlights samples
 * for a given query. (none_sample_filter for no filtering)
 */
void search(raft::resources const& res,
            cuvs::neighbors::cagra::search_params const& params,
            const cuvs::neighbors::cagra::index<uint8_t, uint32_t>& index,
            raft::device_matrix_view<const uint8_t, int64_t, raft::row_major> queries,
            raft::device_matrix_view<uint32_t, int64_t, raft::row_major> neighbors,
            raft::device_matrix_view<float, int64_t, raft::row_major> distances,
            const cuvs::neighbors::filtering::base_filter& sample_filter =
              cuvs::neighbors::filtering::none_sample_filter{});

/**
 * @brief Search ANN using the constructed index.
 *
 * See the [cagra::build](#cagra::build) documentation for a usage example.
 *
 * @param[in] res raft resources
 * @param[in] params configure the search
 * @param[in] index cagra index
 * @param[in] queries a device matrix view to a row-major matrix [n_queries, index->dim()]
 * @param[out] neighbors a device matrix view to the indices of the neighbors in the source dataset
 * [n_queries, k]
 * @param[out] distances a device matrix view to the distances to the selected neighbors [n_queries,
 * k]
 * @param[in] sample_filter an optional device filter function object that greenlights samples
 * for a given query. (none_sample_filter for no filtering)
 */

void search(raft::resources const& res,
            cuvs::neighbors::cagra::search_params const& params,
            const cuvs::neighbors::cagra::index<float, uint32_t>& index,
            raft::device_matrix_view<const float, int64_t, raft::row_major> queries,
            raft::device_matrix_view<int64_t, int64_t, raft::row_major> neighbors,
            raft::device_matrix_view<float, int64_t, raft::row_major> distances,
            const cuvs::neighbors::filtering::base_filter& sample_filter =
              cuvs::neighbors::filtering::none_sample_filter{});

/**
 * @brief Search ANN using the constructed index.
 *
 * See the [cagra::build](#cagra::build) documentation for a usage example.
 *
 * @param[in] res raft resources
 * @param[in] params configure the search
 * @param[in] index cagra index
 * @param[in] queries a device matrix view to a row-major matrix [n_queries, index->dim()]
 * @param[out] neighbors a device matrix view to the indices of the neighbors in the source dataset
 * [n_queries, k]
 * @param[out] distances a device matrix view to the distances to the selected neighbors [n_queries,
 * k]
 * @param[in] sample_filter an optional device filter function object that greenlights samples
 * for a given query. (none_sample_filter for no filtering)
 */
void search(raft::resources const& res,
            cuvs::neighbors::cagra::search_params const& params,
            const cuvs::neighbors::cagra::index<half, uint32_t>& index,
            raft::device_matrix_view<const half, int64_t, raft::row_major> queries,
            raft::device_matrix_view<int64_t, int64_t, raft::row_major> neighbors,
            raft::device_matrix_view<float, int64_t, raft::row_major> distances,
            const cuvs::neighbors::filtering::base_filter& sample_filter =
              cuvs::neighbors::filtering::none_sample_filter{});

/**
 * @brief Search ANN using the constructed index.
 *
 * See the [cagra::build](#cagra::build) documentation for a usage example.
 *
 * @param[in] res raft resources
 * @param[in] params configure the search
 * @param[in] index cagra index
 * @param[in] queries a device matrix view to a row-major matrix [n_queries, index->dim()]
 * @param[out] neighbors a device matrix view to the indices of the neighbors in the source dataset
 * [n_queries, k]
 * @param[out] distances a device matrix view to the distances to the selected neighbors [n_queries,
 * k]
 * @param[in] sample_filter an optional device filter function object that greenlights samples
 * for a given query. (none_sample_filter for no filtering)
 */
void search(raft::resources const& res,
            cuvs::neighbors::cagra::search_params const& params,
            const cuvs::neighbors::cagra::index<int8_t, uint32_t>& index,
            raft::device_matrix_view<const int8_t, int64_t, raft::row_major> queries,
            raft::device_matrix_view<int64_t, int64_t, raft::row_major> neighbors,
            raft::device_matrix_view<float, int64_t, raft::row_major> distances,
            const cuvs::neighbors::filtering::base_filter& sample_filter =
              cuvs::neighbors::filtering::none_sample_filter{});

/**
 * @brief Search ANN using the constructed index.
 *
 * See the [cagra::build](#cagra::build) documentation for a usage example.
 *
 * @param[in] res raft resources
 * @param[in] params configure the search
 * @param[in] index cagra index
 * @param[in] queries a device matrix view to a row-major matrix [n_queries, index->dim()]
 * @param[out] neighbors a device matrix view to the indices of the neighbors in the source dataset
 * [n_queries, k]
 * @param[out] distances a device matrix view to the distances to the selected neighbors [n_queries,
 * k]
 * @param[in] sample_filter an optional device filter function object that greenlights samples
 * for a given query. (none_sample_filter for no filtering)
 */
void search(raft::resources const& res,
            cuvs::neighbors::cagra::search_params const& params,
            const cuvs::neighbors::cagra::index<uint8_t, uint32_t>& index,
            raft::device_matrix_view<const uint8_t, int64_t, raft::row_major> queries,
            raft::device_matrix_view<int64_t, int64_t, raft::row_major> neighbors,
            raft::device_matrix_view<float, int64_t, raft::row_major> distances,
            const cuvs::neighbors::filtering::base_filter& sample_filter =
              cuvs::neighbors::filtering::none_sample_filter{});

/**
 * @}
 */

/**
 * @defgroup cagra_cpp_serialize CAGRA serialize functions
 * @{
 */

/**
 * Save the index to file.
 *
 * Experimental, both the API and the serialization format are subject to change.
 *
 * @code{.cpp}
 * #include <raft/core/resources.hpp>
 * #include <cuvs/neighbors/cagra.hpp>
 *
 * raft::resources handle;
 *
 * // create a string with a filepath
 * std::string filename("/path/to/index");
 * // create an index with `auto index = cuvs::neighbors::cagra::build(...);`
 * cuvs::neighbors::cagra::serialize(handle, filename, index);
 * @endcode
 *
 * @param[in] handle the raft handle
 * @param[in] filename the file name for saving the index
 * @param[in] index CAGRA index
 * @param[in] include_dataset Whether or not to write out the dataset to the file.
 *
 */
void serialize(raft::resources const& handle,
               const std::string& filename,
               const cuvs::neighbors::cagra::index<float, uint32_t>& index,
               bool include_dataset = true);

/**
 * Load index from file.
 *
 * Experimental, both the API and the serialization format are subject to change.
 *
 * @code{.cpp}
 * #include <raft/core/resources.hpp>
 * #include <cuvs/neighbors/cagra.hpp>
 *
 * raft::resources handle;
 *
 * // create a string with a filepath
 * std::string filename("/path/to/index");

 * cuvs::neighbors::cagra::index<float, uint32_t> index;
 * cuvs::neighbors::cagra::deserialize(handle, filename, &index);
 * @endcode
 *
 * @param[in] handle the raft handle
 * @param[in] filename the name of the file that stores the index
 * @param[out] index the cagra index
 */
void deserialize(raft::resources const& handle,
                 const std::string& filename,
                 cuvs::neighbors::cagra::index<float, uint32_t>* index);

/**
 * Write the index to an output stream
 *
 * Experimental, both the API and the serialization format are subject to change.
 *
 * @code{.cpp}
 * #include <raft/core/resources.hpp>
 * #include <cuvs/neighbors/cagra.hpp>
 *
 * raft::resources handle;
 *
 * // create an output stream
 * std::ostream os(std::cout.rdbuf());
 * // create an index with `auto index = cuvs::neighbors::cagra::build(...);`
 * cuvs::neighbors::cagra::serialize(handle, os, index);
 * @endcode
 *
 * @param[in] handle the raft handle
 * @param[in] os output stream
 * @param[in] index CAGRA index
 * @param[in] include_dataset Whether or not to write out the dataset to the file.
 */
void serialize(raft::resources const& handle,
               std::ostream& os,
               const cuvs::neighbors::cagra::index<float, uint32_t>& index,
               bool include_dataset = true);

/**
 * Load index from input stream
 *
 * Experimental, both the API and the serialization format are subject to change.
 *
 * @code{.cpp}
 * #include <raft/core/resources.hpp>
 * #include <cuvs/neighbors/cagra.hpp>
 *
 * raft::resources handle;
 *
 * // create an input stream
 * std::istream is(std::cin.rdbuf());
 * cuvs::neighbors::cagra::index<float, uint32_t> index;
 * cuvs::neighbors::cagra::deserialize(handle, is, &index);
 * @endcode
 *
 * @param[in] handle the raft handle
 * @param[in] is input stream
 * @param[out] index the cagra index
 */
void deserialize(raft::resources const& handle,
                 std::istream& is,
                 cuvs::neighbors::cagra::index<float, uint32_t>* index);
/**
 * Save the index to file.
 *
 * Experimental, both the API and the serialization format are subject to change.
 *
 * @code{.cpp}
 * #include <raft/core/resources.hpp>
 * #include <cuvs/neighbors/cagra.hpp>
 *
 * raft::resources handle;
 *
 * // create a string with a filepath
 * std::string filename("/path/to/index");
 * // create an index with `auto index = cuvs::neighbors::cagra::build(...);`
 * cuvs::neighbors::cagra::serialize(handle, filename, index);
 * @endcode
 *
 * @param[in] handle the raft handle
 * @param[in] filename the file name for saving the index
 * @param[in] index CAGRA index
 * @param[in] include_dataset Whether or not to write out the dataset to the file.
 *
 */
void serialize(raft::resources const& handle,
               const std::string& filename,
               const cuvs::neighbors::cagra::index<half, uint32_t>& index,
               bool include_dataset = true);

/**
 * Load index from file.
 *
 * Experimental, both the API and the serialization format are subject to change.
 *
 * @code{.cpp}
 * #include <raft/core/resources.hpp>
 * #include <cuvs/neighbors/cagra.hpp>
 *
 * raft::resources handle;
 *
 * // create a string with a filepath
 * std::string filename("/path/to/index");

 * cuvs::neighbors::cagra::index<half, uint32_t> index;
 * cuvs::neighbors::cagra::deserialize(handle, filename, &index);
 * @endcode
 *
 * @param[in] handle the raft handle
 * @param[in] filename the name of the file that stores the index
 * @param[out] index the cagra index
 */
void deserialize(raft::resources const& handle,
                 const std::string& filename,
                 cuvs::neighbors::cagra::index<half, uint32_t>* index);

/**
 * Write the index to an output stream
 *
 * Experimental, both the API and the serialization format are subject to change.
 *
 * @code{.cpp}
 * #include <raft/core/resources.hpp>
 * #include <cuvs/neighbors/cagra.hpp>
 *
 * raft::resources handle;
 *
 * // create an output stream
 * std::ostream os(std::cout.rdbuf());
 * // create an index with `auto index = cuvs::neighbors::cagra::build(...);`
 * cuvs::neighbors::cagra::serialize(handle, os, index);
 * @endcode
 *
 * @param[in] handle the raft handle
 * @param[in] os output stream
 * @param[in] index CAGRA index
 * @param[in] include_dataset Whether or not to write out the dataset to the file.
 */
void serialize(raft::resources const& handle,
               std::ostream& os,
               const cuvs::neighbors::cagra::index<half, uint32_t>& index,
               bool include_dataset = true);

/**
 * Load index from input stream
 *
 * Experimental, both the API and the serialization format are subject to change.
 *
 * @code{.cpp}
 * #include <raft/core/resources.hpp>
 * #include <cuvs/neighbors/cagra.hpp>
 *
 * raft::resources handle;
 *
 * // create an input stream
 * std::istream is(std::cin.rdbuf());
 * cuvs::neighbors::cagra::index<half, uint32_t> index;
 * cuvs::neighbors::cagra::deserialize(handle, is, &index);
 * @endcode
 *
 * @param[in] handle the raft handle
 * @param[in] is input stream
 * @param[out] index the cagra index
 */
void deserialize(raft::resources const& handle,
                 std::istream& is,
                 cuvs::neighbors::cagra::index<half, uint32_t>* index);

/**
 * Save the index to file.
 *
 * Experimental, both the API and the serialization format are subject to change.
 *
 * @code{.cpp}
 * #include <raft/core/resources.hpp>
 * #include <cuvs/neighbors/cagra.hpp>
 *
 * raft::resources handle;
 *
 * // create a string with a filepath
 * std::string filename("/path/to/index");
 * // create an index with `auto index = cuvs::neighbors::cagra::build(...);`
 * cuvs::neighbors::cagra::serialize(handle, filename, index);
 * @endcode
 *
 * @param[in] handle the raft handle
 * @param[in] filename the file name for saving the index
 * @param[in] index CAGRA index
 * @param[in] include_dataset Whether or not to write out the dataset to the file.
 */
void serialize(raft::resources const& handle,
               const std::string& filename,
               const cuvs::neighbors::cagra::index<int8_t, uint32_t>& index,
               bool include_dataset = true);

/**
 * Load index from file.
 *
 * Experimental, both the API and the serialization format are subject to change.
 *
 * @code{.cpp}
 * #include <raft/core/resources.hpp>
 * #include <cuvs/neighbors/cagra.hpp>
 *
 * raft::resources handle;
 *
 * // create a string with a filepath
 * std::string filename("/path/to/index");

 * cuvs::neighbors::cagra::index<int8_t, uint32_t> index;
 * cuvs::neighbors::cagra::deserialize(handle, filename, &index);
 * @endcode
 *
 * @param[in] handle the raft handle
 * @param[in] filename the name of the file that stores the index
 * @param[out] index the cagra index
 */
void deserialize(raft::resources const& handle,
                 const std::string& filename,
                 cuvs::neighbors::cagra::index<int8_t, uint32_t>* index);

/**
 * Write the index to an output stream
 *
 * Experimental, both the API and the serialization format are subject to change.
 *
 * @code{.cpp}
 * #include <raft/core/resources.hpp>
 * #include <cuvs/neighbors/cagra.hpp>
 *
 * raft::resources handle;
 *
 * // create an output stream
 * std::ostream os(std::cout.rdbuf());
 * // create an index with `auto index = cuvs::neighbors::cagra::build(...);`
 * cuvs::neighbors::cagra::serialize(handle, os, index);
 * @endcode
 *
 * @param[in] handle the raft handle
 * @param[in] os output stream
 * @param[in] index CAGRA index
 * @param[in] include_dataset Whether or not to write out the dataset to the file.
 */
void serialize(raft::resources const& handle,
               std::ostream& os,
               const cuvs::neighbors::cagra::index<int8_t, uint32_t>& index,
               bool include_dataset = true);

/**
 * Load index from input stream
 *
 * Experimental, both the API and the serialization format are subject to change.
 *
 * @code{.cpp}
 * #include <raft/core/resources.hpp>
 * #include <cuvs/neighbors/cagra.hpp>
 *
 * raft::resources handle;
 *
 * // create an input stream
 * std::istream is(std::cin.rdbuf());
 * cuvs::neighbors::cagra::index<int8_t, uint32_t> index;
 * cuvs::neighbors::cagra::deserialize(handle, is, &index);
 * @endcode
 *
 * @param[in] handle the raft handle
 * @param[in] is input stream
 * @param[out] index the cagra index
 */
void deserialize(raft::resources const& handle,
                 std::istream& is,
                 cuvs::neighbors::cagra::index<int8_t, uint32_t>* index);

/**
 * Save the index to file.
 *
 * Experimental, both the API and the serialization format are subject to change.
 *
 * @code{.cpp}
 * #include <raft/core/resources.hpp>
 * #include <cuvs/neighbors/cagra.hpp>
 *
 * raft::resources handle;
 *
 * // create a string with a filepath
 * std::string filename("/path/to/index");
 * // create an index with `auto index = cuvs::neighbors::cagra::build(...);`
 * cuvs::neighbors::cagra::serialize(handle, filename, index);
 * @endcode
 *
 * @param[in] handle the raft handle
 * @param[in] filename the file name for saving the index
 * @param[in] index CAGRA index
 * @param[in] include_dataset Whether or not to write out the dataset to the file.
 */
void serialize(raft::resources const& handle,
               const std::string& filename,
               const cuvs::neighbors::cagra::index<uint8_t, uint32_t>& index,
               bool include_dataset = true);

/**
 * Load index from file.
 *
 * Experimental, both the API and the serialization format are subject to change.
 *
 * @code{.cpp}
 * #include <raft/core/resources.hpp>
 * #include <cuvs/neighbors/cagra.hpp>
 *
 * raft::resources handle;
 *
 * // create a string with a filepath
 * std::string filename("/path/to/index");

 * cuvs::neighbors::cagra::index<uint8_t, uint32_t> index;
 * cuvs::neighbors::cagra::deserialize(handle, filename, &index);
 * @endcode
 *
 * @param[in] handle the raft handle
 * @param[in] filename the name of the file that stores the index
 * @param[out] index the cagra index
 */
void deserialize(raft::resources const& handle,
                 const std::string& filename,
                 cuvs::neighbors::cagra::index<uint8_t, uint32_t>* index);

/**
 * Write the index to an output stream
 *
 * Experimental, both the API and the serialization format are subject to change.
 *
 * @code{.cpp}
 * #include <raft/core/resources.hpp>
 * #include <cuvs/neighbors/cagra.hpp>
 *
 * raft::resources handle;
 *
 * // create an output stream
 * std::ostream os(std::cout.rdbuf());
 * // create an index with `auto index = cuvs::neighbors::cagra::build(...);`
 * cuvs::neighbors::cagra::serialize(handle, os, index);
 * @endcode
 *
 * @param[in] handle the raft handle
 * @param[in] os output stream
 * @param[in] index CAGRA index
 * @param[in] include_dataset Whether or not to write out the dataset to the file.
 */
void serialize(raft::resources const& handle,
               std::ostream& os,
               const cuvs::neighbors::cagra::index<uint8_t, uint32_t>& index,
               bool include_dataset = true);

/**
 * Load index from input stream
 *
 * Experimental, both the API and the serialization format are subject to change.
 *
 * @code{.cpp}
 * #include <raft/core/resources.hpp>
 * #include <cuvs/neighbors/cagra.hpp>
 *
 * raft::resources handle;
 *
 * // create an input stream
 * std::istream is(std::cin.rdbuf());
 * cuvs::neighbors::cagra::index<uint8_t, uint32_t> index;
 * cuvs::neighbors::cagra::deserialize(handle, is, &index);
 * @endcode
 *
 * @param[in] handle the raft handle
 * @param[in] is input stream
 * @param[out] index the cagra index
 */
void deserialize(raft::resources const& handle,
                 std::istream& is,
                 cuvs::neighbors::cagra::index<uint8_t, uint32_t>* index);

/**
 * Write the CAGRA built index as a base layer HNSW index to an output stream
 * NOTE: The saved index can only be read by the hnswlib wrapper in cuVS,
 *       as the serialization format is not compatible with the original hnswlib.
 *
 * Experimental, both the API and the serialization format are subject to change.
 *
 * @code{.cpp}
 * #include <raft/core/resources.hpp>
 * #include <cuvs/neighbors/cagra.hpp>
 *
 * raft::resources handle;
 *
 * // create an output stream
 * std::ostream os(std::cout.rdbuf());
 * // create an index with `auto index = cuvs::neighbors::cagra::build(...);`
 * cuvs::neighbors::cagra::serialize_to_hnswlib(handle, os, index);
 * @endcode
 *
 * @param[in] handle the raft handle
 * @param[in] os output stream
 * @param[in] index CAGRA index
 * @param[in] dataset [optional] host array that stores the dataset, required if the index
 *            does not contain the dataset.
 *
 */
void serialize_to_hnswlib(
  raft::resources const& handle,
  std::ostream& os,
  const cuvs::neighbors::cagra::index<float, uint32_t>& index,
  std::optional<raft::host_matrix_view<const float, int64_t, raft::row_major>> dataset =
    std::nullopt);

/**
 * Save a CAGRA build index in hnswlib base-layer-only serialized format
 * NOTE: The saved index can only be read by the hnswlib wrapper in cuVS,
 *       as the serialization format is not compatible with the original hnswlib.
 *
 * Experimental, both the API and the serialization format are subject to change.
 *
 * @code{.cpp}
 * #include <raft/core/resources.hpp>
 * #include <cuvs/neighbors/cagra.hpp>
 *
 * raft::resources handle;
 *
 * // create a string with a filepath
 * std::string filename("/path/to/index");
 * // create an index with `auto index = cuvs::neighbors::cagra::build(...);`
 * cuvs::neighbors::cagra::serialize_to_hnswlib(handle, filename, index);
 * @endcode
 *
 *
 * @param[in] handle the raft handle
 * @param[in] filename the file name for saving the index
 * @param[in] index CAGRA index
 * @param[in] dataset [optional] host array that stores the dataset, required if the index
 *            does not contain the dataset.
 *
 */
void serialize_to_hnswlib(
  raft::resources const& handle,
  const std::string& filename,
  const cuvs::neighbors::cagra::index<float, uint32_t>& index,
  std::optional<raft::host_matrix_view<const float, int64_t, raft::row_major>> dataset =
    std::nullopt);

/**
 * Write the CAGRA built index as a base layer HNSW index to an output stream
 * NOTE: The saved index can only be read by the hnswlib wrapper in cuVS,
 *       as the serialization format is not compatible with the original hnswlib.
 *
 * Experimental, both the API and the serialization format are subject to change.
 *
 * @code{.cpp}
 * #include <raft/core/resources.hpp>
 * #include <cuvs/neighbors/cagra.hpp>
 *
 * raft::resources handle;
 *
 * // create an output stream
 * std::ostream os(std::cout.rdbuf());
 * // create an index with `auto index = cuvs::neighbors::cagra::build(...);`
 * cuvs::neighbors::cagra::serialize_to_hnswlib(handle, os, index);
 * @endcode
 *
 * @param[in] handle the raft handle
 * @param[in] os output stream
 * @param[in] index CAGRA index
 * @param[in] dataset [optional] host array that stores the dataset, required if the index
 *            does not contain the dataset.
 *
 */
void serialize_to_hnswlib(
  raft::resources const& handle,
  std::ostream& os,
  const cuvs::neighbors::cagra::index<half, uint32_t>& index,
  std::optional<raft::host_matrix_view<const half, int64_t, raft::row_major>> dataset =
    std::nullopt);

/**
 * Save a CAGRA build index in hnswlib base-layer-only serialized format
 * NOTE: The saved index can only be read by the hnswlib wrapper in cuVS,
 *       as the serialization format is not compatible with the original hnswlib.
 *
 * Experimental, both the API and the serialization format are subject to change.
 *
 * @code{.cpp}
 * #include <raft/core/resources.hpp>
 * #include <cuvs/neighbors/cagra.hpp>
 *
 * raft::resources handle;
 *
 * // create a string with a filepath
 * std::string filename("/path/to/index");
 * // create an index with `auto index = cuvs::neighbors::cagra::build(...);`
 * cuvs::neighbors::cagra::serialize_to_hnswlib(handle, filename, index);
 * @endcode
 *
 *
 * @param[in] handle the raft handle
 * @param[in] filename the file name for saving the index
 * @param[in] index CAGRA index
 * @param[in] dataset [optional] host array that stores the dataset, required if the index
 *            does not contain the dataset.
 *
 */
void serialize_to_hnswlib(
  raft::resources const& handle,
  const std::string& filename,
  const cuvs::neighbors::cagra::index<half, uint32_t>& index,
  std::optional<raft::host_matrix_view<const half, int64_t, raft::row_major>> dataset =
    std::nullopt);

/**
 * Write the CAGRA built index as a base layer HNSW index to an output stream
 * NOTE: The saved index can only be read by the hnswlib wrapper in cuVS,
 *       as the serialization format is not compatible with the original hnswlib.
 *
 * Experimental, both the API and the serialization format are subject to change.
 *
 * @code{.cpp}
 * #include <raft/core/resources.hpp>
 * #include <cuvs/neighbors/cagra.hpp>
 *
 * raft::resources handle;
 *
 * // create an output stream
 * std::ostream os(std::cout.rdbuf());
 * // create an index with `auto index = cuvs::neighbors::cagra::build(...);`
 * cuvs::neighbors::cagra::serialize_to_hnswlib(handle, os, index);
 * @endcode
 *
 * @param[in] handle the raft handle
 * @param[in] os output stream
 * @param[in] index CAGRA index
 * @param[in] dataset [optional] host array that stores the dataset, required if the index
 *            does not contain the dataset.
 *
 */
void serialize_to_hnswlib(
  raft::resources const& handle,
  std::ostream& os,
  const cuvs::neighbors::cagra::index<int8_t, uint32_t>& index,
  std::optional<raft::host_matrix_view<const int8_t, int64_t, raft::row_major>> dataset =
    std::nullopt);

/**
 * Save a CAGRA build index in hnswlib base-layer-only serialized format
 * NOTE: The saved index can only be read by the hnswlib wrapper in cuVS,
 *       as the serialization format is not compatible with the original hnswlib.
 *
 * Experimental, both the API and the serialization format are subject to change.
 *
 * @code{.cpp}
 * #include <raft/core/resources.hpp>
 * #include <cuvs/neighbors/cagra.hpp>
 *
 * raft::resources handle;
 *
 * // create a string with a filepath
 * std::string filename("/path/to/index");
 * // create an index with `auto index = cuvs::neighbors::cagra::build(...);`
 * cuvs::neighbors::cagra::serialize_to_hnswlib(handle, filename, index);
 * @endcode
 *
 *
 * @param[in] handle the raft handle
 * @param[in] filename the file name for saving the index
 * @param[in] index CAGRA index
 * @param[in] dataset [optional] host array that stores the dataset, required if the index
 *            does not contain the dataset.
 *
 */
void serialize_to_hnswlib(
  raft::resources const& handle,
  const std::string& filename,
  const cuvs::neighbors::cagra::index<int8_t, uint32_t>& index,
  std::optional<raft::host_matrix_view<const int8_t, int64_t, raft::row_major>> dataset =
    std::nullopt);

/**
 * Write the CAGRA built index as a base layer HNSW index to an output stream
 * NOTE: The saved index can only be read by the hnswlib wrapper in cuVS,
 *       as the serialization format is not compatible with the original hnswlib.
 *
 * Experimental, both the API and the serialization format are subject to change.
 *
 * @code{.cpp}
 * #include <raft/core/resources.hpp>
 * #include <cuvs/neighbors/cagra.hpp>
 *
 * raft::resources handle;
 *
 * // create an output stream
 * std::ostream os(std::cout.rdbuf());
 * // create an index with `auto index = cuvs::neighbors::cagra::build(...);`
 * cuvs::neighbors::cagra::serialize_to_hnswlib(handle, os, index);
 * @endcode
 *
 * @param[in] handle the raft handle
 * @param[in] os output stream
 * @param[in] index CAGRA index
 * @param[in] dataset [optional] host array that stores the dataset, required if the index
 *            does not contain the dataset.
 *
 */
void serialize_to_hnswlib(
  raft::resources const& handle,
  std::ostream& os,
  const cuvs::neighbors::cagra::index<uint8_t, uint32_t>& index,
  std::optional<raft::host_matrix_view<const uint8_t, int64_t, raft::row_major>> dataset =
    std::nullopt);

/**
 * Save a CAGRA build index in hnswlib base-layer-only serialized format
 * NOTE: The saved index can only be read by the hnswlib wrapper in cuVS,
 *       as the serialization format is not compatible with the original hnswlib.
 *
 * Experimental, both the API and the serialization format are subject to change.
 *
 * @code{.cpp}
 * #include <raft/core/resources.hpp>
 * #include <cuvs/neighbors/cagra.hpp>
 *
 * raft::resources handle;
 *
 * // create a string with a filepath
 * std::string filename("/path/to/index");
 * // create an index with `auto index = cuvs::neighbors::cagra::build(...);`
 * cuvs::neighbors::cagra::serialize_to_hnswlib(handle, filename, index);
 * @endcode
 *
 *
 * @param[in] handle the raft handle
 * @param[in] filename the file name for saving the index
 * @param[in] index CAGRA index
 * @param[in] dataset [optional] host array that stores the dataset, required if the index
 *            does not contain the dataset.
 *
 */
void serialize_to_hnswlib(
  raft::resources const& handle,
  const std::string& filename,
  const cuvs::neighbors::cagra::index<uint8_t, uint32_t>& index,
  std::optional<raft::host_matrix_view<const uint8_t, int64_t, raft::row_major>> dataset =
    std::nullopt);

/**
 * @}
 */

/**
 * @defgroup cagra_cpp_index_merge CAGRA index build functions
 * @{
 */

/** @brief Merge multiple CAGRA indices into a single index.
 *
 * This function merges multiple CAGRA indices into one, combining both the datasets and graph
 * structures.
 *
 * @note: When device memory is sufficient, the dataset attached to the returned index is allocated
 * in device memory by default; otherwise, host memory is used automatically.
 *
 * @note: This API only supports physical merge (`merge_strategy = MERGE_STRATEGY_PHYSICAL`), and
 * attempting a logical merge here will throw an error.
 *
 * Usage example:
 * @code{.cpp}
 *   using namespace raft::neighbors;
 *   auto dataset0 = raft::make_host_matrix<float, int64_t>(handle, size0, dim);
 *   auto dataset1 = raft::make_host_matrix<float, int64_t>(handle, size1, dim);
 *
 *   auto index0 = cagra::build(res, index_params, dataset0);
 *   auto index1 = cagra::build(res, index_params, dataset1);
 *
 *   std::vector<cagra::index<float, uint32_t>*> indices{&index0, &index1};
 *   cagra::merge_params params{index_params};
 *
 *   auto merged_index = cagra::merge(res, params, indices);
 * @endcode
 *
 * @param[in] res RAFT resources used for the merge operation.
 * @param[in] params Parameters that control the merging process.
 * @param[in] indices A vector of pointers to the CAGRA indices to merge. All indices must:
 *                    - Have attached datasets with the same dimension.
 *
 * @return A new CAGRA index containing the merged indices, graph, and dataset.
 */
auto merge(raft::resources const& res,
           const cuvs::neighbors::cagra::merge_params& params,
           std::vector<cuvs::neighbors::cagra::index<float, uint32_t>*>& indices)
  -> cuvs::neighbors::cagra::index<float, uint32_t>;

/** @brief Merge multiple CAGRA indices into a single index.
 *
 * This function merges multiple CAGRA indices into one, combining both the datasets and graph
 * structures.
 *
 * @note: When device memory is sufficient, the dataset attached to the returned index is allocated
 * in device memory by default; otherwise, host memory is used automatically.
 *
 * Usage example:
 * @code{.cpp}
 *   using namespace raft::neighbors;
 *   auto dataset0 = raft::make_host_matrix<half, int64_t>(handle, size0, dim);
 *   auto dataset1 = raft::make_host_matrix<half, int64_t>(handle, size1, dim);
 *
 *   auto index0 = cagra::build(res, index_params, dataset0);
 *   auto index1 = cagra::build(res, index_params, dataset1);
 *
 *   std::vector<cagra::index<half, uint32_t>*> indices{&index0, &index1};
 *   cagra::merge_params params{index_params};
 *
 *   auto merged_index = cagra::merge(res, params, indices);
 * @endcode
 *
 * @param[in] res RAFT resources used for the merge operation.
 * @param[in] params Parameters that control the merging process.
 * @param[in] indices A vector of pointers to the CAGRA indices to merge. All indices must:
 *                    - Have attached datasets with the same dimension.
 *
 * @return A new CAGRA index containing the merged indices, graph, and dataset.
 */
auto merge(raft::resources const& res,
           const cuvs::neighbors::cagra::merge_params& params,
           std::vector<cuvs::neighbors::cagra::index<half, uint32_t>*>& indices)
  -> cuvs::neighbors::cagra::index<half, uint32_t>;

/** @brief Merge multiple CAGRA indices into a single index.
 *
 * This function merges multiple CAGRA indices into one, combining both the datasets and graph
 * structures.
 *
 * @note: When device memory is sufficient, the dataset attached to the returned index is allocated
 * in device memory by default; otherwise, host memory is used automatically.
 *
 * Usage example:
 * @code{.cpp}
 *   using namespace raft::neighbors;
 *   auto dataset0 = raft::make_host_matrix<int8_t, int64_t>(handle, size0, dim);
 *   auto dataset1 = raft::make_host_matrix<int8_t, int64_t>(handle, size1, dim);
 *
 *   auto index0 = cagra::build(res, index_params, dataset0);
 *   auto index1 = cagra::build(res, index_params, dataset1);
 *
 *   std::vector<cagra::index<int8_t, uint32_t>*> indices{&index0, &index1};
 *   cagra::merge_params params{index_params};
 *
 *   auto merged_index = cagra::merge(res, params, indices);
 * @endcode
 *
 * @param[in] res RAFT resources used for the merge operation.
 * @param[in] params Parameters that control the merging process.
 * @param[in] indices A vector of pointers to the CAGRA indices to merge. All indices must:
 *                    - Have attached datasets with the same dimension.
 *
 * @return A new CAGRA index containing the merged indices, graph, and dataset.
 */
auto merge(raft::resources const& res,
           const cuvs::neighbors::cagra::merge_params& params,
           std::vector<cuvs::neighbors::cagra::index<int8_t, uint32_t>*>& indices)
  -> cuvs::neighbors::cagra::index<int8_t, uint32_t>;

/** @brief Merge multiple CAGRA indices into a single index.
 *
 * This function merges multiple CAGRA indices into one, combining both the datasets and graph
 * structures.
 *
 * @note: When device memory is sufficient, the dataset attached to the returned index is allocated
 * in device memory by default; otherwise, host memory is used automatically.
 *
 * Usage example:
 * @code{.cpp}
 *   using namespace raft::neighbors;
 *   auto dataset0 = raft::make_host_matrix<uint8_t, int64_t>(handle, size0, dim);
 *   auto dataset1 = raft::make_host_matrix<uint8_t, int64_t>(handle, size1, dim);
 *
 *   auto index0 = cagra::build(res, index_params, dataset0);
 *   auto index1 = cagra::build(res, index_params, dataset1);
 *
 *   std::vector<cagra::index<uint8_t, uint32_t>*> indices{&index0, &index1};
 *   cagra::merge_params params{index_params};
 *
 *   auto merged_index = cagra::merge(res, params, indices);
 * @endcode
 *
 * @param[in] res RAFT resources used for the merge operation.
 * @param[in] params Parameters that control the merging process.
 * @param[in] indices A vector of pointers to the CAGRA indices to merge. All indices must:
 *                    - Have attached datasets with the same dimension.
 *
 * @return A new CAGRA index containing the merged indices, graph, and dataset.
 */
auto merge(raft::resources const& res,
           const cuvs::neighbors::cagra::merge_params& params,
           std::vector<cuvs::neighbors::cagra::index<uint8_t, uint32_t>*>& indices)
  -> cuvs::neighbors::cagra::index<uint8_t, uint32_t>;
/**
 * @}
 */

/// \defgroup mg_cpp_index_build ANN MG index build

/// \ingroup mg_cpp_index_build
/**
 * @brief Builds a multi-GPU index
 *
 * Usage example:
 * @code{.cpp}
 * raft::device_resources_snmg clique;
 * cuvs::neighbors::mg_index_params<cagra::index_params> index_params;
 * auto index = cuvs::neighbors::cagra::build(clique, index_params, index_dataset);
 * @endcode
 *
 * @param[in] clique a `raft::resources` object specifying the NCCL clique configuration
 * @param[in] index_params configure the index building
 * @param[in] index_dataset a row-major matrix on host [n_rows, dim]
 *
 * @return the constructed CAGRA MG index
 */
auto build(const raft::resources& clique,
           const cuvs::neighbors::mg_index_params<cagra::index_params>& index_params,
           raft::host_matrix_view<const float, int64_t, row_major> index_dataset)
  -> cuvs::neighbors::mg_index<cagra::index<float, uint32_t>, float, uint32_t>;

/// \ingroup mg_cpp_index_build
/**
 * @brief Builds a multi-GPU index
 *
 * Usage example:
 * @code{.cpp}
 * raft::device_resources_snmg clique;
 * cuvs::neighbors::mg_index_params<cagra::index_params> index_params;
 * auto index = cuvs::neighbors::cagra::build(clique, index_params, index_dataset);
 * @endcode
 *
 * @param[in] clique a `raft::resources` object specifying the NCCL clique configuration
 * @param[in] index_params configure the index building
 * @param[in] index_dataset a row-major matrix on host [n_rows, dim]
 *
 * @return the constructed CAGRA MG index
 */
auto build(const raft::resources& clique,
           const cuvs::neighbors::mg_index_params<cagra::index_params>& index_params,
           raft::host_matrix_view<const half, int64_t, row_major> index_dataset)
  -> cuvs::neighbors::mg_index<cagra::index<half, uint32_t>, half, uint32_t>;

/// \ingroup mg_cpp_index_build
/**
 * @brief Builds a multi-GPU index
 *
 * Usage example:
 * @code{.cpp}
 * raft::device_resources_snmg clique;
 * cuvs::neighbors::mg_index_params<cagra::index_params> index_params;
 * auto index = cuvs::neighbors::cagra::build(clique, index_params, index_dataset);
 * @endcode
 *
 * @param[in] clique a `raft::resources` object specifying the NCCL clique configuration
 * @param[in] index_params configure the index building
 * @param[in] index_dataset a row-major matrix on host [n_rows, dim]
 *
 * @return the constructed CAGRA MG index
 */
auto build(const raft::resources& clique,
           const cuvs::neighbors::mg_index_params<cagra::index_params>& index_params,
           raft::host_matrix_view<const int8_t, int64_t, row_major> index_dataset)
  -> cuvs::neighbors::mg_index<cagra::index<int8_t, uint32_t>, int8_t, uint32_t>;

/// \ingroup mg_cpp_index_build
/**
 * @brief Builds a multi-GPU index
 *
 * Usage example:
 * @code{.cpp}
 * raft::device_resources_snmg clique;
 * cuvs::neighbors::mg_index_params<cagra::index_params> index_params;
 * auto index = cuvs::neighbors::cagra::build(clique, index_params, index_dataset);
 * @endcode
 *
 * @param[in] clique a `raft::resources` object specifying the NCCL clique configuration
 * @param[in] index_params configure the index building
 * @param[in] index_dataset a row-major matrix on host [n_rows, dim]
 *
 * @return the constructed CAGRA MG index
 */
auto build(const raft::resources& clique,
           const cuvs::neighbors::mg_index_params<cagra::index_params>& index_params,
           raft::host_matrix_view<const uint8_t, int64_t, row_major> index_dataset)
  -> cuvs::neighbors::mg_index<cagra::index<uint8_t, uint32_t>, uint8_t, uint32_t>;

/// \defgroup mg_cpp_index_extend ANN MG index extend

/// \ingroup mg_cpp_index_extend
/**
 * @brief Extends a multi-GPU index
 *
 * Usage example:
 * @code{.cpp}
 * raft::device_resources_snmg clique;
 * cuvs::neighbors::mg_index_params<cagra::index_params> index_params;
 * auto index = cuvs::neighbors::cagra::build(clique, index_params, index_dataset);
 * cuvs::neighbors::cagra::extend(clique, index, new_vectors, std::nullopt);
 * @endcode
 *
 * @param[in] clique a `raft::resources` object specifying the NCCL clique configuration
 * @param[in] index the pre-built index
 * @param[in] new_vectors a row-major matrix on host [n_rows, dim]
 * @param[in] new_indices optional vector on host [n_rows],
 * `std::nullopt` means default continuous range `[0...n_rows)`
 *
 */
void extend(const raft::resources& clique,
            cuvs::neighbors::mg_index<cagra::index<float, uint32_t>, float, uint32_t>& index,
            raft::host_matrix_view<const float, int64_t, row_major> new_vectors,
            std::optional<raft::host_vector_view<const uint32_t, int64_t>> new_indices);

/// \ingroup mg_cpp_index_extend
/**
 * @brief Extends a multi-GPU index
 *
 * Usage example:
 * @code{.cpp}
 * raft::device_resources_snmg clique;
 * cuvs::neighbors::mg_index_params<cagra::index_params> index_params;
 * auto index = cuvs::neighbors::cagra::build(clique, index_params, index_dataset);
 * cuvs::neighbors::cagra::extend(clique, index, new_vectors, std::nullopt);
 * @endcode
 *
 * @param[in] clique a `raft::resources` object specifying the NCCL clique configuration
 * @param[in] index the pre-built index
 * @param[in] new_vectors a row-major matrix on host [n_rows, dim]
 * @param[in] new_indices optional vector on host [n_rows],
 * `std::nullopt` means default continuous range `[0...n_rows)`
 *
 */
void extend(const raft::resources& clique,
            cuvs::neighbors::mg_index<cagra::index<half, uint32_t>, half, uint32_t>& index,
            raft::host_matrix_view<const half, int64_t, row_major> new_vectors,
            std::optional<raft::host_vector_view<const uint32_t, int64_t>> new_indices);

/// \ingroup mg_cpp_index_extend
/**
 * @brief Extends a multi-GPU index
 *
 * Usage example:
 * @code{.cpp}
 * raft::device_resources_snmg clique;
 * cuvs::neighbors::mg_index_params<cagra::index_params> index_params;
 * auto index = cuvs::neighbors::cagra::build(clique, index_params, index_dataset);
 * cuvs::neighbors::cagra::extend(clique, index, new_vectors, std::nullopt);
 * @endcode
 *
 * @param[in] clique a `raft::resources` object specifying the NCCL clique configuration
 * @param[in] index the pre-built index
 * @param[in] new_vectors a row-major matrix on host [n_rows, dim]
 * @param[in] new_indices optional vector on host [n_rows],
 * `std::nullopt` means default continuous range `[0...n_rows)`
 *
 */
void extend(const raft::resources& clique,
            cuvs::neighbors::mg_index<cagra::index<int8_t, uint32_t>, int8_t, uint32_t>& index,
            raft::host_matrix_view<const int8_t, int64_t, row_major> new_vectors,
            std::optional<raft::host_vector_view<const uint32_t, int64_t>> new_indices);

/// \ingroup mg_cpp_index_extend
/**
 * @brief Extends a multi-GPU index
 *
 * Usage example:
 * @code{.cpp}
 * raft::device_resources_snmg clique;
 * cuvs::neighbors::mg_index_params<cagra::index_params> index_params;
 * auto index = cuvs::neighbors::cagra::build(clique, index_params, index_dataset);
 * cuvs::neighbors::cagra::extend(clique, index, new_vectors, std::nullopt);
 * @endcode
 *
 * @param[in] clique a `raft::resources` object specifying the NCCL clique configuration
 * @param[in] index the pre-built index
 * @param[in] new_vectors a row-major matrix on host [n_rows, dim]
 * @param[in] new_indices optional vector on host [n_rows],
 * `std::nullopt` means default continuous range `[0...n_rows)`
 *
 */
void extend(const raft::resources& clique,
            cuvs::neighbors::mg_index<cagra::index<uint8_t, uint32_t>, uint8_t, uint32_t>& index,
            raft::host_matrix_view<const uint8_t, int64_t, row_major> new_vectors,
            std::optional<raft::host_vector_view<const uint32_t, int64_t>> new_indices);

/// \defgroup mg_cpp_index_search ANN MG index search

/// \ingroup mg_cpp_index_search
/**
 * @brief Searches a multi-GPU index
 *
 * Usage example:
 * @code{.cpp}
 * raft::device_resources_snmg clique;
 * cuvs::neighbors::mg_index_params<cagra::index_params> index_params;
 * auto index = cuvs::neighbors::cagra::build(clique, index_params, index_dataset);
 * cuvs::neighbors::mg_search_params<cagra::search_params> search_params;
 * cuvs::neighbors::cagra::search(clique, index, search_params, queries, neighbors,
 * distances);
 * @endcode
 *
 * @param[in] clique a `raft::resources` object specifying the NCCL clique configuration
 * @param[in] index the pre-built index
 * @param[in] search_params configure the index search
 * @param[in] queries a row-major matrix on host [n_rows, dim]
 * @param[out] neighbors a row-major matrix on host [n_rows, n_neighbors]
 * @param[out] distances a row-major matrix on host [n_rows, n_neighbors]
 *
 */
void search(const raft::resources& clique,
            const cuvs::neighbors::mg_index<cagra::index<float, uint32_t>, float, uint32_t>& index,
            const cuvs::neighbors::mg_search_params<cagra::search_params>& search_params,
            raft::host_matrix_view<const float, int64_t, row_major> queries,
            raft::host_matrix_view<int64_t, int64_t, row_major> neighbors,
            raft::host_matrix_view<float, int64_t, row_major> distances);

/// \ingroup mg_cpp_index_search
/**
 * @brief Searches a multi-GPU index
 *
 * Usage example:
 * @code{.cpp}
 * raft::device_resources_snmg clique;
 * cuvs::neighbors::mg_index_params<cagra::index_params> index_params;
 * auto index = cuvs::neighbors::cagra::build(clique, index_params, index_dataset);
 * cuvs::neighbors::mg_search_params<cagra::search_params> search_params;
 * cuvs::neighbors::cagra::search(clique, index, search_params, queries, neighbors,
 * distances);
 * @endcode
 *
 * @param[in] clique a `raft::resources` object specifying the NCCL clique configuration
 * @param[in] index the pre-built index
 * @param[in] search_params configure the index search
 * @param[in] queries a row-major matrix on host [n_rows, dim]
 * @param[out] neighbors a row-major matrix on host [n_rows, n_neighbors]
 * @param[out] distances a row-major matrix on host [n_rows, n_neighbors]
 *
 */
void search(const raft::resources& clique,
            const cuvs::neighbors::mg_index<cagra::index<half, uint32_t>, half, uint32_t>& index,
            const cuvs::neighbors::mg_search_params<cagra::search_params>& search_params,
            raft::host_matrix_view<const half, int64_t, row_major> queries,
            raft::host_matrix_view<int64_t, int64_t, row_major> neighbors,
            raft::host_matrix_view<float, int64_t, row_major> distances);

/// \ingroup mg_cpp_index_search
/**
 * @brief Searches a multi-GPU index
 *
 * Usage example:
 * @code{.cpp}
 * raft::device_resources_snmg clique;
 * cuvs::neighbors::mg_index_params<cagra::index_params> index_params;
 * auto index = cuvs::neighbors::cagra::build(clique, index_params, index_dataset);
 * cuvs::neighbors::mg_search_params<cagra::search_params> search_params;
 * cuvs::neighbors::cagra::search(clique, index, search_params, queries, neighbors,
 * distances);
 * @endcode
 *
 * @param[in] clique a `raft::resources` object specifying the NCCL clique configuration
 * @param[in] index the pre-built index
 * @param[in] search_params configure the index search
 * @param[in] queries a row-major matrix on host [n_rows, dim]
 * @param[out] neighbors a row-major matrix on host [n_rows, n_neighbors]
 * @param[out] distances a row-major matrix on host [n_rows, n_neighbors]
 *
 */
void search(
  const raft::resources& clique,
  const cuvs::neighbors::mg_index<cagra::index<int8_t, uint32_t>, int8_t, uint32_t>& index,
  const cuvs::neighbors::mg_search_params<cagra::search_params>& search_params,
  raft::host_matrix_view<const int8_t, int64_t, row_major> queries,
  raft::host_matrix_view<int64_t, int64_t, row_major> neighbors,
  raft::host_matrix_view<float, int64_t, row_major> distances);

/// \ingroup mg_cpp_index_search
/**
 * @brief Searches a multi-GPU index
 *
 * Usage example:
 * @code{.cpp}
 * raft::device_resources_snmg clique;
 * cuvs::neighbors::mg_index_params<cagra::index_params> index_params;
 * auto index = cuvs::neighbors::cagra::build(clique, index_params, index_dataset);
 * cuvs::neighbors::mg_search_params<cagra::search_params> search_params;
 * cuvs::neighbors::cagra::search(clique, index, search_params, queries, neighbors,
 * distances);
 * @endcode
 *
 * @param[in] clique a `raft::resources` object specifying the NCCL clique configuration
 * @param[in] index the pre-built index
 * @param[in] search_params configure the index search
 * @param[in] queries a row-major matrix on host [n_rows, dim]
 * @param[out] neighbors a row-major matrix on host [n_rows, n_neighbors]
 * @param[out] distances a row-major matrix on host [n_rows, n_neighbors]
 *
 */
void search(
  const raft::resources& clique,
  const cuvs::neighbors::mg_index<cagra::index<uint8_t, uint32_t>, uint8_t, uint32_t>& index,
  const cuvs::neighbors::mg_search_params<cagra::search_params>& search_params,
  raft::host_matrix_view<const uint8_t, int64_t, row_major> queries,
  raft::host_matrix_view<int64_t, int64_t, row_major> neighbors,
  raft::host_matrix_view<float, int64_t, row_major> distances);

/// \ingroup mg_cpp_index_search
/**
 * @brief Searches a multi-GPU index
 *
 * Usage example:
 * @code{.cpp}
 * raft::device_resources_snmg clique;
 * cuvs::neighbors::mg_index_params<cagra::index_params> index_params;
 * auto index = cuvs::neighbors::cagra::build(clique, index_params, index_dataset);
 * cuvs::neighbors::mg_search_params<cagra::search_params> search_params;
 * cuvs::neighbors::cagra::search(clique, index, search_params, queries, neighbors,
 * distances);
 * @endcode
 *
 * @param[in] clique a `raft::resources` object specifying the NCCL clique configuration
 * @param[in] index the pre-built index
 * @param[in] search_params configure the index search
 * @param[in] queries a row-major matrix on host [n_rows, dim]
 * @param[out] neighbors a row-major matrix on host [n_rows, n_neighbors]
 * @param[out] distances a row-major matrix on host [n_rows, n_neighbors]
 *
 */
void search(const raft::resources& clique,
            const cuvs::neighbors::mg_index<cagra::index<float, uint32_t>, float, uint32_t>& index,
            const cuvs::neighbors::mg_search_params<cagra::search_params>& search_params,
            raft::host_matrix_view<const float, int64_t, row_major> queries,
            raft::host_matrix_view<uint32_t, int64_t, row_major> neighbors,
            raft::host_matrix_view<float, int64_t, row_major> distances);

/// \ingroup mg_cpp_index_search
/**
 * @brief Searches a multi-GPU index
 *
 * Usage example:
 * @code{.cpp}
 * raft::device_resources_snmg clique;
 * cuvs::neighbors::mg_index_params<cagra::index_params> index_params;
 * auto index = cuvs::neighbors::cagra::build(clique, index_params, index_dataset);
 * cuvs::neighbors::mg_search_params<cagra::search_params> search_params;
 * cuvs::neighbors::cagra::search(clique, index, search_params, queries, neighbors,
 * distances);
 * @endcode
 *
 * @param[in] clique a `raft::resources` object specifying the NCCL clique configuration
 * @param[in] index the pre-built index
 * @param[in] search_params configure the index search
 * @param[in] queries a row-major matrix on host [n_rows, dim]
 * @param[out] neighbors a row-major matrix on host [n_rows, n_neighbors]
 * @param[out] distances a row-major matrix on host [n_rows, n_neighbors]
 *
 */
void search(const raft::resources& clique,
            const cuvs::neighbors::mg_index<cagra::index<half, uint32_t>, half, uint32_t>& index,
            const cuvs::neighbors::mg_search_params<cagra::search_params>& search_params,
            raft::host_matrix_view<const half, int64_t, row_major> queries,
            raft::host_matrix_view<uint32_t, int64_t, row_major> neighbors,
            raft::host_matrix_view<float, int64_t, row_major> distances);

/// \ingroup mg_cpp_index_search
/**
 * @brief Searches a multi-GPU index
 *
 * Usage example:
 * @code{.cpp}
 * raft::device_resources_snmg clique;
 * cuvs::neighbors::mg_index_params<cagra::index_params> index_params;
 * auto index = cuvs::neighbors::cagra::build(clique, index_params, index_dataset);
 * cuvs::neighbors::mg_search_params<cagra::search_params> search_params;
 * cuvs::neighbors::cagra::search(clique, index, search_params, queries, neighbors,
 * distances);
 * @endcode
 *
 * @param[in] clique a `raft::resources` object specifying the NCCL clique configuration
 * @param[in] index the pre-built index
 * @param[in] search_params configure the index search
 * @param[in] queries a row-major matrix on host [n_rows, dim]
 * @param[out] neighbors a row-major matrix on host [n_rows, n_neighbors]
 * @param[out] distances a row-major matrix on host [n_rows, n_neighbors]
 *
 */
void search(
  const raft::resources& clique,
  const cuvs::neighbors::mg_index<cagra::index<int8_t, uint32_t>, int8_t, uint32_t>& index,
  const cuvs::neighbors::mg_search_params<cagra::search_params>& search_params,
  raft::host_matrix_view<const int8_t, int64_t, row_major> queries,
  raft::host_matrix_view<uint32_t, int64_t, row_major> neighbors,
  raft::host_matrix_view<float, int64_t, row_major> distances);

/// \ingroup mg_cpp_index_search
/**
 * @brief Searches a multi-GPU index
 *
 * Usage example:
 * @code{.cpp}
 * raft::device_resources_snmg clique;
 * cuvs::neighbors::mg_index_params<cagra::index_params> index_params;
 * auto index = cuvs::neighbors::cagra::build(clique, index_params, index_dataset);
 * cuvs::neighbors::mg_search_params<cagra::search_params> search_params;
 * cuvs::neighbors::cagra::search(clique, index, search_params, queries, neighbors,
 * distances);
 * @endcode
 *
 * @param[in] clique a `raft::resources` object specifying the NCCL clique configuration
 * @param[in] index the pre-built index
 * @param[in] search_params configure the index search
 * @param[in] queries a row-major matrix on host [n_rows, dim]
 * @param[out] neighbors a row-major matrix on host [n_rows, n_neighbors]
 * @param[out] distances a row-major matrix on host [n_rows, n_neighbors]
 *
 */
void search(
  const raft::resources& clique,
  const cuvs::neighbors::mg_index<cagra::index<uint8_t, uint32_t>, uint8_t, uint32_t>& index,
  const cuvs::neighbors::mg_search_params<cagra::search_params>& search_params,
  raft::host_matrix_view<const uint8_t, int64_t, row_major> queries,
  raft::host_matrix_view<uint32_t, int64_t, row_major> neighbors,
  raft::host_matrix_view<float, int64_t, row_major> distances);

/// \defgroup mg_cpp_serialize ANN MG index serialization

/// \ingroup mg_cpp_serialize
/**
 * @brief Serializes a multi-GPU index
 *
 * Usage example:
 * @code{.cpp}
 * raft::device_resources_snmg clique;
 * cuvs::neighbors::mg_index_params<cagra::index_params> index_params;
 * auto index = cuvs::neighbors::cagra::build(clique, index_params, index_dataset);
 * const std::string filename = "mg_index.cuvs";
 * cuvs::neighbors::cagra::serialize(clique, index, filename);
 * @endcode
 *
 * @param[in] clique a `raft::resources` object specifying the NCCL clique configuration
 * @param[in] index the pre-built index
 * @param[in] filename path to the file to be serialized
 *
 */
void serialize(
  const raft::resources& clique,
  const cuvs::neighbors::mg_index<cagra::index<float, uint32_t>, float, uint32_t>& index,
  const std::string& filename);

/// \ingroup mg_cpp_serialize
/**
 * @brief Serializes a multi-GPU index
 *
 * Usage example:
 * @code{.cpp}
 * raft::device_resources_snmg clique;
 * cuvs::neighbors::mg_index_params<cagra::index_params> index_params;
 * auto index = cuvs::neighbors::cagra::build(clique, index_params, index_dataset);
 * const std::string filename = "mg_index.cuvs";
 * cuvs::neighbors::cagra::serialize(clique, index, filename);
 * @endcode
 *
 * @param[in] clique a `raft::resources` object specifying the NCCL clique configuration
 * @param[in] index the pre-built index
 * @param[in] filename path to the file to be serialized
 *
 */
void serialize(const raft::resources& clique,
               const cuvs::neighbors::mg_index<cagra::index<half, uint32_t>, half, uint32_t>& index,
               const std::string& filename);

/// \ingroup mg_cpp_serialize
/**
 * @brief Serializes a multi-GPU index
 *
 * Usage example:
 * @code{.cpp}
 * raft::device_resources_snmg clique;
 * cuvs::neighbors::mg_index_params<cagra::index_params> index_params;
 * auto index = cuvs::neighbors::cagra::build(clique, index_params, index_dataset);
 * const std::string filename = "mg_index.cuvs";
 * cuvs::neighbors::cagra::serialize(clique, index, filename);
 * @endcode
 *
 * @param[in] clique a `raft::resources` object specifying the NCCL clique configuration
 * @param[in] index the pre-built index
 * @param[in] filename path to the file to be serialized
 *
 */
void serialize(
  const raft::resources& clique,
  const cuvs::neighbors::mg_index<cagra::index<int8_t, uint32_t>, int8_t, uint32_t>& index,
  const std::string& filename);

/// \ingroup mg_cpp_serialize
/**
 * @brief Serializes a multi-GPU index
 *
 * Usage example:
 * @code{.cpp}
 * raft::device_resources_snmg clique;
 * cuvs::neighbors::mg_index_params<cagra::index_params> index_params;
 * auto index = cuvs::neighbors::cagra::build(clique, index_params, index_dataset);
 * const std::string filename = "mg_index.cuvs";
 * cuvs::neighbors::cagra::serialize(clique, index, filename);
 * @endcode
 *
 * @param[in] clique a `raft::resources` object specifying the NCCL clique configuration
 * @param[in] index the pre-built index
 * @param[in] filename path to the file to be serialized
 *
 */
void serialize(
  const raft::resources& clique,
  const cuvs::neighbors::mg_index<cagra::index<uint8_t, uint32_t>, uint8_t, uint32_t>& index,
  const std::string& filename);

/// \defgroup mg_cpp_deserialize ANN MG index deserialization

/// \ingroup mg_cpp_deserialize
/**
 * @brief Deserializes a CAGRA multi-GPU index
 *
 * Usage example:
 * @code{.cpp}
 * raft::device_resources_snmg clique;
 * cuvs::neighbors::mg_index_params<cagra::index_params> index_params;
 * auto index = cuvs::neighbors::cagra::build(clique, index_params, index_dataset);
 * const std::string filename = "mg_index.cuvs";
 * cuvs::neighbors::cagra::serialize(clique, index, filename);
 * auto new_index = cuvs::neighbors::cagra::deserialize<float, uint32_t>(clique, filename);
 *
 * @endcode
 *
 * @param[in] clique a `raft::resources` object specifying the NCCL clique configuration
 * @param[in] filename path to the file to be deserialized
 *
 */
template <typename T, typename IdxT>
auto deserialize(const raft::resources& clique, const std::string& filename)
  -> cuvs::neighbors::mg_index<cagra::index<T, IdxT>, T, IdxT>;

/// \defgroup mg_cpp_distribute ANN MG local index distribution

/// \ingroup mg_cpp_distribute
/**
 * @brief Replicates a locally built and serialized CAGRA index to all GPUs to form a distributed
 * multi-GPU index
 *
 * Usage example:
 * @code{.cpp}
 * raft::device_resources_snmg clique;
 * cuvs::neighbors::cagra::index_params index_params;
 * auto index = cuvs::neighbors::cagra::build(clique, index_params, index_dataset);
 * const std::string filename = "local_index.cuvs";
 * cuvs::neighbors::cagra::serialize(clique, filename, index);
 * auto new_index = cuvs::neighbors::cagra::distribute<float, uint32_t>(clique, filename);
 *
 * @endcode
 *
 * @param[in] clique a `raft::resources` object specifying the NCCL clique configuration
 * @param[in] filename path to the file to be deserialized : a local index
 *
 */
template <typename T, typename IdxT>
auto distribute(const raft::resources& clique, const std::string& filename)
  -> cuvs::neighbors::mg_index<cagra::index<T, IdxT>, T, IdxT>;

}  // namespace cuvs::neighbors::cagra

#include <cuvs/neighbors/cagra_index_wrapper.hpp>
#include <cuvs/neighbors/cagra_optimize.hpp><|MERGE_RESOLUTION|>--- conflicted
+++ resolved
@@ -350,7 +350,14 @@
     return graph_view_;
   }
 
-<<<<<<< HEAD
+  /** Dataset norms for cosine distance [size] */
+  [[nodiscard]] inline auto dataset_norms() const noexcept
+    -> std::optional<raft::device_vector_view<const float, int64_t>>
+  {
+    if (dataset_norms_.has_value()) { return raft::make_const_mdspan(dataset_norms_->view()); }
+    return std::nullopt;
+  }
+
   /** Whether the index is stored on disk */
   [[nodiscard]] constexpr inline auto on_disk() const noexcept -> bool { return on_disk_; }
 
@@ -360,8 +367,6 @@
     return file_directory_;
   }
 
-=======
->>>>>>> 88f7f235
   /** Dataset norms for cosine distance [size] */
   [[nodiscard]] inline auto dataset_norms() const noexcept
     -> std::optional<raft::device_vector_view<const float, int64_t>>
@@ -602,11 +607,12 @@
   raft::device_matrix<IdxT, int64_t, raft::row_major> graph_;
   raft::device_matrix_view<const IdxT, int64_t, raft::row_major> graph_view_;
   std::unique_ptr<neighbors::dataset<dataset_index_type>> dataset_;
-<<<<<<< HEAD
+  // only float distances supported at the moment
+  std::optional<raft::device_vector<float, int64_t>> dataset_norms_;
+
+  void compute_dataset_norms_(raft::resources const& res);
   bool on_disk_               = false;
   std::string file_directory_ = "";
-=======
->>>>>>> 88f7f235
   // only float distances supported at the moment
   std::optional<raft::device_vector<float, int64_t>> dataset_norms_;
 
