--- conflicted
+++ resolved
@@ -1073,30 +1073,6 @@
  *
  * See the [cagra::build](#cagra::build) documentation for a usage example.
  *
-<<<<<<< HEAD
-=======
- * @param[in] res raft resources
- * @param[in] params configure the search
- * @param[in] index cagra index
- * @param[in] queries a device matrix view to a row-major matrix [n_queries, index->dim()]
- * @param[out] neighbors a device matrix view to the indices of the neighbors in the source dataset
- * [n_queries, k]
- * @param[out] distances a device matrix view to the distances to the selected neighbors [n_queries,
- * k]
- */
-void search(raft::resources const& res,
-            cuvs::neighbors::cagra::search_params const& params,
-            const cuvs::neighbors::cagra::index<half, uint32_t>& index,
-            raft::device_matrix_view<const half, int64_t, raft::row_major> queries,
-            raft::device_matrix_view<uint32_t, int64_t, raft::row_major> neighbors,
-            raft::device_matrix_view<float, int64_t, raft::row_major> distances);
-
-/**
- * @brief Search ANN using the constructed index.
- *
- * See the [cagra::build](#cagra::build) documentation for a usage example.
- *
->>>>>>> c616a229
  * @param[in] res raft resources
  * @param[in] params configure the search
  * @param[in] index cagra index
@@ -1110,8 +1086,8 @@
  */
 void search(raft::resources const& res,
             cuvs::neighbors::cagra::search_params const& params,
-            const cuvs::neighbors::cagra::index<int8_t, uint32_t>& index,
-            raft::device_matrix_view<const int8_t, int64_t, raft::row_major> queries,
+            const cuvs::neighbors::cagra::index<half, uint32_t>& index,
+            raft::device_matrix_view<const half, int64_t, raft::row_major> queries,
             raft::device_matrix_view<uint32_t, int64_t, raft::row_major> neighbors,
             raft::device_matrix_view<float, int64_t, raft::row_major> distances,
             const cuvs::neighbors::filtering::base_filter& sample_filter =
@@ -1135,6 +1111,31 @@
  */
 void search(raft::resources const& res,
             cuvs::neighbors::cagra::search_params const& params,
+            const cuvs::neighbors::cagra::index<int8_t, uint32_t>& index,
+            raft::device_matrix_view<const int8_t, int64_t, raft::row_major> queries,
+            raft::device_matrix_view<uint32_t, int64_t, raft::row_major> neighbors,
+            raft::device_matrix_view<float, int64_t, raft::row_major> distances,
+            const cuvs::neighbors::filtering::base_filter& sample_filter =
+              cuvs::neighbors::filtering::none_cagra_sample_filter{});
+
+/**
+ * @brief Search ANN using the constructed index.
+ *
+ * See the [cagra::build](#cagra::build) documentation for a usage example.
+ *
+ * @param[in] res raft resources
+ * @param[in] params configure the search
+ * @param[in] index cagra index
+ * @param[in] queries a device matrix view to a row-major matrix [n_queries, index->dim()]
+ * @param[out] neighbors a device matrix view to the indices of the neighbors in the source dataset
+ * [n_queries, k]
+ * @param[out] distances a device matrix view to the distances to the selected neighbors [n_queries,
+ * k]
+ * @param[in] sample_filter an optional device filter function object that greenlights samples
+ * for a given query. (none_cagra_sample_filter for no filtering)
+ */
+void search(raft::resources const& res,
+            cuvs::neighbors::cagra::search_params const& params,
             const cuvs::neighbors::cagra::index<uint8_t, uint32_t>& index,
             raft::device_matrix_view<const uint8_t, int64_t, raft::row_major> queries,
             raft::device_matrix_view<uint32_t, int64_t, raft::row_major> neighbors,
