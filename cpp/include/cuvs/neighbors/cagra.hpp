--- conflicted
+++ resolved
@@ -1782,96 +1782,17 @@
  *            does not contain the dataset.
  *
  */
-<<<<<<< HEAD
-void serialize_to_hnswlib(raft::resources const& handle,
-                          const std::string& filename,
-                          const cuvs::neighbors::cagra::index<uint8_t, uint32_t>& index);
-/**
- * @}
- */
-
-/**
- * @defgroup cagra_cpp_index_merge CAGRA index build functions
- * @{
- */
-
-/** @brief Merge multiple CAGRA indices into a single index.
- *
- * This function merges multiple CAGRA indices into one, combining both the datasets and graph
- * structures.
- *
- * @note: When device memory is sufficient, the dataset attached to the returned index is allocated
- * in device memory by default; otherwise, host memory is used automatically.
- *
- * Usage example:
- * @code{.cpp}
- *   using namespace raft::neighbors;
- *   auto dataset0 = raft::make_host_matrix<float, int64_t>(handle, size0, dim);
- *   auto dataset1 = raft::make_host_matrix<float, int64_t>(handle, size1, dim);
- *
- *   auto index0 = cagra::build(res, index_params, dataset0);
- *   auto index1 = cagra::build(res, index_params, dataset1);
- *
- *   std::vector<cagra::index<float, uint32_t>*> indices{&index0, &index1};
- *   cagra::merge_params params{index_params};
- *
- *   auto merged_index = cagra::merge(res, params, indices);
- * @endcode
- *
- * @param[in] res RAFT resources used for the merge operation.
- * @param[in] params Parameters that control the merging process.
- * @param[in] indices A vector of pointers to the CAGRA indices to merge. All indices must:
- *                    - Have attached datasets with the same dimension.
- *
- * @return A new CAGRA index containing the merged indices, graph, and dataset.
- */
-auto merge(raft::resources const& res,
-           const cuvs::neighbors::cagra::merge_params& params,
-           std::vector<cuvs::neighbors::cagra::index<float, uint32_t>*>& indices)
-  -> cuvs::neighbors::cagra::index<float, uint32_t>;
-
-/** @brief Merge multiple CAGRA indices into a single index.
- *
- * This function merges multiple CAGRA indices into one, combining both the datasets and graph
- * structures.
- *
- * @note: When device memory is sufficient, the dataset attached to the returned index is allocated
- * in device memory by default; otherwise, host memory is used automatically.
- *
- * Usage example:
- * @code{.cpp}
- *   using namespace raft::neighbors;
- *   auto dataset0 = raft::make_host_matrix<half, int64_t>(handle, size0, dim);
- *   auto dataset1 = raft::make_host_matrix<half, int64_t>(handle, size1, dim);
- *
- *   auto index0 = cagra::build(res, index_params, dataset0);
- *   auto index1 = cagra::build(res, index_params, dataset1);
- *
- *   std::vector<cagra::index<half, uint32_t>*> indices{&index0, &index1};
- *   cagra::merge_params params{index_params};
- *
- *   auto merged_index = cagra::merge(res, params, indices);
- * @endcode
- *
- * @param[in] res RAFT resources used for the merge operation.
- * @param[in] params Parameters that control the merging process.
- * @param[in] indices A vector of pointers to the CAGRA indices to merge. All indices must:
- *                    - Have attached datasets with the same dimension.
- *
- * @return A new CAGRA index containing the merged indices, graph, and dataset.
- */
-auto merge(raft::resources const& res,
-           const cuvs::neighbors::cagra::merge_params& params,
-           std::vector<cuvs::neighbors::cagra::index<half, uint32_t>*>& indices)
-  -> cuvs::neighbors::cagra::index<half, uint32_t>;
-=======
 void serialize_to_hnswlib(
   raft::resources const& handle,
   const std::string& filename,
   const cuvs::neighbors::cagra::index<uint8_t, uint32_t>& index,
   std::optional<raft::host_matrix_view<const uint8_t, int64_t, raft::row_major>> dataset =
     std::nullopt);
->>>>>>> 0dd7bde8
+
+/**
+ * @defgroup cagra_cpp_index_merge CAGRA index build functions
+ * @{
+ */
 
 /** @brief Merge multiple CAGRA indices into a single index.
  *
@@ -1884,13 +1805,13 @@
  * Usage example:
  * @code{.cpp}
  *   using namespace raft::neighbors;
- *   auto dataset0 = raft::make_host_matrix<int8_t, int64_t>(handle, size0, dim);
- *   auto dataset1 = raft::make_host_matrix<int8_t, int64_t>(handle, size1, dim);
+ *   auto dataset0 = raft::make_host_matrix<float, int64_t>(handle, size0, dim);
+ *   auto dataset1 = raft::make_host_matrix<float, int64_t>(handle, size1, dim);
  *
  *   auto index0 = cagra::build(res, index_params, dataset0);
  *   auto index1 = cagra::build(res, index_params, dataset1);
  *
- *   std::vector<cagra::index<int8_t, uint32_t>*> indices{&index0, &index1};
+ *   std::vector<cagra::index<float, uint32_t>*> indices{&index0, &index1};
  *   cagra::merge_params params{index_params};
  *
  *   auto merged_index = cagra::merge(res, params, indices);
@@ -1905,8 +1826,8 @@
  */
 auto merge(raft::resources const& res,
            const cuvs::neighbors::cagra::merge_params& params,
-           std::vector<cuvs::neighbors::cagra::index<int8_t, uint32_t>*>& indices)
-  -> cuvs::neighbors::cagra::index<int8_t, uint32_t>;
+           std::vector<cuvs::neighbors::cagra::index<float, uint32_t>*>& indices)
+  -> cuvs::neighbors::cagra::index<float, uint32_t>;
 
 /** @brief Merge multiple CAGRA indices into a single index.
  *
@@ -1919,13 +1840,13 @@
  * Usage example:
  * @code{.cpp}
  *   using namespace raft::neighbors;
- *   auto dataset0 = raft::make_host_matrix<uint8_t, int64_t>(handle, size0, dim);
- *   auto dataset1 = raft::make_host_matrix<uint8_t, int64_t>(handle, size1, dim);
+ *   auto dataset0 = raft::make_host_matrix<half, int64_t>(handle, size0, dim);
+ *   auto dataset1 = raft::make_host_matrix<half, int64_t>(handle, size1, dim);
  *
  *   auto index0 = cagra::build(res, index_params, dataset0);
  *   auto index1 = cagra::build(res, index_params, dataset1);
  *
- *   std::vector<cagra::index<uint8_t, uint32_t>*> indices{&index0, &index1};
+ *   std::vector<cagra::index<half, uint32_t>*> indices{&index0, &index1};
  *   cagra::merge_params params{index_params};
  *
  *   auto merged_index = cagra::merge(res, params, indices);
@@ -1940,6 +1861,76 @@
  */
 auto merge(raft::resources const& res,
            const cuvs::neighbors::cagra::merge_params& params,
+           std::vector<cuvs::neighbors::cagra::index<half, uint32_t>*>& indices)
+  -> cuvs::neighbors::cagra::index<half, uint32_t>;
+
+/** @brief Merge multiple CAGRA indices into a single index.
+ *
+ * This function merges multiple CAGRA indices into one, combining both the datasets and graph
+ * structures.
+ *
+ * @note: When device memory is sufficient, the dataset attached to the returned index is allocated
+ * in device memory by default; otherwise, host memory is used automatically.
+ *
+ * Usage example:
+ * @code{.cpp}
+ *   using namespace raft::neighbors;
+ *   auto dataset0 = raft::make_host_matrix<int8_t, int64_t>(handle, size0, dim);
+ *   auto dataset1 = raft::make_host_matrix<int8_t, int64_t>(handle, size1, dim);
+ *
+ *   auto index0 = cagra::build(res, index_params, dataset0);
+ *   auto index1 = cagra::build(res, index_params, dataset1);
+ *
+ *   std::vector<cagra::index<int8_t, uint32_t>*> indices{&index0, &index1};
+ *   cagra::merge_params params{index_params};
+ *
+ *   auto merged_index = cagra::merge(res, params, indices);
+ * @endcode
+ *
+ * @param[in] res RAFT resources used for the merge operation.
+ * @param[in] params Parameters that control the merging process.
+ * @param[in] indices A vector of pointers to the CAGRA indices to merge. All indices must:
+ *                    - Have attached datasets with the same dimension.
+ *
+ * @return A new CAGRA index containing the merged indices, graph, and dataset.
+ */
+auto merge(raft::resources const& res,
+           const cuvs::neighbors::cagra::merge_params& params,
+           std::vector<cuvs::neighbors::cagra::index<int8_t, uint32_t>*>& indices)
+  -> cuvs::neighbors::cagra::index<int8_t, uint32_t>;
+
+/** @brief Merge multiple CAGRA indices into a single index.
+ *
+ * This function merges multiple CAGRA indices into one, combining both the datasets and graph
+ * structures.
+ *
+ * @note: When device memory is sufficient, the dataset attached to the returned index is allocated
+ * in device memory by default; otherwise, host memory is used automatically.
+ *
+ * Usage example:
+ * @code{.cpp}
+ *   using namespace raft::neighbors;
+ *   auto dataset0 = raft::make_host_matrix<uint8_t, int64_t>(handle, size0, dim);
+ *   auto dataset1 = raft::make_host_matrix<uint8_t, int64_t>(handle, size1, dim);
+ *
+ *   auto index0 = cagra::build(res, index_params, dataset0);
+ *   auto index1 = cagra::build(res, index_params, dataset1);
+ *
+ *   std::vector<cagra::index<uint8_t, uint32_t>*> indices{&index0, &index1};
+ *   cagra::merge_params params{index_params};
+ *
+ *   auto merged_index = cagra::merge(res, params, indices);
+ * @endcode
+ *
+ * @param[in] res RAFT resources used for the merge operation.
+ * @param[in] params Parameters that control the merging process.
+ * @param[in] indices A vector of pointers to the CAGRA indices to merge. All indices must:
+ *                    - Have attached datasets with the same dimension.
+ *
+ * @return A new CAGRA index containing the merged indices, graph, and dataset.
+ */
+auto merge(raft::resources const& res,
+           const cuvs::neighbors::cagra::merge_params& params,
            std::vector<cuvs::neighbors::cagra::index<uint8_t, uint32_t>*>& indices)
   -> cuvs::neighbors::cagra::index<uint8_t, uint32_t>;
 /**
