--- conflicted
+++ resolved
@@ -386,15 +386,6 @@
     return graph_view_;
   }
 
-<<<<<<< HEAD
-  /** Whether the index is stored on disk */
-  [[nodiscard]] constexpr inline auto on_disk() const noexcept -> bool { return on_disk_; }
-
-  /** Directory where index files are stored (empty if not on disk) */
-  [[nodiscard]] inline auto file_directory() const noexcept -> const std::string&
-  {
-    return file_directory_;
-=======
   /** Mapping from internal graph node indices to the original user-provided indices. */
   [[nodiscard]] inline auto source_indices() const noexcept
     -> std::optional<raft::device_vector_view<const index_type, int64_t>>
@@ -403,7 +394,15 @@
              ? std::optional<raft::device_vector_view<const index_type, int64_t>>(
                  source_indices_->view())
              : std::nullopt;
->>>>>>> 0dde95df
+  }
+
+  /** Whether the index is stored on disk */
+  [[nodiscard]] constexpr inline auto on_disk() const noexcept -> bool { return on_disk_; }
+
+  /** Directory where index files are stored (empty if not on disk) */
+  [[nodiscard]] inline auto file_directory() const noexcept -> const std::string&
+  {
+    return file_directory_;
   }
 
   /** Dataset norms for cosine distance [size] */
@@ -639,87 +638,6 @@
   }
 
   /**
-<<<<<<< HEAD
-   * Update the dataset from a disk file.
-   *
-   * This method configures the index to use a disk-based dataset stored in the specified file.
-   * The dataset file should contain a numpy header followed by vectors in row-major format.
-   * The number of rows and dimensionality are read from the numpy header.
-   *
-   * @param[in] res raft resources
-   * @param[in] file_path Path to the dataset file
-   */
-  void update_dataset(raft::resources const& res, const std::string& file_path)
-  {
-    std::ifstream is(file_path, std::ios::in | std::ios::binary);
-    if (!is) { RAFT_FAIL("Cannot open dataset file %s", file_path.c_str()); }
-
-    raft::detail::numpy_serializer::header_t header =
-      raft::detail::numpy_serializer::read_header(is);
-
-    auto last_slash = file_path.find_last_of('/');
-    if (last_slash != std::string::npos) {
-      file_directory_ = file_path.substr(0, last_slash);
-    } else {
-      file_directory_ = ".";
-    }
-
-    on_disk_ = true;
-    n_rows_  = header.shape[0];
-    dim_     = header.shape[1];
-
-    RAFT_LOG_DEBUG("ACE: Dataset at %s has shape [%zu, %zu]", file_path.c_str(), n_rows_, dim_);
-
-    dataset_ = std::make_unique<cuvs::neighbors::empty_dataset<int64_t>>(0);
-    dataset_norms_.reset();
-  }
-
-  /**
-   * Update the graph from a disk file.
-   *
-   * This method configures the index to use a disk-based graph stored in the specified file.
-   * The graph file should contain a numpy header followed by neighbor indices in row-major format.
-   * The number of rows and graph degree are read from the numpy header.
-   * The file directory is derived from the file path.
-   *
-   * @param[in] res raft resources
-   * @param[in] file_path Path to the graph file
-   */
-  void update_graph(raft::resources const& res, const std::string& file_path)
-  {
-    std::ifstream is(file_path, std::ios::in | std::ios::binary);
-    if (!is) { RAFT_FAIL("Cannot open graph file %s", file_path.c_str()); }
-
-    raft::detail::numpy_serializer::header_t header =
-      raft::detail::numpy_serializer::read_header(is);
-
-    if (on_disk_ && n_rows_ != 0) {
-      RAFT_EXPECTS(n_rows_ == header.shape[0],
-                   "Graph size (%zu) must match dataset size (%zu)",
-                   header.shape[0],
-                   n_rows_);
-    }
-
-    auto last_slash = file_path.find_last_of('/');
-    if (last_slash != std::string::npos) {
-      std::string graph_dir = file_path.substr(0, last_slash);
-      if (!file_directory_.empty() && file_directory_ != graph_dir) {
-        RAFT_LOG_WARN("Graph directory (%s) differs from dataset directory (%s)",
-                      graph_dir.c_str(),
-                      file_directory_.c_str());
-      }
-      file_directory_ = graph_dir;
-    }
-    on_disk_      = true;
-    n_rows_       = header.shape[0];
-    graph_degree_ = header.shape[1];
-
-    RAFT_LOG_DEBUG(
-      "ACE: Graph at %s has shape [%zu, %zu]", file_path.c_str(), n_rows_, graph_degree_);
-
-    graph_      = raft::make_device_matrix<IdxT, int64_t>(res, 0, 0);
-    graph_view_ = graph_.view();
-=======
    * Replace the source indices with a new source indices taking the ownership of the passed vector.
    */
   void update_source_indices(raft::device_vector<index_type, int64_t>&& source_indices)
@@ -756,7 +674,88 @@
                source_indices.data_handle(),
                source_indices.extent(0),
                raft::resource::get_cuda_stream(res));
->>>>>>> 0dde95df
+  }
+
+  /**
+   * Update the dataset from a disk file.
+   *
+   * This method configures the index to use a disk-based dataset stored in the specified file.
+   * The dataset file should contain a numpy header followed by vectors in row-major format.
+   * The number of rows and dimensionality are read from the numpy header.
+   *
+   * @param[in] res raft resources
+   * @param[in] file_path Path to the dataset file
+   */
+  void update_dataset(raft::resources const& res, const std::string& file_path)
+  {
+    std::ifstream is(file_path, std::ios::in | std::ios::binary);
+    if (!is) { RAFT_FAIL("Cannot open dataset file %s", file_path.c_str()); }
+
+    raft::detail::numpy_serializer::header_t header =
+      raft::detail::numpy_serializer::read_header(is);
+
+    auto last_slash = file_path.find_last_of('/');
+    if (last_slash != std::string::npos) {
+      file_directory_ = file_path.substr(0, last_slash);
+    } else {
+      file_directory_ = ".";
+    }
+
+    on_disk_ = true;
+    n_rows_  = header.shape[0];
+    dim_     = header.shape[1];
+
+    RAFT_LOG_DEBUG("ACE: Dataset at %s has shape [%zu, %zu]", file_path.c_str(), n_rows_, dim_);
+
+    dataset_ = std::make_unique<cuvs::neighbors::empty_dataset<int64_t>>(0);
+    dataset_norms_.reset();
+  }
+
+  /**
+   * Update the graph from a disk file.
+   *
+   * This method configures the index to use a disk-based graph stored in the specified file.
+   * The graph file should contain a numpy header followed by neighbor indices in row-major format.
+   * The number of rows and graph degree are read from the numpy header.
+   * The file directory is derived from the file path.
+   *
+   * @param[in] res raft resources
+   * @param[in] file_path Path to the graph file
+   */
+  void update_graph(raft::resources const& res, const std::string& file_path)
+  {
+    std::ifstream is(file_path, std::ios::in | std::ios::binary);
+    if (!is) { RAFT_FAIL("Cannot open graph file %s", file_path.c_str()); }
+
+    raft::detail::numpy_serializer::header_t header =
+      raft::detail::numpy_serializer::read_header(is);
+
+    if (on_disk_ && n_rows_ != 0) {
+      RAFT_EXPECTS(n_rows_ == header.shape[0],
+                   "Graph size (%zu) must match dataset size (%zu)",
+                   header.shape[0],
+                   n_rows_);
+    }
+
+    auto last_slash = file_path.find_last_of('/');
+    if (last_slash != std::string::npos) {
+      std::string graph_dir = file_path.substr(0, last_slash);
+      if (!file_directory_.empty() && file_directory_ != graph_dir) {
+        RAFT_LOG_WARN("Graph directory (%s) differs from dataset directory (%s)",
+                      graph_dir.c_str(),
+                      file_directory_.c_str());
+      }
+      file_directory_ = graph_dir;
+    }
+    on_disk_      = true;
+    n_rows_       = header.shape[0];
+    graph_degree_ = header.shape[1];
+
+    RAFT_LOG_DEBUG(
+      "ACE: Graph at %s has shape [%zu, %zu]", file_path.c_str(), n_rows_, graph_degree_);
+
+    graph_      = raft::make_device_matrix<IdxT, int64_t>(res, 0, 0);
+    graph_view_ = graph_.view();
   }
 
  private:
