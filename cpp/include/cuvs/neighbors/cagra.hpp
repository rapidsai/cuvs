/*
 * Copyright (c) 2023-2024, NVIDIA CORPORATION.
 *
 * Licensed under the Apache License, Version 2.0 (the "License");
 * you may not use this file except in compliance with the License.
 * You may obtain a copy of the License at
 *
 *     http://www.apache.org/licenses/LICENSE-2.0
 *
 * Unless required by applicable law or agreed to in writing, software
 * distributed under the License is distributed on an "AS IS" BASIS,
 * WITHOUT WARRANTIES OR CONDITIONS OF ANY KIND, either express or implied.
 * See the License for the specific language governing permissions and
 * limitations under the License.
 */

#pragma once

#include "common.hpp"
#include <cuvs/distance/distance.hpp>
#include <cuvs/neighbors/common.hpp>
#include <cuvs/neighbors/ivf_pq.hpp>
#include <cuvs/neighbors/nn_descent.hpp>
#include <raft/core/device_mdspan.hpp>
#include <raft/core/host_device_accessor.hpp>
#include <raft/core/host_mdspan.hpp>
#include <raft/core/mdspan.hpp>
#include <raft/core/mdspan_types.hpp>
#include <raft/core/resource/stream_view.hpp>
#include <raft/core/resources.hpp>
#include <raft/util/integer_utils.hpp>
#include <rmm/cuda_stream_view.hpp>

#include <optional>
#include <variant>

namespace cuvs::neighbors::cagra {
/**
 * @defgroup cagra_cpp_index_params CAGRA index build parameters
 * @{
 */

/**
 * @brief ANN parameters used by CAGRA to build knn graph
 *
 */
namespace graph_build_params {

/** Specialized parameters utilizing IVF-PQ to build knn graph */
struct ivf_pq_params {
  cuvs::neighbors::ivf_pq::index_params build_params;
  cuvs::neighbors::ivf_pq::search_params search_params;
  float refinement_rate;

  ivf_pq_params() = default;
  /**
   * Set default parameters based on shape of the input dataset.
   * Usage example:
   * @code{.cpp}
   *   using namespace cuvs::neighbors;
   *   raft::resources res;
   *   // create index_params for a [N. D] dataset
   *   auto dataset = raft::make_device_matrix<float, int64_t>(res, N, D);
   *   auto pq_params =
   *     cagra::graph_build_params::ivf_pq_params(dataset.extents());
   *   // modify/update index_params as needed
   *   index_params.add_data_on_build = true;
   * @endcode
   */
  ivf_pq_params(raft::matrix_extent<int64_t> dataset_extents,
                cuvs::distance::DistanceType metric = cuvs::distance::DistanceType::L2Expanded);
};

using nn_descent_params = cuvs::neighbors::nn_descent::index_params;
}  // namespace graph_build_params

struct index_params : cuvs::neighbors::index_params {
  /** Degree of input graph for pruning. */
  size_t intermediate_graph_degree = 128;
  /** Degree of output graph. */
  size_t graph_degree = 64;
  /**
   * Specify compression parameters if compression is desired.
   */
  std::optional<cuvs::neighbors::vpq_params> compression = std::nullopt;

  /** Parameters for graph building.
   *
   * Set ivf_pq_params or nn_descent_params to select the graph build algorithm and control their
   * parameters. The default (std::monostate) is to use a heuristic to decide the algorithm and its
   * parameters.
   *
   * @code{.cpp}
   * cagra::index_params params;
   * // 1. Choose IVF-PQ algorithm
   * params.graph_build_params = cagra::graph_build_params::ivf_pq_params(dataset.extent,
   * params.metric);
   *
   * // 2. Choose NN Descent algorithm for kNN graph construction
   * params.graph_build_params =
   * cagra::graph_build_params::nn_descent_params(params.intermediate_graph_degree);
   * @endcode
   */
  std::variant<std::monostate,
               graph_build_params::ivf_pq_params,
               graph_build_params::nn_descent_params>
    graph_build_params;
};

/**
 * @}
 */

/**
 * @defgroup cagra_cpp_search_params CAGRA index search parameters
 * @{
 */

enum class search_algo {
  /** For large batch sizes. */
  SINGLE_CTA,
  /** For small batch sizes. */
  MULTI_CTA,
  MULTI_KERNEL,
  AUTO
};

enum class hash_mode { HASH, SMALL, AUTO };

struct search_params : cuvs::neighbors::search_params {
  /** Maximum number of queries to search at the same time (batch size). Auto select when 0.*/
  size_t max_queries = 0;

  /** Number of intermediate search results retained during the search.
   *
   *  This is the main knob to adjust trade off between accuracy and search speed.
   *  Higher values improve the search accuracy.
   */
  size_t itopk_size = 64;

  /** Upper limit of search iterations. Auto select when 0.*/
  size_t max_iterations = 0;

  // In the following we list additional search parameters for fine tuning.
  // Reasonable default values are automatically chosen.

  /** Which search implementation to use. */
  search_algo algo = search_algo::AUTO;

  /** Number of threads used to calculate a single distance. 4, 8, 16, or 32. */
  size_t team_size = 0;

  /** Number of graph nodes to select as the starting point for the search in each iteration. aka
   * search width?*/
  size_t search_width = 1;
  /** Lower limit of search iterations. */
  size_t min_iterations = 0;

  /** Thread block size. 0, 64, 128, 256, 512, 1024. Auto selection when 0. */
  size_t thread_block_size = 0;
  /** Hashmap type. Auto selection when AUTO. */
  hash_mode hashmap_mode = hash_mode::AUTO;
  /** Lower limit of hashmap bit length. More than 8. */
  size_t hashmap_min_bitlen = 0;
  /** Upper limit of hashmap fill rate. More than 0.1, less than 0.9.*/
  float hashmap_max_fill_rate = 0.5;

  /** Number of iterations of initial random seed node selection. 1 or more. */
  uint32_t num_random_samplings = 1;
  /** Bit mask used for initial random seed node selection. */
  uint64_t rand_xor_mask = 0x128394;
};

/**
 * @}
 */

/**
 * @defgroup cagra_cpp_extend_params CAGRA index extend parameters
 * @{
 */

struct extend_params {
  /** The additional dataset is divided into chunks and added to the graph. This is the knob to
   * adjust the tradeoff between the recall and operation throughput. Large chunk sizes can result
   * in high throughput, but use more working memory (O(max_chunk_size*degree^2)). This can also
   * degrade recall because no edges are added between the nodes in the same chunk. Auto select when
   * 0. */
  uint32_t max_chunk_size = 0;
};

/**
 * @}
 */

static_assert(std::is_aggregate_v<index_params>);
static_assert(std::is_aggregate_v<search_params>);

/**
 * @defgroup cagra_cpp_index CAGRA index type
 * @{
 */

/**
 * @brief CAGRA index.
 *
 * The index stores the dataset and a kNN graph in device memory.
 *
 * @tparam T data element type
 * @tparam IdxT type of the vector indices (represent dataset.extent(0))
 *
 */
template <typename T, typename IdxT>
struct index : cuvs::neighbors::index {
  static_assert(!raft::is_narrowing_v<uint32_t, IdxT>,
                "IdxT must be able to represent all values of uint32_t");

 public:
  /** Distance metric used for clustering. */
  [[nodiscard]] constexpr inline auto metric() const noexcept -> cuvs::distance::DistanceType
  {
    return metric_;
  }

  /** Total length of the index (number of vectors). */
  [[nodiscard]] constexpr inline auto size() const noexcept -> IdxT
  {
    auto data_rows = dataset_->n_rows();
    return data_rows > 0 ? data_rows : graph_view_.extent(0);
  }

  /** Dimensionality of the data. */
  [[nodiscard]] constexpr inline auto dim() const noexcept -> uint32_t { return dataset_->dim(); }
  /** Graph degree */
  [[nodiscard]] constexpr inline auto graph_degree() const noexcept -> uint32_t
  {
    return graph_view_.extent(1);
  }

  [[nodiscard]] inline auto dataset() const noexcept
    -> raft::device_matrix_view<const T, int64_t, raft::layout_stride>
  {
    auto p = dynamic_cast<strided_dataset<T, int64_t>*>(dataset_.get());
    if (p != nullptr) { return p->view(); }
    auto d = dataset_->dim();
    return raft::make_device_strided_matrix_view<const T, int64_t>(nullptr, 0, d, d);
  }

  /** Dataset [size, dim] */
  [[nodiscard]] inline auto data() const noexcept -> const cuvs::neighbors::dataset<int64_t>&
  {
    return *dataset_;
  }

  /** neighborhood graph [size, graph-degree] */
  [[nodiscard]] inline auto graph() const noexcept
    -> raft::device_matrix_view<const IdxT, int64_t, raft::row_major>
  {
    return graph_view_;
  }

  // Don't allow copying the index for performance reasons (try avoiding copying data)
  index(const index&)                    = delete;
  index(index&&)                         = default;
  auto operator=(const index&) -> index& = delete;
  auto operator=(index&&) -> index&      = default;
  ~index()                               = default;

  /** Construct an empty index. */
  index(raft::resources const& res,
        cuvs::distance::DistanceType metric = cuvs::distance::DistanceType::L2Expanded)
    : cuvs::neighbors::index(),
      metric_(metric),
      graph_(raft::make_device_matrix<IdxT, int64_t>(res, 0, 0)),
      dataset_(new cuvs::neighbors::empty_dataset<int64_t>(0))
  {
  }

  /** Construct an index from dataset and knn_graph arrays
   *
   * If the dataset and graph is already in GPU memory, then the index is just a thin wrapper around
   * these that stores a non-owning a reference to the arrays.
   *
   * The constructor also accepts host arrays. In that case they are copied to the device, and the
   * device arrays will be owned by the index.
   *
   * In case the dasates rows are not 16 bytes aligned, then we create a padded copy in device
   * memory to ensure alignment for vectorized load.
   *
   * Usage examples:
   *
   * - Cagra index is normally created by the cagra::build
   * @code{.cpp}
   *   using namespace raft::neighbors::experimental;
   *   auto dataset = raft::make_host_matrix<float, int64_t>(n_rows, n_cols);
   *   load_dataset(dataset.view());
   *   // use default index parameters
   *   cagra::index_params index_params;
   *   // create and fill the index from a [N, D] dataset
   *   auto index = cagra::build(res, index_params, dataset);
   *   // use default search parameters
   *   cagra::search_params search_params;
   *   // search K nearest neighbours
   *   auto neighbors = raft::make_device_matrix<uint32_t, int64_t>(res, n_queries, k);
   *   auto distances = raft::make_device_matrix<float, int64_t>(res, n_queries, k);
   *   cagra::search(res, search_params, index, queries, neighbors, distances);
   * @endcode
   *   In the above example, we have passed a host dataset to build. The returned index will own a
   * device copy of the dataset and the knn_graph. In contrast, if we pass the dataset as a
   * device_mdspan to build, then it will only store a reference to it.
   *
   * - Constructing index using existing knn-graph
   * @code{.cpp}
   *   using namespace raft::neighbors::experimental;
   *
   *   auto dataset = raft::make_device_matrix<float, int64_t>(res, n_rows, n_cols);
   *   auto knn_graph = raft::make_device_matrix<uint32_n, int64_t>(res, n_rows, graph_degree);
   *
   *   // custom loading and graph creation
   *   // load_dataset(dataset.view());
   *   // create_knn_graph(knn_graph.view());
   *
   *   // Wrap the existing device arrays into an index structure
   *   cagra::index<T, IdxT> index(res, metric, raft::make_const_mdspan(dataset.view()),
   *                               raft::make_const_mdspan(knn_graph.view()));
   *
   *   // Both knn_graph and dataset objects have to be in scope while the index is used because
   *   // the index only stores a reference to these.
   *   cagra::search(res, search_params, index, queries, neighbors, distances);
   * @endcode
   *
   */
  template <typename data_accessor, typename graph_accessor>
  index(raft::resources const& res,
        cuvs::distance::DistanceType metric,
        raft::mdspan<const T, raft::matrix_extent<int64_t>, raft::row_major, data_accessor> dataset,
        raft::mdspan<const IdxT, raft::matrix_extent<int64_t>, raft::row_major, graph_accessor>
          knn_graph)
    : cuvs::neighbors::index(),
      metric_(metric),
      graph_(raft::make_device_matrix<IdxT, int64_t>(res, 0, 0)),
      dataset_(make_aligned_dataset(res, dataset, 16))
  {
    RAFT_EXPECTS(dataset.extent(0) == knn_graph.extent(0),
                 "Dataset and knn_graph must have equal number of rows");
    update_graph(res, knn_graph);

    raft::resource::sync_stream(res);
  }

  /**
   * Replace the dataset with a new dataset.
   *
   * If the new dataset rows are aligned on 16 bytes, then only a reference is stored to the
   * dataset. It is the caller's responsibility to ensure that dataset stays alive as long as the
   * index.
   */
  void update_dataset(raft::resources const& res,
                      raft::device_matrix_view<const T, int64_t, raft::row_major> dataset)
  {
    dataset_ = make_aligned_dataset(res, dataset, 16);
  }

  /** Set the dataset reference explicitly to a device matrix view with padding. */
  void update_dataset(raft::resources const& res,
                      raft::device_matrix_view<const T, int64_t, raft::layout_stride> dataset)
  {
    dataset_ = make_aligned_dataset(res, dataset, 16);
  }

  /**
   * Replace the dataset with a new dataset.
   *
   * We create a copy of the dataset on the device. The index manages the lifetime of this copy.
   */
  void update_dataset(raft::resources const& res,
                      raft::host_matrix_view<const T, int64_t, raft::row_major> dataset)
  {
    dataset_ = make_aligned_dataset(res, dataset, 16);
  }

  /** Replace the dataset with a new dataset. */
  template <typename DatasetT>
  auto update_dataset(raft::resources const& res, DatasetT&& dataset)
    -> std::enable_if_t<std::is_base_of_v<cuvs::neighbors::dataset<int64_t>, DatasetT>>
  {
    dataset_ = std::make_unique<DatasetT>(std::move(dataset));
  }

  template <typename DatasetT>
  auto update_dataset(raft::resources const& res, std::unique_ptr<DatasetT>&& dataset)
    -> std::enable_if_t<std::is_base_of_v<neighbors::dataset<int64_t>, DatasetT>>
  {
    dataset_ = std::move(dataset);
  }

  /**
   * Replace the graph with a new graph.
   *
   * Since the new graph is a device array, we store a reference to that, and it is
   * the caller's responsibility to ensure that knn_graph stays alive as long as the index.
   */
  void update_graph(raft::resources const& res,
                    raft::device_matrix_view<const IdxT, int64_t, raft::row_major> knn_graph)
  {
    graph_view_ = knn_graph;
  }

  /**
   * Replace the graph with a new graph.
   *
   * We create a copy of the graph on the device. The index manages the lifetime of this copy.
   */
  void update_graph(raft::resources const& res,
                    raft::host_matrix_view<const IdxT, int64_t, raft::row_major> knn_graph)
  {
    RAFT_LOG_DEBUG("Copying CAGRA knn graph from host to device");

    if ((graph_.extent(0) != knn_graph.extent(0)) || (graph_.extent(1) != knn_graph.extent(1))) {
      // clear existing memory before allocating to prevent OOM errors on large graphs
      if (graph_.size()) { graph_ = raft::make_device_matrix<IdxT, int64_t>(res, 0, 0); }
      graph_ =
        raft::make_device_matrix<IdxT, int64_t>(res, knn_graph.extent(0), knn_graph.extent(1));
    }
    raft::copy(graph_.data_handle(),
               knn_graph.data_handle(),
               knn_graph.size(),
               raft::resource::get_cuda_stream(res));
    graph_view_ = graph_.view();
  }

 private:
  cuvs::distance::DistanceType metric_;
  raft::device_matrix<IdxT, int64_t, raft::row_major> graph_;
  raft::device_matrix_view<const IdxT, int64_t, raft::row_major> graph_view_;
  std::unique_ptr<neighbors::dataset<int64_t>> dataset_;
};
/**
 * @}
 */

/**
 * @defgroup cagra_cpp_index_build CAGRA index build functions
 * @{
 */

/**
 * @brief Build the index from the dataset for efficient search.
 *
 * The build consist of two steps: build an intermediate knn-graph, and optimize it to
 * create the final graph. The index_params struct controls the node degree of these
 * graphs.
 *
 * The following distance metrics are supported:
 * - L2
 *
 * Usage example:
 * @code{.cpp}
 *   using namespace cuvs::neighbors;
 *   // use default index parameters
 *   cagra::index_params index_params;
 *   // create and fill the index from a [N, D] dataset
 *   auto index = cagra::build(res, index_params, dataset);
 *   // use default search parameters
 *   cagra::search_params search_params;
 *   // search K nearest neighbours
 *   auto neighbors = raft::make_device_matrix<uint32_t>(res, n_queries, k);
 *   auto distances = raft::make_device_matrix<float>(res, n_queries, k);
 *   cagra::search(res, search_params, index, queries, neighbors, distances);
 * @endcode
 *
 * @param[in] res
 * @param[in] params parameters for building the index
 * @param[in] dataset a matrix view (device) to a row-major matrix [n_rows, dim]
 *
 * @return the constructed cagra index
 */
auto build(raft::resources const& res,
           const cuvs::neighbors::cagra::index_params& params,
           raft::device_matrix_view<const float, int64_t, raft::row_major> dataset)
  -> cuvs::neighbors::cagra::index<float, uint32_t>;

/**
 * @brief Build the index from the dataset for efficient search.
 *
 * The build consist of two steps: build an intermediate knn-graph, and optimize it to
 * create the final graph. The index_params struct controls the node degree of these
 * graphs.
 *
 * The following distance metrics are supported:
 * - L2
 *
 * Usage example:
 * @code{.cpp}
 *   using namespace cuvs::neighbors;
 *   // use default index parameters
 *   cagra::index_params index_params;
 *   // create and fill the index from a [N, D] dataset
 *   auto index = cagra::build(res, index_params, dataset);
 *   // use default search parameters
 *   cagra::search_params search_params;
 *   // search K nearest neighbours
 *   auto neighbors = raft::make_device_matrix<uint32_t>(res, n_queries, k);
 *   auto distances = raft::make_device_matrix<float>(res, n_queries, k);
 *   cagra::search(res, search_params, index, queries, neighbors, distances);
 * @endcode
 *
 * @param[in] res
 * @param[in] params parameters for building the index
 * @param[in] dataset a matrix view (host) to a row-major matrix [n_rows, dim]
 *
 * @return the constructed cagra index
 */
auto build(raft::resources const& res,
           const cuvs::neighbors::cagra::index_params& params,
           raft::host_matrix_view<const float, int64_t, raft::row_major> dataset)
  -> cuvs::neighbors::cagra::index<float, uint32_t>;

/**
 * @brief Build the index from the dataset for efficient search.
 *
 * The build consist of two steps: build an intermediate knn-graph, and optimize it to
 * create the final graph. The index_params struct controls the node degree of these
 * graphs.
 *
 * The following distance metrics are supported:
 * - L2
 *
 * Usage example:
 * @code{.cpp}
 *   using namespace cuvs::neighbors;
 *   // use default index parameters
 *   cagra::index_params index_params;
 *   // create and fill the index from a [N, D] dataset
 *   auto index = cagra::build(res, index_params, dataset);
 *   // use default search parameters
 *   cagra::search_params search_params;
 *   // search K nearest neighbours
 *   auto neighbors = raft::make_device_matrix<uint32_t>(res, n_queries, k);
 *   auto distances = raft::make_device_matrix<float>(res, n_queries, k);
 *   cagra::search(res, search_params, index, queries, neighbors, distances);
 * @endcode
 *
 * @param[in] res
 * @param[in] params parameters for building the index
 * @param[in] dataset a matrix view (device) to a row-major matrix [n_rows, dim]
 *
 * @return the constructed cagra index
 */
auto build(raft::resources const& res,
           const cuvs::neighbors::cagra::index_params& params,
           raft::device_matrix_view<const half, int64_t, raft::row_major> dataset)
  -> cuvs::neighbors::cagra::index<float, uint32_t>;

auto build(raft::resources const& handle,
           const cuvs::neighbors::cagra::index_params& params,
           raft::host_matrix_view<const half, int64_t, raft::row_major> dataset)
  -> cuvs::neighbors::cagra::index<float, uint32_t>;

auto build(raft::resources const& handle,
           const cuvs::neighbors::cagra::index_params& params,
           raft::device_matrix_view<const int8_t, int64_t, raft::row_major> dataset)
  -> cuvs::neighbors::cagra::index<int8_t, uint32_t>;

/**
 * @brief Build the index from the dataset for efficient search.
 *
 * The build consist of two steps: build an intermediate knn-graph, and optimize it to
 * create the final graph. The index_params struct controls the node degree of these
 * graphs.
 *
 * The following distance metrics are supported:
 * - L2
 *
 * Usage example:
 * @code{.cpp}
 *   using namespace cuvs::neighbors;
 *   // use default index parameters
 *   cagra::index_params index_params;
 *   // create and fill the index from a [N, D] dataset
 *   auto index = cagra::build(res, index_params, dataset);
 *   // use default search parameters
 *   cagra::search_params search_params;
 *   // search K nearest neighbours
 *   auto neighbors = raft::make_device_matrix<uint32_t>(res, n_queries, k);
 *   auto distances = raft::make_device_matrix<float>(res, n_queries, k);
 *   cagra::search(res, search_params, index, queries, neighbors, distances);
 * @endcode
 *
 * @param[in] res
 * @param[in] params parameters for building the index
 * @param[in] dataset a matrix view (host) to a row-major matrix [n_rows, dim]
 *
 * @return the constructed cagra index
 */
auto build(raft::resources const& res,
           const cuvs::neighbors::cagra::index_params& params,
           raft::host_matrix_view<const int8_t, int64_t, raft::row_major> dataset)
  -> cuvs::neighbors::cagra::index<int8_t, uint32_t>;

/**
 * @brief Build the index from the dataset for efficient search.
 *
 * The build consist of two steps: build an intermediate knn-graph, and optimize it to
 * create the final graph. The index_params struct controls the node degree of these
 * graphs.
 *
 * The following distance metrics are supported:
 * - L2
 *
 * Usage example:
 * @code{.cpp}
 *   using namespace cuvs::neighbors;
 *   // use default index parameters
 *   cagra::index_params index_params;
 *   // create and fill the index from a [N, D] dataset
 *   auto index = cagra::build(res, index_params, dataset);
 *   // use default search parameters
 *   cagra::search_params search_params;
 *   // search K nearest neighbours
 *   auto neighbors = raft::make_device_matrix<uint32_t>(res, n_queries, k);
 *   auto distances = raft::make_device_matrix<float>(res, n_queries, k);
 *   cagra::search(res, search_params, index, queries, neighbors, distances);
 * @endcode
 *
 * @param[in] res
 * @param[in] params parameters for building the index
 * @param[in] dataset a matrix view (device) to a row-major matrix [n_rows, dim]
 *
 * @return the constructed cagra index
 */
auto build(raft::resources const& res,
           const cuvs::neighbors::cagra::index_params& params,
           raft::device_matrix_view<const uint8_t, int64_t, raft::row_major> dataset)
  -> cuvs::neighbors::cagra::index<uint8_t, uint32_t>;

/**
 * @brief Build the index from the dataset for efficient search.
 *
 * The build consist of two steps: build an intermediate knn-graph, and optimize it to
 * create the final graph. The index_params struct controls the node degree of these
 * graphs.
 *
 * The following distance metrics are supported:
 * - L2
 *
 * Usage example:
 * @code{.cpp}
 *   using namespace cuvs::neighbors;
 *   // use default index parameters
 *   cagra::index_params index_params;
 *   // create and fill the index from a [N, D] dataset
 *   auto index = cagra::build(res, index_params, dataset);
 *   // use default search parameters
 *   cagra::search_params search_params;
 *   // search K nearest neighbours
 *   auto neighbors = raft::make_device_matrix<uint32_t>(res, n_queries, k);
 *   auto distances = raft::make_device_matrix<float>(res, n_queries, k);
 *   cagra::search(res, search_params, index, queries, neighbors, distances);
 * @endcode
 *
 * @param[in] res
 * @param[in] params parameters for building the index
 * @param[in] dataset a matrix view (host) to a row-major matrix [n_rows, dim]
 *
 * @return the constructed cagra index
 */
auto build(raft::resources const& res,
           const cuvs::neighbors::cagra::index_params& params,
           raft::host_matrix_view<const uint8_t, int64_t, raft::row_major> dataset)
  -> cuvs::neighbors::cagra::index<uint8_t, uint32_t>;
/**
 * @}
 */

/**
 * @defgroup cagra_cpp_index_extend CAGRA extend functions
 * @{
 */

/** @brief Add new vectors to a CAGRA index
 *
 * Usage example:
 * @code{.cpp}
 *   using namespace raft::neighbors;
 *   auto additional_dataset = raft::make_device_matrix<float, int64_t>(handle,add_size,dim);
 *   // set_additional_dataset(additional_dataset.view());
 *
 *   cagra::extend_params params;
 *   cagra::extend(res, params, raft::make_const_mdspan(additional_dataset.view()), index);
 * @endcode
 *
 * @param[in] handle raft resources
 * @param[in] params extend params
 * @param[in] additional_dataset additional dataset on device memory
 * @param[in,out] idx CAGRA index
 * @param[out] new_dataset_buffer_view memory buffer view for the dataset including the additional
 * part. The data will be copied from the current index in this function. The num rows must be the
 * sum of the original and additional datasets, cols must be the dimension of the dataset, and the
 * stride must be the same as the original index dataset. This view will be stored in the output
 * index. It is the caller's responsibility to ensure that dataset stays alive as long as the index.
 * This option is useful when users want to manage the memory space for the dataset themselves.
 * @param[out] new_graph_buffer_view memory buffer view for the graph including the additional part.
 * The data will be copied from the current index in this function. The num rows must be the sum of
 * the original and additional datasets and cols must be the graph degree. This view will be stored
 * in the output index. It is the caller's responsibility to ensure that dataset stays alive as long
 * as the index. This option is useful when users want to manage the memory space for the graph
 * themselves.
 */
void extend(
  raft::resources const& handle,
  const cagra::extend_params& params,
  raft::device_matrix_view<const float, int64_t, raft::row_major> additional_dataset,
  cuvs::neighbors::cagra::index<float, uint32_t>& idx,
  std::optional<raft::device_matrix_view<float, int64_t, raft::layout_stride>>
    new_dataset_buffer_view                                                        = std::nullopt,
  std::optional<raft::device_matrix_view<uint32_t, int64_t>> new_graph_buffer_view = std::nullopt);

/** @brief Add new vectors to a CAGRA index
 *
 * Usage example:
 * @code{.cpp}
 *   using namespace raft::neighbors;
 *   auto additional_dataset = raft::make_host_matrix<float, int64_t>(handle,add_size,dim);
 *   // set_additional_dataset(additional_dataset.view());
 *
 *   cagra::extend_params params;
 *   cagra::extend(res, params, raft::make_const_mdspan(additional_dataset.view()), index);
 * @endcode
 *
 * @param[in] handle raft resources
 * @param[in] params extend params
 * @param[in] additional_dataset additional dataset on host memory
 * @param[in,out] idx CAGRA index
 * @param[out] new_dataset_buffer_view memory buffer view for the dataset including the additional
 * part. The data will be copied from the current index in this function. The num rows must be the
 * sum of the original and additional datasets, cols must be the dimension of the dataset, and the
 * stride must be the same as the original index dataset. This view will be stored in the output
 * index. It is the caller's responsibility to ensure that dataset stays alive as long as the index.
 * This option is useful when users want to manage the memory space for the dataset themselves.
 * @param[out] new_graph_buffer_view memory buffer view for the graph including the additional part.
 * The data will be copied from the current index in this function. The num rows must be the sum of
 * the original and additional datasets and cols must be the graph degree. This view will be stored
 * in the output index. It is the caller's responsibility to ensure that dataset stays alive as long
 * as the index. This option is useful when users want to manage the memory space for the graph
 * themselves.
 */
void extend(
  raft::resources const& handle,
  const cagra::extend_params& params,
  raft::host_matrix_view<const float, int64_t, raft::row_major> additional_dataset,
  cuvs::neighbors::cagra::index<float, uint32_t>& idx,
  std::optional<raft::device_matrix_view<float, int64_t, raft::layout_stride>>
    new_dataset_buffer_view                                                        = std::nullopt,
  std::optional<raft::device_matrix_view<uint32_t, int64_t>> new_graph_buffer_view = std::nullopt);

/** @brief Add new vectors to a CAGRA index
 *
 * Usage example:
 * @code{.cpp}
 *   using namespace raft::neighbors;
 *   auto additional_dataset = raft::make_device_matrix<int8_t, int64_t>(handle,add_size,dim);
 *   // set_additional_dataset(additional_dataset.view());
 *
 *   cagra::extend_params params;
 *   cagra::extend(res, params, raft::make_const_mdspan(additional_dataset.view()), index);
 * @endcode
 *
 * @param[in] handle raft resources
 * @param[in] params extend params
 * @param[in] additional_dataset additional dataset on device memory
 * @param[in,out] idx CAGRA index
 * @param[out] new_dataset_buffer_view memory buffer view for the dataset including the additional
 * part. The data will be copied from the current index in this function. The num rows must be the
 * sum of the original and additional datasets, cols must be the dimension of the dataset, and the
 * stride must be the same as the original index dataset. This view will be stored in the output
 * index. It is the caller's responsibility to ensure that dataset stays alive as long as the index.
 * This option is useful when users want to manage the memory space for the dataset themselves.
 * @param[out] new_graph_buffer_view memory buffer view for the graph including the additional part.
 * The data will be copied from the current index in this function. The num rows must be the sum of
 * the original and additional datasets and cols must be the graph degree. This view will be stored
 * in the output index. It is the caller's responsibility to ensure that dataset stays alive as long
 * as the index. This option is useful when users want to manage the memory space for the graph
 * themselves.
 */
void extend(
  raft::resources const& handle,
  const cagra::extend_params& params,
  raft::device_matrix_view<const int8_t, int64_t, raft::row_major> additional_dataset,
  cuvs::neighbors::cagra::index<int8_t, uint32_t>& idx,
  std::optional<raft::device_matrix_view<int8_t, int64_t, raft::layout_stride>>
    new_dataset_buffer_view                                                        = std::nullopt,
  std::optional<raft::device_matrix_view<uint32_t, int64_t>> new_graph_buffer_view = std::nullopt);

/** @brief Add new vectors to a CAGRA index
 *
 * Usage example:
 * @code{.cpp}
 *   using namespace raft::neighbors;
 *   auto additional_dataset = raft::make_host_matrix<int8_t, int64_t>(handle,add_size,dim);
 *   // set_additional_dataset(additional_dataset.view());
 *
 *   cagra::extend_params params;
 *   cagra::extend(res, params, raft::make_const_mdspan(additional_dataset.view()), index);
 * @endcode
 *
 * @param[in] handle raft resources
 * @param[in] params extend params
 * @param[in] additional_dataset additional dataset on host memory
 * @param[in,out] idx CAGRA index
 * @param[out] new_dataset_buffer_view memory buffer view for the dataset including the additional
 * part. The data will be copied from the current index in this function. The num rows must be the
 * sum of the original and additional datasets, cols must be the dimension of the dataset, and the
 * stride must be the same as the original index dataset. This view will be stored in the output
 * index. It is the caller's responsibility to ensure that dataset stays alive as long as the index.
 * This option is useful when users want to manage the memory space for the dataset themselves.
 * @param[out] new_graph_buffer_view memory buffer view for the graph including the additional part.
 * The data will be copied from the current index in this function. The num rows must be the sum of
 * the original and additional datasets and cols must be the graph degree. This view will be stored
 * in the output index. It is the caller's responsibility to ensure that dataset stays alive as long
 * as the index. This option is useful when users want to manage the memory space for the graph
 * themselves.
 */
void extend(
  raft::resources const& handle,
  const cagra::extend_params& params,
  raft::host_matrix_view<const int8_t, int64_t, raft::row_major> additional_dataset,
  cuvs::neighbors::cagra::index<int8_t, uint32_t>& idx,
  std::optional<raft::device_matrix_view<int8_t, int64_t, raft::layout_stride>>
    new_dataset_buffer_view                                                        = std::nullopt,
  std::optional<raft::device_matrix_view<uint32_t, int64_t>> new_graph_buffer_view = std::nullopt);

/** @brief Add new vectors to a CAGRA index
 *
 * Usage example:
 * @code{.cpp}
 *   using namespace raft::neighbors;
 *   auto additional_dataset = raft::make_host_matrix<uint8_t, int64_t>(handle,add_size,dim);
 *   // set_additional_dataset(additional_dataset.view());
 *
 *   cagra::extend_params params;
 *   cagra::extend(res, params, raft::make_const_mdspan(additional_dataset.view()), index);
 * @endcode
 *
 * @param[in] handle raft resources
 * @param[in] params extend params
 * @param[in] additional_dataset additional dataset on host memory
 * @param[in,out] idx CAGRA index
 * @param[out] new_dataset_buffer_view memory buffer view for the dataset including the additional
 * part. The data will be copied from the current index in this function. The num rows must be the
 * sum of the original and additional datasets, cols must be the dimension of the dataset, and the
 * stride must be the same as the original index dataset. This view will be stored in the output
 * index. It is the caller's responsibility to ensure that dataset stays alive as long as the index.
 * This option is useful when users want to manage the memory space for the dataset themselves.
 * @param[out] new_graph_buffer_view memory buffer view for the graph including the additional part.
 * The data will be copied from the current index in this function. The num rows must be the sum of
 * the original and additional datasets and cols must be the graph degree. This view will be stored
 * in the output index. It is the caller's responsibility to ensure that dataset stays alive as long
 * as the index. This option is useful when users want to manage the memory space for the graph
 * themselves.
 */
void extend(
  raft::resources const& handle,
  const cagra::extend_params& params,
  raft::device_matrix_view<const uint8_t, int64_t, raft::row_major> additional_dataset,
  cuvs::neighbors::cagra::index<uint8_t, uint32_t>& idx,
  std::optional<raft::device_matrix_view<uint8_t, int64_t, raft::layout_stride>>
    new_dataset_buffer_view                                                        = std::nullopt,
  std::optional<raft::device_matrix_view<uint32_t, int64_t>> new_graph_buffer_view = std::nullopt);

/** @brief Add new vectors to a CAGRA index
 *
 * Usage example:
 * @code{.cpp}
 *   using namespace raft::neighbors;
 *   auto additional_dataset = raft::make_host_matrix<uint8_t, int64_t>(handle,add_size,dim);
 *   // set_additional_dataset(additional_dataset.view());
 *
 *   cagra::extend_params params;
 *   cagra::extend(res, params, raft::make_const_mdspan(additional_dataset.view()), index);
 * @endcode
 *
 * @param[in] handle raft resources
 * @param[in] params extend params
 * @param[in] additional_dataset additional dataset on host memory
 * @param[in,out] idx CAGRA index
 * @param[out] new_dataset_buffer_view memory buffer view for the dataset including the additional
 * part. The data will be copied from the current index in this function. The num rows must be the
 * sum of the original and additional datasets, cols must be the dimension of the dataset, and the
 * stride must be the same as the original index dataset. This view will be stored in the output
 * index. It is the caller's responsibility to ensure that dataset stays alive as long as the index.
 * This option is useful when users want to manage the memory space for the dataset themselves.
 * @param[out] new_graph_buffer_view memory buffer view for the graph including the additional part.
 * The data will be copied from the current index in this function. The num rows must be the sum of
 * the original and additional datasets and cols must be the graph degree. This view will be stored
 * in the output index. It is the caller's responsibility to ensure that dataset stays alive as long
 * as the index. This option is useful when users want to manage the memory space for the graph
 * themselves.
 */
void extend(
  raft::resources const& handle,
  const cagra::extend_params& params,
  raft::host_matrix_view<const uint8_t, int64_t, raft::row_major> additional_dataset,
  cuvs::neighbors::cagra::index<uint8_t, uint32_t>& idx,
  std::optional<raft::device_matrix_view<uint8_t, int64_t, raft::layout_stride>>
    new_dataset_buffer_view                                                        = std::nullopt,
  std::optional<raft::device_matrix_view<uint32_t, int64_t>> new_graph_buffer_view = std::nullopt);
/**
 * @}
 */

/**
 * @defgroup cagra_cpp_index_search CAGRA search functions
 * @{
 * @brief Search ANN using the constructed index.
 *
 * See the [cagra::build](#cagra::build) documentation for a usage example.
 *
 * @tparam T data element type
 * @tparam IdxT type of the indices
 *
 * @param[in] res raft resources
 * @param[in] params configure the search
 * @param[in] idx cagra index
 * @param[in] queries a device matrix view to a row-major matrix [n_queries, index->dim()]
 * @param[out] neighbors a device matrix view to the indices of the neighbors in the source dataset
 * [n_queries, k]
 * @param[out] distances a device matrix view to the distances to the selected neighbors [n_queries,
 * k]
 */

void search(raft::resources const& res,
            cuvs::neighbors::cagra::search_params const& params,
            const cuvs::neighbors::cagra::index<float, uint32_t>& index,
            raft::device_matrix_view<const float, int64_t, raft::row_major> queries,
            raft::device_matrix_view<uint32_t, int64_t, raft::row_major> neighbors,
            raft::device_matrix_view<float, int64_t, raft::row_major> distances);

/**
 * @brief Search ANN using the constructed index.
 *
 * See the [cagra::build](#cagra::build) documentation for a usage example.
 *
 * @tparam T data element type
 * @tparam IdxT type of the indices
 *
 * @param[in] res raft resources
 * @param[in] params configure the search
 * @param[in] index cagra index
 * @param[in] queries a device matrix view to a row-major matrix [n_queries, index->dim()]
 * @param[out] neighbors a device matrix view to the indices of the neighbors in the source dataset
 * [n_queries, k]
 * @param[out] distances a device matrix view to the distances to the selected neighbors [n_queries,
 * k]
 */
void search(raft::resources const& res,
            cuvs::neighbors::cagra::search_params const& params,
            const cuvs::neighbors::cagra::index<half, uint32_t>& index,
            raft::device_matrix_view<const half, int64_t, raft::row_major> queries,
            raft::device_matrix_view<uint32_t, int64_t, raft::row_major> neighbors,
            raft::device_matrix_view<float, int64_t, raft::row_major> distances);

void search(raft::resources const& handle,
            cuvs::neighbors::cagra::search_params const& params,
            const cuvs::neighbors::cagra::index<int8_t, uint32_t>& index,
            raft::device_matrix_view<const int8_t, int64_t, raft::row_major> queries,
            raft::device_matrix_view<uint32_t, int64_t, raft::row_major> neighbors,
            raft::device_matrix_view<float, int64_t, raft::row_major> distances);

/**
 * @brief Search ANN using the constructed index.
 *
 * See the [cagra::build](#cagra::build) documentation for a usage example.
 *
 * @tparam T data element type
 * @tparam IdxT type of the indices
 *
 * @param[in] res raft resources
 * @param[in] params configure the search
 * @param[in] index cagra index
 * @param[in] queries a device matrix view to a row-major matrix [n_queries, index->dim()]
 * @param[out] neighbors a device matrix view to the indices of the neighbors in the source dataset
 * [n_queries, k]
 * @param[out] distances a device matrix view to the distances to the selected neighbors [n_queries,
 * k]
 */
void search(raft::resources const& res,
            cuvs::neighbors::cagra::search_params const& params,
            const cuvs::neighbors::cagra::index<uint8_t, uint32_t>& index,
            raft::device_matrix_view<const uint8_t, int64_t, raft::row_major> queries,
            raft::device_matrix_view<uint32_t, int64_t, raft::row_major> neighbors,
            raft::device_matrix_view<float, int64_t, raft::row_major> distances);
/**
 * @}
 */

/**
 * @defgroup cagra_cpp_serialize CAGRA serialize functions
 * @{
 */

<<<<<<< HEAD
void deserialize_file(raft::resources const& handle,
                      const std::string& filename,
                      cuvs::neighbors::cagra::index<float, uint32_t>* index);

void serialize_file(raft::resources const& handle,
                    const std::string& filename,
                    const cuvs::neighbors::cagra::index<half, uint32_t>& index,
                    bool include_dataset = true);

void deserialize_file(raft::resources const& handle,
                      const std::string& filename,
                      cuvs::neighbors::cagra::index<half, uint32_t>* index);

=======
/**
 * Save the index to file.
 *
 * Experimental, both the API and the serialization format are subject to change.
 *
 * @code{.cpp}
 * #include <raft/core/resources.hpp>
 * #include <cuvs/neighbors/cagra.hpp>
 *
 * raft::resources handle;
 *
 * // create a string with a filepath
 * std::string filename("/path/to/index");
 * // create an index with `auto index = cuvs::neighbors::cagra::build(...);`
 * cuvs::neighbors::cagra::serialize(handle, filename, index);
 * @endcode
 *
 * @param[in] handle the raft handle
 * @param[in] filename the file name for saving the index
 * @param[in] index CAGRA index
 * @param[in] include_dataset Whether or not to write out the dataset to the file.
 *
 */
void serialize(raft::resources const& handle,
               const std::string& filename,
               const cuvs::neighbors::cagra::index<float, uint32_t>& index,
               bool include_dataset = true);

/**
 * Load index from file.
 *
 * Experimental, both the API and the serialization format are subject to change.
 *
 * @code{.cpp}
 * #include <raft/core/resources.hpp>
 * #include <cuvs/neighbors/cagra.hpp>
 *
 * raft::resources handle;
 *
 * // create a string with a filepath
 * std::string filename("/path/to/index");

 * cuvs::neighbors::cagra::index<float, uint32_t> index;
 * cuvs::neighbors::cagra::deserialize(handle, filename, &index);
 * @endcode
 *
 * @param[in] handle the raft handle
 * @param[in] filename the name of the file that stores the index
 * @param[out] index the cagra index
 */
void deserialize(raft::resources const& handle,
                 const std::string& filename,
                 cuvs::neighbors::cagra::index<float, uint32_t>* index);

/**
 * Write the index to an output stream
 *
 * Experimental, both the API and the serialization format are subject to change.
 *
 * @code{.cpp}
 * #include <raft/core/resources.hpp>
 * #include <cuvs/neighbors/cagra.hpp>
 *
 * raft::resources handle;
 *
 * // create an output stream
 * std::ostream os(std::cout.rdbuf());
 * // create an index with `auto index = cuvs::neighbors::cagra::build(...);`
 * cuvs::neighbors::cagra::serialize(handle, os, index);
 * @endcode
 *
 * @param[in] handle the raft handle
 * @param[in] os output stream
 * @param[in] index CAGRA index
 * @param[in] include_dataset Whether or not to write out the dataset to the file.
 */
>>>>>>> 33698a56
void serialize(raft::resources const& handle,
               std::ostream& os,
               const cuvs::neighbors::cagra::index<float, uint32_t>& index,
               bool include_dataset = true);

/**
 * Load index from input stream
 *
 * Experimental, both the API and the serialization format are subject to change.
 *
 * @code{.cpp}
 * #include <raft/core/resources.hpp>
 * #include <cuvs/neighbors/cagra.hpp>
 *
 * raft::resources handle;
 *
 * // create an input stream
 * std::istream is(std::cin.rdbuf());
 * cuvs::neighbors::cagra::index<float, uint32_t> index;
 * cuvs::neighbors::cagra::deserialize(handle, is, &index);
 * @endcode
 *
 * @param[in] handle the raft handle
 * @param[in] is input stream
 * @param[out] index the cagra index
 */
void deserialize(raft::resources const& handle,
                 std::istream& is,
                 cuvs::neighbors::cagra::index<float, uint32_t>* index);

<<<<<<< HEAD
void serialize(raft::resources const& handle,
               std::string& str,
               const cuvs::neighbors::cagra::index<half, uint32_t>& index,
               bool include_dataset = true);

void deserialize(raft::resources const& handle,
                 const std::string& str,
                 cuvs::neighbors::cagra::index<half, uint32_t>* index);

void serialize_file(raft::resources const& handle,
                    const std::string& filename,
                    const cuvs::neighbors::cagra::index<int8_t, uint32_t>& index,
                    bool include_dataset = true);
=======
/**
 * Save the index to file.
 *
 * Experimental, both the API and the serialization format are subject to change.
 *
 * @code{.cpp}
 * #include <raft/core/resources.hpp>
 * #include <cuvs/neighbors/cagra.hpp>
 *
 * raft::resources handle;
 *
 * // create a string with a filepath
 * std::string filename("/path/to/index");
 * // create an index with `auto index = cuvs::neighbors::cagra::build(...);`
 * cuvs::neighbors::cagra::serialize(handle, filename, index);
 * @endcode
 *
 * @param[in] handle the raft handle
 * @param[in] filename the file name for saving the index
 * @param[in] index CAGRA index
 * @param[in] include_dataset Whether or not to write out the dataset to the file.
 */
void serialize(raft::resources const& handle,
               const std::string& filename,
               const cuvs::neighbors::cagra::index<int8_t, uint32_t>& index,
               bool include_dataset = true);

/**
 * Load index from file.
 *
 * Experimental, both the API and the serialization format are subject to change.
 *
 * @code{.cpp}
 * #include <raft/core/resources.hpp>
 * #include <cuvs/neighbors/cagra.hpp>
 *
 * raft::resources handle;
 *
 * // create a string with a filepath
 * std::string filename("/path/to/index");

 * cuvs::neighbors::cagra::index<int8_t, uint32_t> index;
 * cuvs::neighbors::cagra::deserialize(handle, filename, &index);
 * @endcode
 *
 * @param[in] handle the raft handle
 * @param[in] filename the name of the file that stores the index
 * @param[out] index the cagra index
 */
void deserialize(raft::resources const& handle,
                 const std::string& filename,
                 cuvs::neighbors::cagra::index<int8_t, uint32_t>* index);
>>>>>>> 33698a56

/**
 * Write the index to an output stream
 *
 * Experimental, both the API and the serialization format are subject to change.
 *
 * @code{.cpp}
 * #include <raft/core/resources.hpp>
 * #include <cuvs/neighbors/cagra.hpp>
 *
 * raft::resources handle;
 *
 * // create an output stream
 * std::ostream os(std::cout.rdbuf());
 * // create an index with `auto index = cuvs::neighbors::cagra::build(...);`
 * cuvs::neighbors::cagra::serialize(handle, os, index);
 * @endcode
 *
 * @param[in] handle the raft handle
 * @param[in] os output stream
 * @param[in] index CAGRA index
 * @param[in] include_dataset Whether or not to write out the dataset to the file.
 */
void serialize(raft::resources const& handle,
               std::ostream& os,
               const cuvs::neighbors::cagra::index<int8_t, uint32_t>& index,
               bool include_dataset = true);

/**
 * Load index from input stream
 *
 * Experimental, both the API and the serialization format are subject to change.
 *
 * @code{.cpp}
 * #include <raft/core/resources.hpp>
 * #include <cuvs/neighbors/cagra.hpp>
 *
 * raft::resources handle;
 *
 * // create an input stream
 * std::istream is(std::cin.rdbuf());
 * cuvs::neighbors::cagra::index<int8_t, uint32_t> index;
 * cuvs::neighbors::cagra::deserialize(handle, is, &index);
 * @endcode
 *
 * @param[in] handle the raft handle
 * @param[in] is input stream
 * @param[out] index the cagra index
 */
void deserialize(raft::resources const& handle,
                 std::istream& is,
                 cuvs::neighbors::cagra::index<int8_t, uint32_t>* index);

/**
 * Save the index to file.
 *
 * Experimental, both the API and the serialization format are subject to change.
 *
 * @code{.cpp}
 * #include <raft/core/resources.hpp>
 * #include <cuvs/neighbors/cagra.hpp>
 *
 * raft::resources handle;
 *
 * // create a string with a filepath
 * std::string filename("/path/to/index");
 * // create an index with `auto index = cuvs::neighbors::cagra::build(...);`
 * cuvs::neighbors::cagra::serialize(handle, filename, index);
 * @endcode
 *
 * @param[in] handle the raft handle
 * @param[in] filename the file name for saving the index
 * @param[in] index CAGRA index
 * @param[in] include_dataset Whether or not to write out the dataset to the file.
 */
void serialize(raft::resources const& handle,
               const std::string& filename,
               const cuvs::neighbors::cagra::index<uint8_t, uint32_t>& index,
               bool include_dataset = true);

/**
 * Load index from file.
 *
 * Experimental, both the API and the serialization format are subject to change.
 *
 * @code{.cpp}
 * #include <raft/core/resources.hpp>
 * #include <cuvs/neighbors/cagra.hpp>
 *
 * raft::resources handle;
 *
 * // create a string with a filepath
 * std::string filename("/path/to/index");

 * cuvs::neighbors::cagra::index<uint8_t, uint32_t> index;
 * cuvs::neighbors::cagra::deserialize(handle, filename, &index);
 * @endcode
 *
 * @param[in] handle the raft handle
 * @param[in] filename the name of the file that stores the index
 * @param[out] index the cagra index
 */
void deserialize(raft::resources const& handle,
                 const std::string& filename,
                 cuvs::neighbors::cagra::index<uint8_t, uint32_t>* index);

/**
 * Write the index to an output stream
 *
 * Experimental, both the API and the serialization format are subject to change.
 *
 * @code{.cpp}
 * #include <raft/core/resources.hpp>
 * #include <cuvs/neighbors/cagra.hpp>
 *
 * raft::resources handle;
 *
 * // create an output stream
 * std::ostream os(std::cout.rdbuf());
 * // create an index with `auto index = cuvs::neighbors::cagra::build(...);`
 * cuvs::neighbors::cagra::serialize(handle, os, index);
 * @endcode
 *
 * @param[in] handle the raft handle
 * @param[in] os output stream
 * @param[in] index CAGRA index
 * @param[in] include_dataset Whether or not to write out the dataset to the file.
 */
void serialize(raft::resources const& handle,
               std::ostream& os,
               const cuvs::neighbors::cagra::index<uint8_t, uint32_t>& index,
               bool include_dataset = true);

/**
 * Load index from input stream
 *
 * Experimental, both the API and the serialization format are subject to change.
 *
 * @code{.cpp}
 * #include <raft/core/resources.hpp>
 * #include <cuvs/neighbors/cagra.hpp>
 *
 * raft::resources handle;
 *
 * // create an input stream
 * std::istream is(std::cin.rdbuf());
 * cuvs::neighbors::cagra::index<uint8_t, uint32_t> index;
 * cuvs::neighbors::cagra::deserialize(handle, is, &index);
 * @endcode
 *
 * @param[in] handle the raft handle
 * @param[in] is input stream
 * @param[out] index the cagra index
 */
void deserialize(raft::resources const& handle,
                 std::istream& is,
                 cuvs::neighbors::cagra::index<uint8_t, uint32_t>* index);

/**
 * Write the CAGRA built index as a base layer HNSW index to an output stream
 *
 * Experimental, both the API and the serialization format are subject to change.
 *
 * @code{.cpp}
 * #include <raft/core/resources.hpp>
 * #include <cuvs/neighbors/cagra_serialize.hpp>
 *
 * raft::resources handle;
 *
 * // create an output stream
 * std::ostream os(std::cout.rdbuf());
 * // create an index with `auto index = raft::cagra::build(...);`
 * cuvs::neighbors::cagra::serialize_to_hnswlib(handle, os, index);
 * @endcode
 *
 * @param[in] handle the raft handle
 * @param[in] os output stream
 * @param[in] index CAGRA index
 *
 */
void serialize_to_hnswlib(raft::resources const& handle,
                          std::ostream& os,
                          const cuvs::neighbors::cagra::index<float, uint32_t>& index);

/**
 * Save a CAGRA build index in hnswlib base-layer-only serialized format
 *
 * Experimental, both the API and the serialization format are subject to change.
 *
 * @code{.cpp}
 * #include <raft/core/resources.hpp>
 * #include <cuvs/neighbors/cagra_serialize.hpp>
 *
 * raft::resources handle;
 *
 * // create a string with a filepath
 * std::string filename("/path/to/index");
 * // create an index with `auto index = raft::cagra::build(...);`
 * cuvs::neighbors::cagra::serialize_to_hnswlib(handle, filename, index);
 * @endcode
 *
 *
 * @param[in] handle the raft handle
 * @param[in] filename the file name for saving the index
 * @param[in] index CAGRA index
 *
 */
void serialize_to_hnswlib(raft::resources const& handle,
                          const std::string& filename,
                          const cuvs::neighbors::cagra::index<float, uint32_t>& index);

/**
 * Write the CAGRA built index as a base layer HNSW index to an output stream
 *
 * Experimental, both the API and the serialization format are subject to change.
 *
 * @code{.cpp}
 * #include <raft/core/resources.hpp>
 * #include <cuvs/neighbors/cagra_serialize.hpp>
 *
 * raft::resources handle;
 *
 * // create an output stream
 * std::ostream os(std::cout.rdbuf());
 * // create an index with `auto index = raft::cagra::build(...);`
 * cuvs::neighbors::cagra::serialize_to_hnswlib(handle, os, index);
 * @endcode
 *
 * @param[in] handle the raft handle
 * @param[in] os output stream
 * @param[in] index CAGRA index
 *
 */
void serialize_to_hnswlib(raft::resources const& handle,
                          std::ostream& os,
                          const cuvs::neighbors::cagra::index<int8_t, uint32_t>& index);

/**
 * Save a CAGRA build index in hnswlib base-layer-only serialized format
 *
 * Experimental, both the API and the serialization format are subject to change.
 *
 * @code{.cpp}
 * #include <raft/core/resources.hpp>
 * #include <cuvs/neighbors/cagra_serialize.hpp>
 *
 * raft::resources handle;
 *
 * // create a string with a filepath
 * std::string filename("/path/to/index");
 * // create an index with `auto index = raft::cagra::build(...);`
 * cuvs::neighbors::cagra::serialize_to_hnswlib(handle, filename, index);
 * @endcode
 *
 *
 * @param[in] handle the raft handle
 * @param[in] filename the file name for saving the index
 * @param[in] index CAGRA index
 *
 */
void serialize_to_hnswlib(raft::resources const& handle,
                          const std::string& filename,
                          const cuvs::neighbors::cagra::index<int8_t, uint32_t>& index);

/**
 * Write the CAGRA built index as a base layer HNSW index to an output stream
 *
 * Experimental, both the API and the serialization format are subject to change.
 *
 * @code{.cpp}
 * #include <raft/core/resources.hpp>
 * #include <cuvs/neighbors/cagra_serialize.hpp>
 *
 * raft::resources handle;
 *
 * // create an output stream
 * std::ostream os(std::cout.rdbuf());
 * // create an index with `auto index = raft::cagra::build(...);`
 * cuvs::neighbors::cagra::serialize_to_hnswlib(handle, os, index);
 * @endcode
 *
 * @param[in] handle the raft handle
 * @param[in] os output stream
 * @param[in] index CAGRA index
 *
 */
void serialize_to_hnswlib(raft::resources const& handle,
                          std::ostream& os,
                          const cuvs::neighbors::cagra::index<uint8_t, uint32_t>& index);

/**
 * Save a CAGRA build index in hnswlib base-layer-only serialized format
 *
 * Experimental, both the API and the serialization format are subject to change.
 *
 * @code{.cpp}
 * #include <raft/core/resources.hpp>
 * #include <cuvs/neighbors/cagra_serialize.hpp>
 *
 * raft::resources handle;
 *
 * // create a string with a filepath
 * std::string filename("/path/to/index");
 * // create an index with `auto index = raft::cagra::build(...);`
 * cuvs::neighbors::cagra::serialize_to_hnswlib(handle, filename, index);
 * @endcode
 *
 *
 * @param[in] handle the raft handle
 * @param[in] filename the file name for saving the index
 * @param[in] index CAGRA index
 *
 */
void serialize_to_hnswlib(raft::resources const& handle,
                          const std::string& filename,
                          const cuvs::neighbors::cagra::index<uint8_t, uint32_t>& index);

/**
 * @}
 */

}  // namespace cuvs::neighbors::cagra<|MERGE_RESOLUTION|>--- conflicted
+++ resolved
@@ -552,12 +552,74 @@
            raft::device_matrix_view<const half, int64_t, raft::row_major> dataset)
   -> cuvs::neighbors::cagra::index<float, uint32_t>;
 
-auto build(raft::resources const& handle,
+/**
+ * @brief Build the index from the dataset for efficient search.
+ *
+ * The build consist of two steps: build an intermediate knn-graph, and optimize it to
+ * create the final graph. The index_params struct controls the node degree of these
+ * graphs.
+ *
+ * The following distance metrics are supported:
+ * - L2
+ *
+ * Usage example:
+ * @code{.cpp}
+ *   using namespace cuvs::neighbors;
+ *   // use default index parameters
+ *   cagra::index_params index_params;
+ *   // create and fill the index from a [N, D] dataset
+ *   auto index = cagra::build(res, index_params, dataset);
+ *   // use default search parameters
+ *   cagra::search_params search_params;
+ *   // search K nearest neighbours
+ *   auto neighbors = raft::make_device_matrix<uint32_t>(res, n_queries, k);
+ *   auto distances = raft::make_device_matrix<float>(res, n_queries, k);
+ *   cagra::search(res, search_params, index, queries, neighbors, distances);
+ * @endcode
+ *
+ * @param[in] res
+ * @param[in] params parameters for building the index
+ * @param[in] dataset a matrix view (host) to a row-major matrix [n_rows, dim]
+ *
+ * @return the constructed cagra index
+ */
+auto build(raft::resources const& res,
            const cuvs::neighbors::cagra::index_params& params,
            raft::host_matrix_view<const half, int64_t, raft::row_major> dataset)
   -> cuvs::neighbors::cagra::index<float, uint32_t>;
 
-auto build(raft::resources const& handle,
+/**
+ * @brief Build the index from the dataset for efficient search.
+ *
+ * The build consist of two steps: build an intermediate knn-graph, and optimize it to
+ * create the final graph. The index_params struct controls the node degree of these
+ * graphs.
+ *
+ * The following distance metrics are supported:
+ * - L2
+ *
+ * Usage example:
+ * @code{.cpp}
+ *   using namespace cuvs::neighbors;
+ *   // use default index parameters
+ *   cagra::index_params index_params;
+ *   // create and fill the index from a [N, D] dataset
+ *   auto index = cagra::build(res, index_params, dataset);
+ *   // use default search parameters
+ *   cagra::search_params search_params;
+ *   // search K nearest neighbours
+ *   auto neighbors = raft::make_device_matrix<uint32_t>(res, n_queries, k);
+ *   auto distances = raft::make_device_matrix<float>(res, n_queries, k);
+ *   cagra::search(res, search_params, index, queries, neighbors, distances);
+ * @endcode
+ *
+ * @param[in] res
+ * @param[in] params parameters for building the index
+ * @param[in] dataset a matrix view (device) to a row-major matrix [n_rows, dim]
+ *
+ * @return the constructed cagra index
+ */
+auto build(raft::resources const& res,
            const cuvs::neighbors::cagra::index_params& params,
            raft::device_matrix_view<const int8_t, int64_t, raft::row_major> dataset)
   -> cuvs::neighbors::cagra::index<int8_t, uint32_t>;
@@ -960,13 +1022,6 @@
             raft::device_matrix_view<uint32_t, int64_t, raft::row_major> neighbors,
             raft::device_matrix_view<float, int64_t, raft::row_major> distances);
 
-void search(raft::resources const& handle,
-            cuvs::neighbors::cagra::search_params const& params,
-            const cuvs::neighbors::cagra::index<int8_t, uint32_t>& index,
-            raft::device_matrix_view<const int8_t, int64_t, raft::row_major> queries,
-            raft::device_matrix_view<uint32_t, int64_t, raft::row_major> neighbors,
-            raft::device_matrix_view<float, int64_t, raft::row_major> distances);
-
 /**
  * @brief Search ANN using the constructed index.
  *
@@ -986,6 +1041,30 @@
  */
 void search(raft::resources const& res,
             cuvs::neighbors::cagra::search_params const& params,
+            const cuvs::neighbors::cagra::index<int8_t, uint32_t>& index,
+            raft::device_matrix_view<const int8_t, int64_t, raft::row_major> queries,
+            raft::device_matrix_view<uint32_t, int64_t, raft::row_major> neighbors,
+            raft::device_matrix_view<float, int64_t, raft::row_major> distances);
+
+/**
+ * @brief Search ANN using the constructed index.
+ *
+ * See the [cagra::build](#cagra::build) documentation for a usage example.
+ *
+ * @tparam T data element type
+ * @tparam IdxT type of the indices
+ *
+ * @param[in] res raft resources
+ * @param[in] params configure the search
+ * @param[in] index cagra index
+ * @param[in] queries a device matrix view to a row-major matrix [n_queries, index->dim()]
+ * @param[out] neighbors a device matrix view to the indices of the neighbors in the source dataset
+ * [n_queries, k]
+ * @param[out] distances a device matrix view to the distances to the selected neighbors [n_queries,
+ * k]
+ */
+void search(raft::resources const& res,
+            cuvs::neighbors::cagra::search_params const& params,
             const cuvs::neighbors::cagra::index<uint8_t, uint32_t>& index,
             raft::device_matrix_view<const uint8_t, int64_t, raft::row_major> queries,
             raft::device_matrix_view<uint32_t, int64_t, raft::row_major> neighbors,
@@ -999,21 +1078,6 @@
  * @{
  */
 
-<<<<<<< HEAD
-void deserialize_file(raft::resources const& handle,
-                      const std::string& filename,
-                      cuvs::neighbors::cagra::index<float, uint32_t>* index);
-
-void serialize_file(raft::resources const& handle,
-                    const std::string& filename,
-                    const cuvs::neighbors::cagra::index<half, uint32_t>& index,
-                    bool include_dataset = true);
-
-void deserialize_file(raft::resources const& handle,
-                      const std::string& filename,
-                      cuvs::neighbors::cagra::index<half, uint32_t>* index);
-
-=======
 /**
  * Save the index to file.
  *
@@ -1090,7 +1154,6 @@
  * @param[in] index CAGRA index
  * @param[in] include_dataset Whether or not to write out the dataset to the file.
  */
->>>>>>> 33698a56
 void serialize(raft::resources const& handle,
                std::ostream& os,
                const cuvs::neighbors::cagra::index<float, uint32_t>& index,
@@ -1120,22 +1183,6 @@
 void deserialize(raft::resources const& handle,
                  std::istream& is,
                  cuvs::neighbors::cagra::index<float, uint32_t>* index);
-
-<<<<<<< HEAD
-void serialize(raft::resources const& handle,
-               std::string& str,
-               const cuvs::neighbors::cagra::index<half, uint32_t>& index,
-               bool include_dataset = true);
-
-void deserialize(raft::resources const& handle,
-                 const std::string& str,
-                 cuvs::neighbors::cagra::index<half, uint32_t>* index);
-
-void serialize_file(raft::resources const& handle,
-                    const std::string& filename,
-                    const cuvs::neighbors::cagra::index<int8_t, uint32_t>& index,
-                    bool include_dataset = true);
-=======
 /**
  * Save the index to file.
  *
@@ -1157,6 +1204,112 @@
  * @param[in] filename the file name for saving the index
  * @param[in] index CAGRA index
  * @param[in] include_dataset Whether or not to write out the dataset to the file.
+ *
+ */
+void serialize(raft::resources const& handle,
+               const std::string& filename,
+               const cuvs::neighbors::cagra::index<half, uint32_t>& index,
+               bool include_dataset = true);
+
+/**
+ * Load index from file.
+ *
+ * Experimental, both the API and the serialization format are subject to change.
+ *
+ * @code{.cpp}
+ * #include <raft/core/resources.hpp>
+ * #include <cuvs/neighbors/cagra.hpp>
+ *
+ * raft::resources handle;
+ *
+ * // create a string with a filepath
+ * std::string filename("/path/to/index");
+
+ * cuvs::neighbors::cagra::index<half, uint32_t> index;
+ * cuvs::neighbors::cagra::deserialize(handle, filename, &index);
+ * @endcode
+ *
+ * @param[in] handle the raft handle
+ * @param[in] filename the name of the file that stores the index
+ * @param[out] index the cagra index
+ */
+void deserialize(raft::resources const& handle,
+                 const std::string& filename,
+                 cuvs::neighbors::cagra::index<half, uint32_t>* index);
+
+/**
+ * Write the index to an output stream
+ *
+ * Experimental, both the API and the serialization format are subject to change.
+ *
+ * @code{.cpp}
+ * #include <raft/core/resources.hpp>
+ * #include <cuvs/neighbors/cagra.hpp>
+ *
+ * raft::resources handle;
+ *
+ * // create an output stream
+ * std::ostream os(std::cout.rdbuf());
+ * // create an index with `auto index = cuvs::neighbors::cagra::build(...);`
+ * cuvs::neighbors::cagra::serialize(handle, os, index);
+ * @endcode
+ *
+ * @param[in] handle the raft handle
+ * @param[in] os output stream
+ * @param[in] index CAGRA index
+ * @param[in] include_dataset Whether or not to write out the dataset to the file.
+ */
+void serialize(raft::resources const& handle,
+               std::ostream& os,
+               const cuvs::neighbors::cagra::index<half, uint32_t>& index,
+               bool include_dataset = true);
+
+/**
+ * Load index from input stream
+ *
+ * Experimental, both the API and the serialization format are subject to change.
+ *
+ * @code{.cpp}
+ * #include <raft/core/resources.hpp>
+ * #include <cuvs/neighbors/cagra.hpp>
+ *
+ * raft::resources handle;
+ *
+ * // create an input stream
+ * std::istream is(std::cin.rdbuf());
+ * cuvs::neighbors::cagra::index<half, uint32_t> index;
+ * cuvs::neighbors::cagra::deserialize(handle, is, &index);
+ * @endcode
+ *
+ * @param[in] handle the raft handle
+ * @param[in] is input stream
+ * @param[out] index the cagra index
+ */
+void deserialize(raft::resources const& handle,
+                 std::istream& is,
+                 cuvs::neighbors::cagra::index<half, uint32_t>* index);
+
+/**
+ * Save the index to file.
+ *
+ * Experimental, both the API and the serialization format are subject to change.
+ *
+ * @code{.cpp}
+ * #include <raft/core/resources.hpp>
+ * #include <cuvs/neighbors/cagra.hpp>
+ *
+ * raft::resources handle;
+ *
+ * // create a string with a filepath
+ * std::string filename("/path/to/index");
+ * // create an index with `auto index = cuvs::neighbors::cagra::build(...);`
+ * cuvs::neighbors::cagra::serialize(handle, filename, index);
+ * @endcode
+ *
+ * @param[in] handle the raft handle
+ * @param[in] filename the file name for saving the index
+ * @param[in] index CAGRA index
+ * @param[in] include_dataset Whether or not to write out the dataset to the file.
  */
 void serialize(raft::resources const& handle,
                const std::string& filename,
@@ -1188,7 +1341,6 @@
 void deserialize(raft::resources const& handle,
                  const std::string& filename,
                  cuvs::neighbors::cagra::index<int8_t, uint32_t>* index);
->>>>>>> 33698a56
 
 /**
  * Write the index to an output stream
