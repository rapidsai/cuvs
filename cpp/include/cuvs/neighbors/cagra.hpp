/*
 * Copyright (c) 2023-2024, NVIDIA CORPORATION.
 *
 * Licensed under the Apache License, Version 2.0 (the "License");
 * you may not use this file except in compliance with the License.
 * You may obtain a copy of the License at
 *
 *     http://www.apache.org/licenses/LICENSE-2.0
 *
 * Unless required by applicable law or agreed to in writing, software
 * distributed under the License is distributed on an "AS IS" BASIS,
 * WITHOUT WARRANTIES OR CONDITIONS OF ANY KIND, either express or implied.
 * See the License for the specific language governing permissions and
 * limitations under the License.
 */

#pragma once

#include "common.hpp"
#include <cuvs/distance/distance.hpp>
#include <cuvs/neighbors/common.h>
#include <cuvs/neighbors/common.hpp>
#include <cuvs/neighbors/ivf_pq.hpp>
#include <cuvs/neighbors/nn_descent.hpp>
#include <raft/core/device_mdspan.hpp>
#include <raft/core/host_device_accessor.hpp>
#include <raft/core/host_mdspan.hpp>
#include <raft/core/mdspan.hpp>
#include <raft/core/mdspan_types.hpp>
#include <raft/core/resource/stream_view.hpp>
#include <raft/core/resources.hpp>
#include <raft/util/integer_utils.hpp>
#include <rmm/cuda_stream_view.hpp>

#include <optional>
#include <variant>

namespace cuvs::neighbors::cagra {
/**
 * @defgroup cagra_cpp_index_params CAGRA index build parameters
 * @{
 */

/**
 * @brief ANN parameters used by CAGRA to build knn graph
 *
 */
namespace graph_build_params {

/** Specialized parameters utilizing IVF-PQ to build knn graph */
struct ivf_pq_params {
  cuvs::neighbors::ivf_pq::index_params build_params;
  cuvs::neighbors::ivf_pq::search_params search_params;
  float refinement_rate;

  ivf_pq_params() = default;
  /**
   * Set default parameters based on shape of the input dataset.
   * Usage example:
   * @code{.cpp}
   *   using namespace cuvs::neighbors;
   *   raft::resources res;
   *   // create index_params for a [N. D] dataset
   *   auto dataset = raft::make_device_matrix<float, int64_t>(res, N, D);
   *   auto pq_params =
   *     cagra::graph_build_params::ivf_pq_params(dataset.extents());
   *   // modify/update index_params as needed
   *   pq_params.kmeans_trainset_fraction = 0.1;
   * @endcode
   */
  ivf_pq_params(raft::matrix_extent<int64_t> dataset_extents,
                cuvs::distance::DistanceType metric = cuvs::distance::DistanceType::L2Expanded);
};

using nn_descent_params = cuvs::neighbors::nn_descent::index_params;

// **** Experimental ****
using iterative_search_params = cuvs::neighbors::search_params;

}  // namespace graph_build_params

struct index_params : cuvs::neighbors::index_params {
  /** Degree of input graph for pruning. */
  size_t intermediate_graph_degree = 128;
  /** Degree of output graph. */
  size_t graph_degree = 64;
  /**
   * Specify compression parameters if compression is desired. If set, overrides the
   * attach_dataset_on_build (and the compressed dataset is always added to the index).
   */
  std::optional<cuvs::neighbors::vpq_params> compression = std::nullopt;

  /** Parameters for graph building.
   *
   * Set ivf_pq_params, nn_descent_params, or iterative_search_params to select the graph build
   * algorithm and control their parameters. The default (std::monostate) is to use a heuristic
   *  to decide the algorithm and its parameters.
   *
   * @code{.cpp}
   * cagra::index_params params;
   * // 1. Choose IVF-PQ algorithm
   * params.graph_build_params = cagra::graph_build_params::ivf_pq_params(dataset.extent,
   * params.metric);
   *
   * // 2. Choose NN Descent algorithm for kNN graph construction
   * params.graph_build_params =
   * cagra::graph_build_params::nn_descent_params(params.intermediate_graph_degree);
   *
   * // 3. Choose iterative graph building using CAGRA's search() and optimize()  [Experimental]
   * params.graph_build_params =
   * cagra::graph_build_params::iterative_search_params();
   * @endcode
   */
  std::variant<std::monostate,
               graph_build_params::ivf_pq_params,
               graph_build_params::nn_descent_params,
               graph_build_params::iterative_search_params>
    graph_build_params;

  /**
   * Whether to use MST optimization to guarantee graph connectivity.
   */
  bool guarantee_connectivity = false;

  /**
   * Whether to add the dataset content to the index, i.e.:
   *
   *  - `true` means the index is filled with the dataset vectors and ready to search after calling
   * `build` provided there is enough memory available.
   *  - `false` means `build` only builds the graph and the user is expected to
   * update the dataset using cuvs::neighbors::cagra::update_dataset.
   *
   * Regardless of the value of `attach_dataset_on_build`, the search graph is created using all
   * the vectors in the dataset.  Setting `attach_dataset_on_build = false` can be useful if
   * the user needs to build only the search graph but does not intend to search it using CAGRA
   * (e.g. search using another graph search algorithm), or if specific memory placement options
   * need to be applied on the dataset before it is attached to the index using `update_dataset`.
   * API.
   * @code{.cpp}
   *   auto dataset = raft::make_device_matrix<float, int64_t>(res, n_rows, n_cols);
   *   // use default index_parameters
   *   cagra::index_params index_params;
   *   // update index_params to only build the CAGRA graph
   *   index_params.attach_dataset_on_build = false;
   *   auto index = cagra::build(res, index_params, dataset.view());
   *   // assert that the dataset is not attached to the index
   *   ASSERT(index.dataset().extent(0) == 0);
   *   // update dataset
   *   index.update_dataset(res, dataset.view());
   *   // The index is now ready for search
   *   cagra::search(res, search_params, index, queries, neighbors, distances);
   * @endcode
   */
  bool attach_dataset_on_build = true;
};

/**
 * @}
 */

/**
 * @defgroup cagra_cpp_search_params CAGRA index search parameters
 * @{
 */

enum class search_algo {
  /** For large batch sizes. */
  SINGLE_CTA,
  /** For small batch sizes. */
  MULTI_CTA,
  MULTI_KERNEL,
  AUTO
};

enum class hash_mode { HASH, SMALL, AUTO };

struct search_params : cuvs::neighbors::search_params {
  /** Maximum number of queries to search at the same time (batch size). Auto select when 0.*/
  size_t max_queries = 0;

  /** Number of intermediate search results retained during the search.
   *
   *  This is the main knob to adjust trade off between accuracy and search speed.
   *  Higher values improve the search accuracy.
   */
  size_t itopk_size = 64;

  /** Upper limit of search iterations. Auto select when 0.*/
  size_t max_iterations = 0;

  // In the following we list additional search parameters for fine tuning.
  // Reasonable default values are automatically chosen.

  /** Which search implementation to use. */
  search_algo algo = search_algo::AUTO;

  /** Number of threads used to calculate a single distance. 4, 8, 16, or 32. */
  size_t team_size = 0;

  /** Number of graph nodes to select as the starting point for the search in each iteration. aka
   * search width?*/
  size_t search_width = 1;
  /** Lower limit of search iterations. */
  size_t min_iterations = 0;

  /** Thread block size. 0, 64, 128, 256, 512, 1024. Auto selection when 0. */
  size_t thread_block_size = 0;
  /** Hashmap type. Auto selection when AUTO. */
  hash_mode hashmap_mode = hash_mode::AUTO;
  /** Lower limit of hashmap bit length. More than 8. */
  size_t hashmap_min_bitlen = 0;
  /** Upper limit of hashmap fill rate. More than 0.1, less than 0.9.*/
  float hashmap_max_fill_rate = 0.5;

  /** Number of iterations of initial random seed node selection. 1 or more. */
  uint32_t num_random_samplings = 1;
  /** Bit mask used for initial random seed node selection. */
  uint64_t rand_xor_mask = 0x128394;

  /** Whether to use the persistent version of the kernel (only SINGLE_CTA is supported a.t.m.) */
  bool persistent = false;
  /** Persistent kernel: time in seconds before the kernel stops if no requests received. */
  float persistent_lifetime = 2;
  /**
   * Set the fraction of maximum grid size used by persistent kernel.
   * Value 1.0 means the kernel grid size is maximum possible for the selected device.
   * The value must be greater than 0.0 and not greater than 1.0.
   *
   * One may need to run other kernels alongside this persistent kernel. This parameter can
   * be used to reduce the grid size of the persistent kernel to leave a few SMs idle.
   * Note: running any other work on GPU alongside with the persistent kernel makes the setup
   * fragile.
   *   - Running another kernel in another thread usually works, but no progress guaranteed
   *   - Any CUDA allocations block the context (this issue may be obscured by using pools)
   *   - Memory copies to not-pinned host memory may block the context
   *
   * Even when we know there are no other kernels working at the same time, setting
   * kDeviceUsage to 1.0 surprisingly sometimes hurts performance. Proceed with care.
   * If you suspect this is an issue, you can reduce this number to ~0.9 without a significant
   * impact on the throughput.
   */
  float persistent_device_usage = 1.0;

  /**
   * A parameter indicating the rate of nodes to be filtered-out, when filtering is used.
   * The value must be equal to or greater than 0.0 and less than 1.0. Default value is
   * negative, in which case the filtering rate is automatically calculated.
   */
  float filtering_rate = -1.0;
};

/**
 * @}
 */

/**
 * @defgroup cagra_cpp_extend_params CAGRA index extend parameters
 * @{
 */

struct extend_params {
  /** The additional dataset is divided into chunks and added to the graph. This is the knob to
   * adjust the tradeoff between the recall and operation throughput. Large chunk sizes can result
   * in high throughput, but use more working memory (O(max_chunk_size*degree^2)). This can also
   * degrade recall because no edges are added between the nodes in the same chunk. Auto select when
   * 0. */
  uint32_t max_chunk_size = 0;
};
/**
 * @}
 */

/**
 * @defgroup cagra_cpp_merge_params CAGRA index merge parameters
 * @{
 */

/**
 * @brief Determines the strategy for merging CAGRA graphs.
 *
<<<<<<< HEAD
 */
enum MergeStrategy {
  /**
   * @brief Physical merge: Builds a new CAGRA graph from the union of dataset points
   * in existing CAGRA graphs.
   *
   * This is expensive to build but does not impact search latency or quality.
   * Preferred for many smaller CAGRA graphs.
   *
   */
  PHYSICAL,
  /**
   * @brief Logical merge: Wraps a new index structure around existing CAGRA graphs
   * and broadcasts the query to each of them.
   *
   * This is a fast merge but incurs a small hit in search latency.
   * Preferred for fewer larger CAGRA graphs.
   */
  LOGICAL
};
=======
 * @note Currently, only the MERGE_STRATEGY_PHYSICAL strategy is supported.
 */
using MergeStrategy = cuvsMergeStrategy;
>>>>>>> 6bba2ef7

/**
 * @brief Parameters for merging CAGRA indexes.
 */
struct merge_params {
  merge_params() = default;

  /**
   * @brief Constructs merge parameters with given index parameters.
   * @param params Parameters for creating the output index.
   */
  explicit merge_params(const cagra::index_params& params) : output_index_params(params) {}

  /// Parameters for creating the output index.
  cagra::index_params output_index_params;

  /// Strategy for merging. Defaults to `MergeStrategy::MERGE_STRATEGY_PHYSICAL`.
  MergeStrategy strategy = MergeStrategy::MERGE_STRATEGY_PHYSICAL;
};

/**
 * @}
 */

static_assert(std::is_aggregate_v<index_params>);
static_assert(std::is_aggregate_v<search_params>);

/**
 * @defgroup cagra_cpp_index CAGRA index type
 * @{
 */

/**
 * @brief CAGRA index.
 *
 * The index stores the dataset and a kNN graph in device memory.
 *
 * @tparam T data element type
 * @tparam IdxT the data type used to store the neighbor indices in the  search graph.
 *              It must be large enough to represent values up to dataset.extent(0).
 *
 */
template <typename T, typename IdxT>
struct index : cuvs::neighbors::index {
  using index_params_type  = cagra::index_params;
  using search_params_type = cagra::search_params;
  using index_type         = IdxT;
  using value_type         = T;
  using dataset_index_type = int64_t;

  static_assert(!raft::is_narrowing_v<uint32_t, IdxT>,
                "IdxT must be able to represent all values of uint32_t");

 public:
  /** Distance metric used for clustering. */
  [[nodiscard]] constexpr inline auto metric() const noexcept -> cuvs::distance::DistanceType
  {
    return metric_;
  }

  /** Total length of the index (number of vectors). */
  [[nodiscard]] constexpr inline auto size() const noexcept -> IdxT
  {
    auto data_rows = dataset_->n_rows();
    return data_rows > 0 ? data_rows : graph_view_.extent(0);
  }

  /** Dimensionality of the data. */
  [[nodiscard]] constexpr inline auto dim() const noexcept -> uint32_t { return dataset_->dim(); }
  /** Graph degree */
  [[nodiscard]] constexpr inline auto graph_degree() const noexcept -> uint32_t
  {
    return graph_view_.extent(1);
  }

  [[nodiscard]] inline auto dataset() const noexcept
    -> raft::device_matrix_view<const T, int64_t, raft::layout_stride>
  {
    auto p = dynamic_cast<strided_dataset<T, int64_t>*>(dataset_.get());
    if (p != nullptr) { return p->view(); }
    auto d = dataset_->dim();
    return raft::make_device_strided_matrix_view<const T, int64_t>(nullptr, 0, d, d);
  }

  /** Dataset [size, dim] */
  [[nodiscard]] inline auto data() const noexcept -> const cuvs::neighbors::dataset<int64_t>&
  {
    return *dataset_;
  }

  /** neighborhood graph [size, graph-degree] */
  [[nodiscard]] inline auto graph() const noexcept
    -> raft::device_matrix_view<const IdxT, int64_t, raft::row_major>
  {
    return graph_view_;
  }

  // Don't allow copying the index for performance reasons (try avoiding copying data)
  index(const index&)                    = delete;
  index(index&&)                         = default;
  auto operator=(const index&) -> index& = delete;
  auto operator=(index&&) -> index&      = default;
  ~index()                               = default;

  /** Construct an empty index. */
  index(raft::resources const& res,
        cuvs::distance::DistanceType metric = cuvs::distance::DistanceType::L2Expanded)
    : cuvs::neighbors::index(),
      metric_(metric),
      graph_(raft::make_device_matrix<IdxT, int64_t>(res, 0, 0)),
      dataset_(new cuvs::neighbors::empty_dataset<int64_t>(0))
  {
  }

  /** Construct an index from dataset and knn_graph arrays
   *
   * If the dataset and graph is already in GPU memory, then the index is just a thin wrapper around
   * these that stores a non-owning a reference to the arrays.
   *
   * The constructor also accepts host arrays. In that case they are copied to the device, and the
   * device arrays will be owned by the index.
   *
   * In case the dasates rows are not 16 bytes aligned, then we create a padded copy in device
   * memory to ensure alignment for vectorized load.
   *
   * Usage examples:
   *
   * - Cagra index is normally created by the cagra::build
   * @code{.cpp}
   *   using namespace raft::neighbors::experimental;
   *   auto dataset = raft::make_host_matrix<float, int64_t>(n_rows, n_cols);
   *   load_dataset(dataset.view());
   *   // use default index parameters
   *   cagra::index_params index_params;
   *   // create and fill the index from a [N, D] dataset
   *   auto index = cagra::build(res, index_params, dataset);
   *   // use default search parameters
   *   cagra::search_params search_params;
   *   // search K nearest neighbours
   *   auto neighbors = raft::make_device_matrix<uint32_t, int64_t>(res, n_queries, k);
   *   auto distances = raft::make_device_matrix<float, int64_t>(res, n_queries, k);
   *   cagra::search(res, search_params, index, queries, neighbors.view(), distances.view());
   * @endcode
   *   In the above example, we have passed a host dataset to build. The returned index will own a
   * device copy of the dataset and the knn_graph. In contrast, if we pass the dataset as a
   * device_mdspan to build, then it will only store a reference to it.
   *
   * - Constructing index using existing knn-graph
   * @code{.cpp}
   *   using namespace raft::neighbors::experimental;
   *
   *   auto dataset = raft::make_device_matrix<float, int64_t>(res, n_rows, n_cols);
   *   auto knn_graph = raft::make_device_matrix<uint32_n, int64_t>(res, n_rows, graph_degree);
   *
   *   // custom loading and graph creation
   *   // load_dataset(dataset.view());
   *   // create_knn_graph(knn_graph.view());
   *
   *   // Wrap the existing device arrays into an index structure
   *   cagra::index<T, IdxT> index(res, metric, raft::make_const_mdspan(dataset.view()),
   *                               raft::make_const_mdspan(knn_graph.view()));
   *
   *   // Both knn_graph and dataset objects have to be in scope while the index is used because
   *   // the index only stores a reference to these.
   *   cagra::search(res, search_params, index, queries, neighbors, distances);
   * @endcode
   */
  template <typename data_accessor, typename graph_accessor>
  index(raft::resources const& res,
        cuvs::distance::DistanceType metric,
        raft::mdspan<const T, raft::matrix_extent<int64_t>, raft::row_major, data_accessor> dataset,
        raft::mdspan<const IdxT, raft::matrix_extent<int64_t>, raft::row_major, graph_accessor>
          knn_graph)
    : cuvs::neighbors::index(),
      metric_(metric),
      graph_(raft::make_device_matrix<IdxT, int64_t>(res, 0, 0)),
      dataset_(make_aligned_dataset(res, dataset, 16))
  {
    RAFT_EXPECTS(dataset.extent(0) == knn_graph.extent(0),
                 "Dataset and knn_graph must have equal number of rows");
    update_graph(res, knn_graph);

    raft::resource::sync_stream(res);
  }

  /**
   * Replace the dataset with a new dataset.
   *
   * If the new dataset rows are aligned on 16 bytes, then only a reference is stored to the
   * dataset. It is the caller's responsibility to ensure that dataset stays alive as long as the
   * index. It is expected that the same set of vectors are used for update_dataset and index build.
   */
  void update_dataset(raft::resources const& res,
                      raft::device_matrix_view<const T, int64_t, raft::row_major> dataset)
  {
    dataset_ = make_aligned_dataset(res, dataset, 16);
  }

  /** Set the dataset reference explicitly to a device matrix view with padding. */
  void update_dataset(raft::resources const& res,
                      raft::device_matrix_view<const T, int64_t, raft::layout_stride> dataset)
  {
    dataset_ = make_aligned_dataset(res, dataset, 16);
  }

  /**
   * Replace the dataset with a new dataset.
   *
   * We create a copy of the dataset on the device. The index manages the lifetime of this copy. It
   * is expected that the same set of vectors are used for update_dataset and index build.
   */
  void update_dataset(raft::resources const& res,
                      raft::host_matrix_view<const T, int64_t, raft::row_major> dataset)
  {
    dataset_ = make_aligned_dataset(res, dataset, 16);
  }

  /**
   * Replace the dataset with a new dataset. It is expected that the same set of vectors are used
   * for update_dataset and index build.
   */
  template <typename DatasetT>
  auto update_dataset(raft::resources const& res, DatasetT&& dataset)
    -> std::enable_if_t<std::is_base_of_v<cuvs::neighbors::dataset<dataset_index_type>, DatasetT>>
  {
    dataset_ = std::make_unique<DatasetT>(std::move(dataset));
  }

  template <typename DatasetT>
  auto update_dataset(raft::resources const& res, std::unique_ptr<DatasetT>&& dataset)
    -> std::enable_if_t<std::is_base_of_v<neighbors::dataset<dataset_index_type>, DatasetT>>
  {
    dataset_ = std::move(dataset);
  }

  /**
   * Replace the graph with a new graph.
   *
   * Since the new graph is a device array, we store a reference to that, and it is
   * the caller's responsibility to ensure that knn_graph stays alive as long as the index.
   */
  void update_graph(raft::resources const& res,
                    raft::device_matrix_view<const IdxT, int64_t, raft::row_major> knn_graph)
  {
    graph_view_ = knn_graph;
  }

  /**
   * Replace the graph with a new graph.
   *
   * We create a copy of the graph on the device. The index manages the lifetime of this copy.
   */
  void update_graph(raft::resources const& res,
                    raft::host_matrix_view<const IdxT, int64_t, raft::row_major> knn_graph)
  {
    RAFT_LOG_DEBUG("Copying CAGRA knn graph from host to device");

    if ((graph_.extent(0) != knn_graph.extent(0)) || (graph_.extent(1) != knn_graph.extent(1))) {
      // clear existing memory before allocating to prevent OOM errors on large graphs
      if (graph_.size()) { graph_ = raft::make_device_matrix<IdxT, int64_t>(res, 0, 0); }
      graph_ =
        raft::make_device_matrix<IdxT, int64_t>(res, knn_graph.extent(0), knn_graph.extent(1));
    }
    raft::copy(graph_.data_handle(),
               knn_graph.data_handle(),
               knn_graph.size(),
               raft::resource::get_cuda_stream(res));
    graph_view_ = graph_.view();
  }

 private:
  cuvs::distance::DistanceType metric_;
  raft::device_matrix<IdxT, int64_t, raft::row_major> graph_;
  raft::device_matrix_view<const IdxT, int64_t, raft::row_major> graph_view_;
  std::unique_ptr<neighbors::dataset<dataset_index_type>> dataset_;
};
/**
 * @}
 */

/**
 * @defgroup cagra_cpp_composite_index CAGRA composite index type
 * @{
 */

/**
 * @brief Lightweight composite kNN index for CAGRA.
 *
 * This class aggregates logically multiple CAGRA indices into a single composite index,
 * providing a unified interface for kNN search. It is a lightweight structure
 * that does not own or manage the lifecycle of the underlying indices; instead,
 * it holds non-owning pointers to them.
 *
 * All sub-indices within the composite index **must share the same distance metric
 * and dimensionality**.
 *
 * @tparam T    Data element type.
 * @tparam IdxT Index type representing dataset.extent(0), used for vector indices.
 */

template <typename T, typename IdxT>
struct composite_index {
  template <typename Container>
  explicit composite_index(Container&& indices) : sub_indices(std::forward<Container>(indices))
  {
    RAFT_EXPECTS(!sub_indices.empty(), "composite_index requires at least one sub-index.");

    for (auto* idx : sub_indices) {
      RAFT_EXPECTS(idx != nullptr, "sub_indices contains a null pointer.");
    }

    auto& first_index = *sub_indices.front();
    metric_           = first_index.metric();
    dim_              = first_index.dim();
    size_             = 0;

    for (auto* idx : sub_indices) {
      RAFT_EXPECTS(idx->metric() == metric_, "All sub-indices must have the same metric.");
      RAFT_EXPECTS(idx->dim() == dim_, "All sub-indices must have the same dim.");
      size_ += idx->size();
    }
  }

 public:
  composite_index(const composite_index& other)            = default;
  composite_index& operator=(const composite_index& other) = default;

  composite_index(composite_index&& other) noexcept            = default;
  composite_index& operator=(composite_index&& other) noexcept = default;

  constexpr inline auto metric() const noexcept -> cuvs::distance::DistanceType { return metric_; }

  constexpr inline auto size() const noexcept -> IdxT { return size_; }

  constexpr inline auto dim() const noexcept -> uint32_t { return dim_; }

  constexpr inline auto graph_degree() const noexcept -> uint32_t
  {
    return sub_indices.front()->graph_degree();
  }

  constexpr inline auto num_indices() const noexcept -> uint32_t { return sub_indices.size(); }

 public:
  std::vector<cuvs::neighbors::cagra::index<T, IdxT>*> sub_indices;

 private:
  cuvs::distance::DistanceType metric_;
  IdxT size_;
  uint32_t dim_;
};

/**
 * @}
 */

/**
 * @defgroup cagra_cpp_index_build CAGRA index build functions
 * @{
 */

/**
 * @brief Build the index from the dataset for efficient search.
 *
 * The build consist of two steps: build an intermediate knn-graph, and optimize it to
 * create the final graph. The index_params struct controls the node degree of these
 * graphs.
 *
 * The following distance metrics are supported:
 * - L2
 * - InnerProduct (currently only supported with IVF-PQ as the build algorithm)
 *
 * Usage example:
 * @code{.cpp}
 *   using namespace cuvs::neighbors;
 *   // use default index parameters
 *   cagra::index_params index_params;
 *   // create and fill the index from a [N, D] dataset
 *   auto index = cagra::build(res, index_params, dataset);
 *   // use default search parameters
 *   cagra::search_params search_params;
 *   // search K nearest neighbours
 *   auto neighbors = raft::make_device_matrix<uint32_t>(res, n_queries, k);
 *   auto distances = raft::make_device_matrix<float>(res, n_queries, k);
 *   cagra::search(res, search_params, index, queries, neighbors.view(), distances.view());
 * @endcode
 *
 * @param[in] res
 * @param[in] params parameters for building the index
 * @param[in] dataset a matrix view (device) to a row-major matrix [n_rows, dim]
 *
 * @return the constructed cagra index
 */
auto build(raft::resources const& res,
           const cuvs::neighbors::cagra::index_params& params,
           raft::device_matrix_view<const float, int64_t, raft::row_major> dataset)
  -> cuvs::neighbors::cagra::index<float, uint32_t>;

/**
 * @brief Build the index from the dataset for efficient search.
 *
 * The build consist of two steps: build an intermediate knn-graph, and optimize it to
 * create the final graph. The index_params struct controls the node degree of these
 * graphs.
 *
 * The following distance metrics are supported:
 * - L2
 * - InnerProduct (currently only supported with IVF-PQ as the build algorithm)
 *
 * Usage example:
 * @code{.cpp}
 *   using namespace cuvs::neighbors;
 *   // use default index parameters
 *   cagra::index_params index_params;
 *   // create and fill the index from a [N, D] dataset
 *   auto index = cagra::build(res, index_params, dataset);
 *   // use default search parameters
 *   cagra::search_params search_params;
 *   // search K nearest neighbours
 *   auto neighbors = raft::make_device_matrix<uint32_t>(res, n_queries, k);
 *   auto distances = raft::make_device_matrix<float>(res, n_queries, k);
 *   cagra::search(res, search_params, index, queries, neighbors.view(), distances.view());
 * @endcode
 *
 * @param[in] res
 * @param[in] params parameters for building the index
 * @param[in] dataset a matrix view (host) to a row-major matrix [n_rows, dim]
 *
 * @return the constructed cagra index
 */
auto build(raft::resources const& res,
           const cuvs::neighbors::cagra::index_params& params,
           raft::host_matrix_view<const float, int64_t, raft::row_major> dataset)
  -> cuvs::neighbors::cagra::index<float, uint32_t>;

/**
 * @brief Build the index from the dataset for efficient search.
 *
 * The build consist of two steps: build an intermediate knn-graph, and optimize it to
 * create the final graph. The index_params struct controls the node degree of these
 * graphs.
 *
 * The following distance metrics are supported:
 * - L2
 * - InnerProduct (currently only supported with IVF-PQ as the build algorithm)
 *
 * Usage example:
 * @code{.cpp}
 *   using namespace cuvs::neighbors;
 *   // use default index parameters
 *   cagra::index_params index_params;
 *   // create and fill the index from a [N, D] dataset
 *   auto index = cagra::build(res, index_params, dataset);
 *   // use default search parameters
 *   cagra::search_params search_params;
 *   // search K nearest neighbours
 *   auto neighbors = raft::make_device_matrix<uint32_t>(res, n_queries, k);
 *   auto distances = raft::make_device_matrix<float>(res, n_queries, k);
 *   cagra::search(res, search_params, index, queries, neighbors.view(), distances.view());
 * @endcode
 *
 * @param[in] res
 * @param[in] params parameters for building the index
 * @param[in] dataset a matrix view (device) to a row-major matrix [n_rows, dim]
 *
 * @return the constructed cagra index
 */
auto build(raft::resources const& res,
           const cuvs::neighbors::cagra::index_params& params,
           raft::device_matrix_view<const half, int64_t, raft::row_major> dataset)
  -> cuvs::neighbors::cagra::index<half, uint32_t>;

/**
 * @brief Build the index from the dataset for efficient search.
 *
 * The build consist of two steps: build an intermediate knn-graph, and optimize it to
 * create the final graph. The index_params struct controls the node degree of these
 * graphs.
 *
 * The following distance metrics are supported:
 * - L2
 *
 * Usage example:
 * @code{.cpp}
 *   using namespace cuvs::neighbors;
 *   // use default index parameters
 *   cagra::index_params index_params;
 *   // create and fill the index from a [N, D] dataset
 *   auto index = cagra::build(res, index_params, dataset);
 *   // use default search parameters
 *   cagra::search_params search_params;
 *   // search K nearest neighbours
 *   auto neighbors = raft::make_device_matrix<uint32_t>(res, n_queries, k);
 *   auto distances = raft::make_device_matrix<float>(res, n_queries, k);
 *   cagra::search(res, search_params, index, queries, neighbors.view(), distances.view());
 * @endcode
 *
 * @param[in] res
 * @param[in] params parameters for building the index
 * @param[in] dataset a matrix view (host) to a row-major matrix [n_rows, dim]
 *
 * @return the constructed cagra index
 */
auto build(raft::resources const& res,
           const cuvs::neighbors::cagra::index_params& params,
           raft::host_matrix_view<const half, int64_t, raft::row_major> dataset)
  -> cuvs::neighbors::cagra::index<half, uint32_t>;

/**
 * @brief Build the index from the dataset for efficient search.
 *
 * The build consist of two steps: build an intermediate knn-graph, and optimize it to
 * create the final graph. The index_params struct controls the node degree of these
 * graphs.
 *
 * The following distance metrics are supported:
 * - L2
 *
 * Usage example:
 * @code{.cpp}
 *   using namespace cuvs::neighbors;
 *   // use default index parameters
 *   cagra::index_params index_params;
 *   // create and fill the index from a [N, D] dataset
 *   auto index = cagra::build(res, index_params, dataset);
 *   // use default search parameters
 *   cagra::search_params search_params;
 *   // search K nearest neighbours
 *   auto neighbors = raft::make_device_matrix<uint32_t>(res, n_queries, k);
 *   auto distances = raft::make_device_matrix<float>(res, n_queries, k);
 *   cagra::search(res, search_params, index, queries, neighbors.view(), distances.view());
 * @endcode
 *
 * @param[in] res
 * @param[in] params parameters for building the index
 * @param[in] dataset a matrix view (device) to a row-major matrix [n_rows, dim]
 *
 * @return the constructed cagra index
 */
auto build(raft::resources const& res,
           const cuvs::neighbors::cagra::index_params& params,
           raft::device_matrix_view<const int8_t, int64_t, raft::row_major> dataset)
  -> cuvs::neighbors::cagra::index<int8_t, uint32_t>;

/**
 * @brief Build the index from the dataset for efficient search.
 *
 * The build consist of two steps: build an intermediate knn-graph, and optimize it to
 * create the final graph. The index_params struct controls the node degree of these
 * graphs.
 *
 * The following distance metrics are supported:
 * - L2
 * - InnerProduct (currently only supported with IVF-PQ as the build algorithm)
 *
 * Usage example:
 * @code{.cpp}
 *   using namespace cuvs::neighbors;
 *   // use default index parameters
 *   cagra::index_params index_params;
 *   // create and fill the index from a [N, D] dataset
 *   auto index = cagra::build(res, index_params, dataset);
 *   // use default search parameters
 *   cagra::search_params search_params;
 *   // search K nearest neighbours
 *   auto neighbors = raft::make_device_matrix<uint32_t>(res, n_queries, k);
 *   auto distances = raft::make_device_matrix<float>(res, n_queries, k);
 *   cagra::search(res, search_params, index, queries, neighbors.view(), distances.view());
 * @endcode
 *
 * @param[in] res
 * @param[in] params parameters for building the index
 * @param[in] dataset a matrix view (host) to a row-major matrix [n_rows, dim]
 *
 * @return the constructed cagra index
 */
auto build(raft::resources const& res,
           const cuvs::neighbors::cagra::index_params& params,
           raft::host_matrix_view<const int8_t, int64_t, raft::row_major> dataset)
  -> cuvs::neighbors::cagra::index<int8_t, uint32_t>;

/**
 * @brief Build the index from the dataset for efficient search.
 *
 * The build consist of two steps: build an intermediate knn-graph, and optimize it to
 * create the final graph. The index_params struct controls the node degree of these
 * graphs.
 *
 * The following distance metrics are supported:
 * - L2
 * - InnerProduct (currently only supported with IVF-PQ as the build algorithm)
 *
 * Usage example:
 * @code{.cpp}
 *   using namespace cuvs::neighbors;
 *   // use default index parameters
 *   cagra::index_params index_params;
 *   // create and fill the index from a [N, D] dataset
 *   auto index = cagra::build(res, index_params, dataset);
 *   // use default search parameters
 *   cagra::search_params search_params;
 *   // search K nearest neighbours
 *   auto neighbors = raft::make_device_matrix<uint32_t>(res, n_queries, k);
 *   auto distances = raft::make_device_matrix<float>(res, n_queries, k);
 *   cagra::search(res, search_params, index, queries, neighbors.view(), distances.view());
 * @endcode
 *
 * @param[in] res
 * @param[in] params parameters for building the index
 * @param[in] dataset a matrix view (device) to a row-major matrix [n_rows, dim]
 *
 * @return the constructed cagra index
 */
auto build(raft::resources const& res,
           const cuvs::neighbors::cagra::index_params& params,
           raft::device_matrix_view<const uint8_t, int64_t, raft::row_major> dataset)
  -> cuvs::neighbors::cagra::index<uint8_t, uint32_t>;

/**
 * @brief Build the index from the dataset for efficient search.
 *
 * The build consist of two steps: build an intermediate knn-graph, and optimize it to
 * create the final graph. The index_params struct controls the node degree of these
 * graphs.
 *
 * The following distance metrics are supported:
 * - L2
 * - InnerProduct (currently only supported with IVF-PQ as the build algorithm)
 *
 * Usage example:
 * @code{.cpp}
 *   using namespace cuvs::neighbors;
 *   // use default index parameters
 *   cagra::index_params index_params;
 *   // create and fill the index from a [N, D] dataset
 *   auto index = cagra::build(res, index_params, dataset);
 *   // use default search parameters
 *   cagra::search_params search_params;
 *   // search K nearest neighbours
 *   auto neighbors = raft::make_device_matrix<uint32_t>(res, n_queries, k);
 *   auto distances = raft::make_device_matrix<float>(res, n_queries, k);
 *   cagra::search(res, search_params, index, queries, neighbors.view(), distances.view());
 * @endcode
 *
 * @param[in] res
 * @param[in] params parameters for building the index
 * @param[in] dataset a matrix view (host) to a row-major matrix [n_rows, dim]
 *
 * @return the constructed cagra index
 */
auto build(raft::resources const& res,
           const cuvs::neighbors::cagra::index_params& params,
           raft::host_matrix_view<const uint8_t, int64_t, raft::row_major> dataset)
  -> cuvs::neighbors::cagra::index<uint8_t, uint32_t>;
/**
 * @}
 */

/**
 * @defgroup cagra_cpp_index_extend CAGRA extend functions
 * @{
 */

/** @brief Add new vectors to a CAGRA index
 *
 * Usage example:
 * @code{.cpp}
 *   using namespace raft::neighbors;
 *   auto additional_dataset = raft::make_device_matrix<float, int64_t>(handle,add_size,dim);
 *   // set_additional_dataset(additional_dataset.view());
 *
 *   cagra::extend_params params;
 *   cagra::extend(res, params, raft::make_const_mdspan(additional_dataset.view()), index);
 * @endcode
 *
 * @param[in] handle raft resources
 * @param[in] params extend params
 * @param[in] additional_dataset additional dataset on device memory
 * @param[in,out] idx CAGRA index
 * @param[out] new_dataset_buffer_view memory buffer view for the dataset including the additional
 * part. The data will be copied from the current index in this function. The num rows must be the
 * sum of the original and additional datasets, cols must be the dimension of the dataset, and the
 * stride must be the same as the original index dataset. This view will be stored in the output
 * index. It is the caller's responsibility to ensure that dataset stays alive as long as the index.
 * This option is useful when users want to manage the memory space for the dataset themselves.
 * @param[out] new_graph_buffer_view memory buffer view for the graph including the additional part.
 * The data will be copied from the current index in this function. The num rows must be the sum of
 * the original and additional datasets and cols must be the graph degree. This view will be stored
 * in the output index. It is the caller's responsibility to ensure that dataset stays alive as long
 * as the index. This option is useful when users want to manage the memory space for the graph
 * themselves.
 */
void extend(
  raft::resources const& handle,
  const cagra::extend_params& params,
  raft::device_matrix_view<const float, int64_t, raft::row_major> additional_dataset,
  cuvs::neighbors::cagra::index<float, uint32_t>& idx,
  std::optional<raft::device_matrix_view<float, int64_t, raft::layout_stride>>
    new_dataset_buffer_view                                                        = std::nullopt,
  std::optional<raft::device_matrix_view<uint32_t, int64_t>> new_graph_buffer_view = std::nullopt);

/** @brief Add new vectors to a CAGRA index
 *
 * Usage example:
 * @code{.cpp}
 *   using namespace raft::neighbors;
 *   auto additional_dataset = raft::make_host_matrix<float, int64_t>(handle,add_size,dim);
 *   // set_additional_dataset(additional_dataset.view());
 *
 *   cagra::extend_params params;
 *   cagra::extend(res, params, raft::make_const_mdspan(additional_dataset.view()), index);
 * @endcode
 *
 * @param[in] handle raft resources
 * @param[in] params extend params
 * @param[in] additional_dataset additional dataset on host memory
 * @param[in,out] idx CAGRA index
 * @param[out] new_dataset_buffer_view memory buffer view for the dataset including the additional
 * part. The data will be copied from the current index in this function. The num rows must be the
 * sum of the original and additional datasets, cols must be the dimension of the dataset, and the
 * stride must be the same as the original index dataset. This view will be stored in the output
 * index. It is the caller's responsibility to ensure that dataset stays alive as long as the index.
 * This option is useful when users want to manage the memory space for the dataset themselves.
 * @param[out] new_graph_buffer_view memory buffer view for the graph including the additional part.
 * The data will be copied from the current index in this function. The num rows must be the sum of
 * the original and additional datasets and cols must be the graph degree. This view will be stored
 * in the output index. It is the caller's responsibility to ensure that dataset stays alive as long
 * as the index. This option is useful when users want to manage the memory space for the graph
 * themselves.
 */
void extend(
  raft::resources const& handle,
  const cagra::extend_params& params,
  raft::host_matrix_view<const float, int64_t, raft::row_major> additional_dataset,
  cuvs::neighbors::cagra::index<float, uint32_t>& idx,
  std::optional<raft::device_matrix_view<float, int64_t, raft::layout_stride>>
    new_dataset_buffer_view                                                        = std::nullopt,
  std::optional<raft::device_matrix_view<uint32_t, int64_t>> new_graph_buffer_view = std::nullopt);

/** @brief Add new vectors to a CAGRA index
 *
 * Usage example:
 * @code{.cpp}
 *   using namespace raft::neighbors;
 *   auto additional_dataset = raft::make_device_matrix<int8_t, int64_t>(handle,add_size,dim);
 *   // set_additional_dataset(additional_dataset.view());
 *
 *   cagra::extend_params params;
 *   cagra::extend(res, params, raft::make_const_mdspan(additional_dataset.view()), index);
 * @endcode
 *
 * @param[in] handle raft resources
 * @param[in] params extend params
 * @param[in] additional_dataset additional dataset on device memory
 * @param[in,out] idx CAGRA index
 * @param[out] new_dataset_buffer_view memory buffer view for the dataset including the additional
 * part. The data will be copied from the current index in this function. The num rows must be the
 * sum of the original and additional datasets, cols must be the dimension of the dataset, and the
 * stride must be the same as the original index dataset. This view will be stored in the output
 * index. It is the caller's responsibility to ensure that dataset stays alive as long as the index.
 * This option is useful when users want to manage the memory space for the dataset themselves.
 * @param[out] new_graph_buffer_view memory buffer view for the graph including the additional part.
 * The data will be copied from the current index in this function. The num rows must be the sum of
 * the original and additional datasets and cols must be the graph degree. This view will be stored
 * in the output index. It is the caller's responsibility to ensure that dataset stays alive as long
 * as the index. This option is useful when users want to manage the memory space for the graph
 * themselves.
 */
void extend(
  raft::resources const& handle,
  const cagra::extend_params& params,
  raft::device_matrix_view<const int8_t, int64_t, raft::row_major> additional_dataset,
  cuvs::neighbors::cagra::index<int8_t, uint32_t>& idx,
  std::optional<raft::device_matrix_view<int8_t, int64_t, raft::layout_stride>>
    new_dataset_buffer_view                                                        = std::nullopt,
  std::optional<raft::device_matrix_view<uint32_t, int64_t>> new_graph_buffer_view = std::nullopt);

/** @brief Add new vectors to a CAGRA index
 *
 * Usage example:
 * @code{.cpp}
 *   using namespace raft::neighbors;
 *   auto additional_dataset = raft::make_host_matrix<int8_t, int64_t>(handle,add_size,dim);
 *   // set_additional_dataset(additional_dataset.view());
 *
 *   cagra::extend_params params;
 *   cagra::extend(res, params, raft::make_const_mdspan(additional_dataset.view()), index);
 * @endcode
 *
 * @param[in] handle raft resources
 * @param[in] params extend params
 * @param[in] additional_dataset additional dataset on host memory
 * @param[in,out] idx CAGRA index
 * @param[out] new_dataset_buffer_view memory buffer view for the dataset including the additional
 * part. The data will be copied from the current index in this function. The num rows must be the
 * sum of the original and additional datasets, cols must be the dimension of the dataset, and the
 * stride must be the same as the original index dataset. This view will be stored in the output
 * index. It is the caller's responsibility to ensure that dataset stays alive as long as the index.
 * This option is useful when users want to manage the memory space for the dataset themselves.
 * @param[out] new_graph_buffer_view memory buffer view for the graph including the additional part.
 * The data will be copied from the current index in this function. The num rows must be the sum of
 * the original and additional datasets and cols must be the graph degree. This view will be stored
 * in the output index. It is the caller's responsibility to ensure that dataset stays alive as long
 * as the index. This option is useful when users want to manage the memory space for the graph
 * themselves.
 */
void extend(
  raft::resources const& handle,
  const cagra::extend_params& params,
  raft::host_matrix_view<const int8_t, int64_t, raft::row_major> additional_dataset,
  cuvs::neighbors::cagra::index<int8_t, uint32_t>& idx,
  std::optional<raft::device_matrix_view<int8_t, int64_t, raft::layout_stride>>
    new_dataset_buffer_view                                                        = std::nullopt,
  std::optional<raft::device_matrix_view<uint32_t, int64_t>> new_graph_buffer_view = std::nullopt);

/** @brief Add new vectors to a CAGRA index
 *
 * Usage example:
 * @code{.cpp}
 *   using namespace raft::neighbors;
 *   auto additional_dataset = raft::make_host_matrix<uint8_t, int64_t>(handle,add_size,dim);
 *   // set_additional_dataset(additional_dataset.view());
 *
 *   cagra::extend_params params;
 *   cagra::extend(res, params, raft::make_const_mdspan(additional_dataset.view()), index);
 * @endcode
 *
 * @param[in] handle raft resources
 * @param[in] params extend params
 * @param[in] additional_dataset additional dataset on host memory
 * @param[in,out] idx CAGRA index
 * @param[out] new_dataset_buffer_view memory buffer view for the dataset including the additional
 * part. The data will be copied from the current index in this function. The num rows must be the
 * sum of the original and additional datasets, cols must be the dimension of the dataset, and the
 * stride must be the same as the original index dataset. This view will be stored in the output
 * index. It is the caller's responsibility to ensure that dataset stays alive as long as the index.
 * This option is useful when users want to manage the memory space for the dataset themselves.
 * @param[out] new_graph_buffer_view memory buffer view for the graph including the additional part.
 * The data will be copied from the current index in this function. The num rows must be the sum of
 * the original and additional datasets and cols must be the graph degree. This view will be stored
 * in the output index. It is the caller's responsibility to ensure that dataset stays alive as long
 * as the index. This option is useful when users want to manage the memory space for the graph
 * themselves.
 */
void extend(
  raft::resources const& handle,
  const cagra::extend_params& params,
  raft::device_matrix_view<const uint8_t, int64_t, raft::row_major> additional_dataset,
  cuvs::neighbors::cagra::index<uint8_t, uint32_t>& idx,
  std::optional<raft::device_matrix_view<uint8_t, int64_t, raft::layout_stride>>
    new_dataset_buffer_view                                                        = std::nullopt,
  std::optional<raft::device_matrix_view<uint32_t, int64_t>> new_graph_buffer_view = std::nullopt);

/** @brief Add new vectors to a CAGRA index
 *
 * Usage example:
 * @code{.cpp}
 *   using namespace raft::neighbors;
 *   auto additional_dataset = raft::make_host_matrix<uint8_t, int64_t>(handle,add_size,dim);
 *   // set_additional_dataset(additional_dataset.view());
 *
 *   cagra::extend_params params;
 *   cagra::extend(res, params, raft::make_const_mdspan(additional_dataset.view()), index);
 * @endcode
 *
 * @param[in] handle raft resources
 * @param[in] params extend params
 * @param[in] additional_dataset additional dataset on host memory
 * @param[in,out] idx CAGRA index
 * @param[out] new_dataset_buffer_view memory buffer view for the dataset including the additional
 * part. The data will be copied from the current index in this function. The num rows must be the
 * sum of the original and additional datasets, cols must be the dimension of the dataset, and the
 * stride must be the same as the original index dataset. This view will be stored in the output
 * index. It is the caller's responsibility to ensure that dataset stays alive as long as the index.
 * This option is useful when users want to manage the memory space for the dataset themselves.
 * @param[out] new_graph_buffer_view memory buffer view for the graph including the additional part.
 * The data will be copied from the current index in this function. The num rows must be the sum of
 * the original and additional datasets and cols must be the graph degree. This view will be stored
 * in the output index. It is the caller's responsibility to ensure that dataset stays alive as long
 * as the index. This option is useful when users want to manage the memory space for the graph
 * themselves.
 */
void extend(
  raft::resources const& handle,
  const cagra::extend_params& params,
  raft::host_matrix_view<const uint8_t, int64_t, raft::row_major> additional_dataset,
  cuvs::neighbors::cagra::index<uint8_t, uint32_t>& idx,
  std::optional<raft::device_matrix_view<uint8_t, int64_t, raft::layout_stride>>
    new_dataset_buffer_view                                                        = std::nullopt,
  std::optional<raft::device_matrix_view<uint32_t, int64_t>> new_graph_buffer_view = std::nullopt);
/**
 * @}
 */

/**
 * @defgroup cagra_cpp_index_search CAGRA search functions
 * @{
 * @brief Search ANN using the constructed index.
 *
 * See the [cagra::build](#cagra::build) documentation for a usage example.
 *
 * @param[in] res raft resources
 * @param[in] params configure the search
 * @param[in] index cagra index
 * @param[in] queries a device matrix view to a row-major matrix [n_queries, index->dim()]
 * @param[out] neighbors a device matrix view to the indices of the neighbors in the source dataset
 * [n_queries, k]
 * @param[out] distances a device matrix view to the distances to the selected neighbors [n_queries,
 * k]
 * @param[in] sample_filter an optional device filter function object that greenlights samples
 * for a given query. (none_sample_filter for no filtering)
 */
void search(raft::resources const& res,
            cuvs::neighbors::cagra::search_params const& params,
            const cuvs::neighbors::cagra::index<float, uint32_t>& index,
            raft::device_matrix_view<const float, int64_t, raft::row_major> queries,
            raft::device_matrix_view<uint32_t, int64_t, raft::row_major> neighbors,
            raft::device_matrix_view<float, int64_t, raft::row_major> distances,
            const cuvs::neighbors::filtering::base_filter& sample_filter =
              cuvs::neighbors::filtering::none_sample_filter{});

/**
 * @brief Search ANN using the constructed index.
 *
 * See the [cagra::build](#cagra::build) documentation for a usage example.
 *
 * @param[in] res raft resources
 * @param[in] params configure the search
 * @param[in] index cagra index
 * @param[in] queries a device matrix view to a row-major matrix [n_queries, index->dim()]
 * @param[out] neighbors a device matrix view to the indices of the neighbors in the source dataset
 * [n_queries, k]
 * @param[out] distances a device matrix view to the distances to the selected neighbors [n_queries,
 * k]
 * @param[in] sample_filter an optional device filter function object that greenlights samples
 * for a given query. (none_sample_filter for no filtering)
 */
void search(raft::resources const& res,
            cuvs::neighbors::cagra::search_params const& params,
            const cuvs::neighbors::cagra::index<half, uint32_t>& index,
            raft::device_matrix_view<const half, int64_t, raft::row_major> queries,
            raft::device_matrix_view<uint32_t, int64_t, raft::row_major> neighbors,
            raft::device_matrix_view<float, int64_t, raft::row_major> distances,
            const cuvs::neighbors::filtering::base_filter& sample_filter =
              cuvs::neighbors::filtering::none_sample_filter{});

/**
 * @brief Search ANN using the constructed index.
 *
 * See the [cagra::build](#cagra::build) documentation for a usage example.
 *
 * @param[in] res raft resources
 * @param[in] params configure the search
 * @param[in] index cagra index
 * @param[in] queries a device matrix view to a row-major matrix [n_queries, index->dim()]
 * @param[out] neighbors a device matrix view to the indices of the neighbors in the source dataset
 * [n_queries, k]
 * @param[out] distances a device matrix view to the distances to the selected neighbors [n_queries,
 * k]
 * @param[in] sample_filter an optional device filter function object that greenlights samples
 * for a given query. (none_sample_filter for no filtering)
 */
void search(raft::resources const& res,
            cuvs::neighbors::cagra::search_params const& params,
            const cuvs::neighbors::cagra::index<int8_t, uint32_t>& index,
            raft::device_matrix_view<const int8_t, int64_t, raft::row_major> queries,
            raft::device_matrix_view<uint32_t, int64_t, raft::row_major> neighbors,
            raft::device_matrix_view<float, int64_t, raft::row_major> distances,
            const cuvs::neighbors::filtering::base_filter& sample_filter =
              cuvs::neighbors::filtering::none_sample_filter{});

/**
 * @brief Search ANN using the constructed index.
 *
 * See the [cagra::build](#cagra::build) documentation for a usage example.
 *
 * @param[in] res raft resources
 * @param[in] params configure the search
 * @param[in] index cagra index
 * @param[in] queries a device matrix view to a row-major matrix [n_queries, index->dim()]
 * @param[out] neighbors a device matrix view to the indices of the neighbors in the source dataset
 * [n_queries, k]
 * @param[out] distances a device matrix view to the distances to the selected neighbors [n_queries,
 * k]
 * @param[in] sample_filter an optional device filter function object that greenlights samples
 * for a given query. (none_sample_filter for no filtering)
 */
void search(raft::resources const& res,
            cuvs::neighbors::cagra::search_params const& params,
            const cuvs::neighbors::cagra::index<uint8_t, uint32_t>& index,
            raft::device_matrix_view<const uint8_t, int64_t, raft::row_major> queries,
            raft::device_matrix_view<uint32_t, int64_t, raft::row_major> neighbors,
            raft::device_matrix_view<float, int64_t, raft::row_major> distances,
            const cuvs::neighbors::filtering::base_filter& sample_filter =
              cuvs::neighbors::filtering::none_sample_filter{});

/**
 * @brief Search ANN using the constructed index.
 *
 * See the [cagra::build](#cagra::build) documentation for a usage example.
 *
 * @param[in] res raft resources
 * @param[in] params configure the search
 * @param[in] index cagra index
 * @param[in] queries a device matrix view to a row-major matrix [n_queries, index->dim()]
 * @param[out] neighbors a device matrix view to the indices of the neighbors in the source dataset
 * [n_queries, k]
 * @param[out] distances a device matrix view to the distances to the selected neighbors [n_queries,
 * k]
 * @param[in] sample_filter an optional device filter function object that greenlights samples
 * for a given query. (none_sample_filter for no filtering)
 */

void search(raft::resources const& res,
            cuvs::neighbors::cagra::search_params const& params,
            const cuvs::neighbors::cagra::index<float, uint32_t>& index,
            raft::device_matrix_view<const float, int64_t, raft::row_major> queries,
            raft::device_matrix_view<int64_t, int64_t, raft::row_major> neighbors,
            raft::device_matrix_view<float, int64_t, raft::row_major> distances,
            const cuvs::neighbors::filtering::base_filter& sample_filter =
              cuvs::neighbors::filtering::none_sample_filter{});

/**
 * @brief Search ANN using the constructed index.
 *
 * See the [cagra::build](#cagra::build) documentation for a usage example.
 *
 * @param[in] res raft resources
 * @param[in] params configure the search
 * @param[in] index cagra index
 * @param[in] queries a device matrix view to a row-major matrix [n_queries, index->dim()]
 * @param[out] neighbors a device matrix view to the indices of the neighbors in the source dataset
 * [n_queries, k]
 * @param[out] distances a device matrix view to the distances to the selected neighbors [n_queries,
 * k]
 * @param[in] sample_filter an optional device filter function object that greenlights samples
 * for a given query. (none_sample_filter for no filtering)
 */
void search(raft::resources const& res,
            cuvs::neighbors::cagra::search_params const& params,
            const cuvs::neighbors::cagra::index<half, uint32_t>& index,
            raft::device_matrix_view<const half, int64_t, raft::row_major> queries,
            raft::device_matrix_view<int64_t, int64_t, raft::row_major> neighbors,
            raft::device_matrix_view<float, int64_t, raft::row_major> distances,
            const cuvs::neighbors::filtering::base_filter& sample_filter =
              cuvs::neighbors::filtering::none_sample_filter{});

/**
 * @brief Search ANN using the constructed index.
 *
 * See the [cagra::build](#cagra::build) documentation for a usage example.
 *
 * @param[in] res raft resources
 * @param[in] params configure the search
 * @param[in] index cagra index
 * @param[in] queries a device matrix view to a row-major matrix [n_queries, index->dim()]
 * @param[out] neighbors a device matrix view to the indices of the neighbors in the source dataset
 * [n_queries, k]
 * @param[out] distances a device matrix view to the distances to the selected neighbors [n_queries,
 * k]
 * @param[in] sample_filter an optional device filter function object that greenlights samples
 * for a given query. (none_sample_filter for no filtering)
 */
void search(raft::resources const& res,
            cuvs::neighbors::cagra::search_params const& params,
            const cuvs::neighbors::cagra::index<int8_t, uint32_t>& index,
            raft::device_matrix_view<const int8_t, int64_t, raft::row_major> queries,
            raft::device_matrix_view<int64_t, int64_t, raft::row_major> neighbors,
            raft::device_matrix_view<float, int64_t, raft::row_major> distances,
            const cuvs::neighbors::filtering::base_filter& sample_filter =
              cuvs::neighbors::filtering::none_sample_filter{});

/**
 * @brief Search ANN using the constructed index.
 *
 * See the [cagra::build](#cagra::build) documentation for a usage example.
 *
 * @param[in] res raft resources
 * @param[in] params configure the search
 * @param[in] index cagra index
 * @param[in] queries a device matrix view to a row-major matrix [n_queries, index->dim()]
 * @param[out] neighbors a device matrix view to the indices of the neighbors in the source dataset
 * [n_queries, k]
 * @param[out] distances a device matrix view to the distances to the selected neighbors [n_queries,
 * k]
 * @param[in] sample_filter an optional device filter function object that greenlights samples
 * for a given query. (none_sample_filter for no filtering)
 */
void search(raft::resources const& res,
            cuvs::neighbors::cagra::search_params const& params,
            const cuvs::neighbors::cagra::index<uint8_t, uint32_t>& index,
            raft::device_matrix_view<const uint8_t, int64_t, raft::row_major> queries,
            raft::device_matrix_view<int64_t, int64_t, raft::row_major> neighbors,
            raft::device_matrix_view<float, int64_t, raft::row_major> distances,
            const cuvs::neighbors::filtering::base_filter& sample_filter =
              cuvs::neighbors::filtering::none_sample_filter{});

/**
 * @brief Search ANN using the composite cagra index.
 *
 * See the [cagra::build](#cagra::build) documentation for a usage example.
 *
 * @param[in] res raft resources
 * @param[in] params configure the search
 * @param[in] index composite cagra index
 * @param[in] queries a device matrix view to a row-major matrix [n_queries, index->dim()]
 * @param[out] neighbors a device matrix view to the indices of the neighbors in the source dataset
 * [n_queries, k]
 * @param[out] distances a device matrix view to the distances to the selected neighbors [n_queries,
 * k]
 * @param[in] sample_filter an optional device filter function object that greenlights samples
 * for a given query. (none_sample_filter for no filtering)
 */
void search(raft::resources const& res,
            cuvs::neighbors::cagra::search_params const& params,
            const cuvs::neighbors::cagra::composite_index<float, uint32_t>& index,
            raft::device_matrix_view<const float, int64_t, raft::row_major> queries,
            raft::device_matrix_view<uint32_t, int64_t, raft::row_major> neighbors,
            raft::device_matrix_view<float, int64_t, raft::row_major> distances,
            const cuvs::neighbors::filtering::base_filter& sample_filter =
              cuvs::neighbors::filtering::none_sample_filter{});

/**
 * @brief Search ANN using the composite cagra index.
 *
 * See the [cagra::build](#cagra::build) documentation for a usage example.
 *
 * @param[in] res raft resources
 * @param[in] params configure the search
 * @param[in] index composite cagra index
 * @param[in] queries a device matrix view to a row-major matrix [n_queries, index->dim()]
 * @param[out] neighbors a device matrix view to the indices of the neighbors in the source dataset
 * [n_queries, k]
 * @param[out] distances a device matrix view to the distances to the selected neighbors [n_queries,
 * k]
 * @param[in] sample_filter an optional device filter function object that greenlights samples
 * for a given query. (none_sample_filter for no filtering)
 */
void search(raft::resources const& res,
            cuvs::neighbors::cagra::search_params const& params,
            const cuvs::neighbors::cagra::composite_index<half, uint32_t>& index,
            raft::device_matrix_view<const half, int64_t, raft::row_major> queries,
            raft::device_matrix_view<uint32_t, int64_t, raft::row_major> neighbors,
            raft::device_matrix_view<float, int64_t, raft::row_major> distances,
            const cuvs::neighbors::filtering::base_filter& sample_filter =
              cuvs::neighbors::filtering::none_sample_filter{});

/**
 * @brief Search ANN using the composite cagra index.
 *
 * See the [cagra::build](#cagra::build) documentation for a usage example.
 *
 * @param[in] res raft resources
 * @param[in] params configure the search
 * @param[in] index composite cagra index
 * @param[in] queries a device matrix view to a row-major matrix [n_queries, index->dim()]
 * @param[out] neighbors a device matrix view to the indices of the neighbors in the source dataset
 * [n_queries, k]
 * @param[out] distances a device matrix view to the distances to the selected neighbors [n_queries,
 * k]
 * @param[in] sample_filter an optional device filter function object that greenlights samples
 * for a given query. (none_sample_filter for no filtering)
 */
void search(raft::resources const& res,
            cuvs::neighbors::cagra::search_params const& params,
            const cuvs::neighbors::cagra::composite_index<int8_t, uint32_t>& index,
            raft::device_matrix_view<const int8_t, int64_t, raft::row_major> queries,
            raft::device_matrix_view<uint32_t, int64_t, raft::row_major> neighbors,
            raft::device_matrix_view<float, int64_t, raft::row_major> distances,
            const cuvs::neighbors::filtering::base_filter& sample_filter =
              cuvs::neighbors::filtering::none_sample_filter{});

/**
 * @brief Search ANN using the composite cagra index.
 *
 * See the [cagra::build](#cagra::build) documentation for a usage example.
 *
 * @param[in] res raft resources
 * @param[in] params configure the search
 * @param[in] index composite cagra index
 * @param[in] queries a device matrix view to a row-major matrix [n_queries, index->dim()]
 * @param[out] neighbors a device matrix view to the indices of the neighbors in the source dataset
 * [n_queries, k]
 * @param[out] distances a device matrix view to the distances to the selected neighbors [n_queries,
 * k]
 * @param[in] sample_filter an optional device filter function object that greenlights samples
 * for a given query. (none_sample_filter for no filtering)
 */
void search(raft::resources const& res,
            cuvs::neighbors::cagra::search_params const& params,
            const cuvs::neighbors::cagra::composite_index<uint8_t, uint32_t>& index,
            raft::device_matrix_view<const uint8_t, int64_t, raft::row_major> queries,
            raft::device_matrix_view<uint32_t, int64_t, raft::row_major> neighbors,
            raft::device_matrix_view<float, int64_t, raft::row_major> distances,
            const cuvs::neighbors::filtering::base_filter& sample_filter =
              cuvs::neighbors::filtering::none_sample_filter{});

/**
 * @brief Search ANN using the composite cagra index.
 *
 * See the [cagra::build](#cagra::build) documentation for a usage example.
 *
 * @param[in] res raft resources
 * @param[in] params configure the search
 * @param[in] index composite cagra index
 * @param[in] queries a device matrix view to a row-major matrix [n_queries, index->dim()]
 * @param[out] neighbors a device matrix view to the indices of the neighbors in the source dataset
 * [n_queries, k]
 * @param[out] distances a device matrix view to the distances to the selected neighbors [n_queries,
 * k]
 * @param[in] sample_filter an optional device filter function object that greenlights samples
 * for a given query. (none_sample_filter for no filtering)
 */
void search(raft::resources const& res,
            cuvs::neighbors::cagra::search_params const& params,
            const cuvs::neighbors::cagra::composite_index<float, uint32_t>& index,
            raft::device_matrix_view<const float, int64_t, raft::row_major> queries,
            raft::device_matrix_view<int64_t, int64_t, raft::row_major> neighbors,
            raft::device_matrix_view<float, int64_t, raft::row_major> distances,
            const cuvs::neighbors::filtering::base_filter& sample_filter =
              cuvs::neighbors::filtering::none_sample_filter{});

/**
 * @brief Search ANN using the composite cagra index.
 *
 * See the [cagra::build](#cagra::build) documentation for a usage example.
 *
 * @param[in] res raft resources
 * @param[in] params configure the search
 * @param[in] index composite cagra index
 * @param[in] queries a device matrix view to a row-major matrix [n_queries, index->dim()]
 * @param[out] neighbors a device matrix view to the indices of the neighbors in the source dataset
 * [n_queries, k]
 * @param[out] distances a device matrix view to the distances to the selected neighbors [n_queries,
 * k]
 * @param[in] sample_filter an optional device filter function object that greenlights samples
 * for a given query. (none_sample_filter for no filtering)
 */
void search(raft::resources const& res,
            cuvs::neighbors::cagra::search_params const& params,
            const cuvs::neighbors::cagra::composite_index<half, uint32_t>& index,
            raft::device_matrix_view<const half, int64_t, raft::row_major> queries,
            raft::device_matrix_view<int64_t, int64_t, raft::row_major> neighbors,
            raft::device_matrix_view<float, int64_t, raft::row_major> distances,
            const cuvs::neighbors::filtering::base_filter& sample_filter =
              cuvs::neighbors::filtering::none_sample_filter{});

/**
 * @brief Search ANN using the composite cagra index.
 *
 * See the [cagra::build](#cagra::build) documentation for a usage example.
 *
 * @param[in] res raft resources
 * @param[in] params configure the search
 * @param[in] index composite cagra index
 * @param[in] queries a device matrix view to a row-major matrix [n_queries, index->dim()]
 * @param[out] neighbors a device matrix view to the indices of the neighbors in the source dataset
 * [n_queries, k]
 * @param[out] distances a device matrix view to the distances to the selected neighbors [n_queries,
 * k]
 * @param[in] sample_filter an optional device filter function object that greenlights samples
 * for a given query. (none_sample_filter for no filtering)
 */
void search(raft::resources const& res,
            cuvs::neighbors::cagra::search_params const& params,
            const cuvs::neighbors::cagra::composite_index<int8_t, uint32_t>& index,
            raft::device_matrix_view<const int8_t, int64_t, raft::row_major> queries,
            raft::device_matrix_view<int64_t, int64_t, raft::row_major> neighbors,
            raft::device_matrix_view<float, int64_t, raft::row_major> distances,
            const cuvs::neighbors::filtering::base_filter& sample_filter =
              cuvs::neighbors::filtering::none_sample_filter{});

/**
 * @brief Search ANN using the composite cagra index.
 *
 * See the [cagra::build](#cagra::build) documentation for a usage example.
 *
 * @param[in] res raft resources
 * @param[in] params configure the search
 * @param[in] index composite cagra index
 * @param[in] queries a device matrix view to a row-major matrix [n_queries, index->dim()]
 * @param[out] neighbors a device matrix view to the indices of the neighbors in the source dataset
 * [n_queries, k]
 * @param[out] distances a device matrix view to the distances to the selected neighbors [n_queries,
 * k]
 * @param[in] sample_filter an optional device filter function object that greenlights samples
 * for a given query. (none_sample_filter for no filtering)
 */
void search(raft::resources const& res,
            cuvs::neighbors::cagra::search_params const& params,
            const cuvs::neighbors::cagra::composite_index<uint8_t, uint32_t>& index,
            raft::device_matrix_view<const uint8_t, int64_t, raft::row_major> queries,
            raft::device_matrix_view<int64_t, int64_t, raft::row_major> neighbors,
            raft::device_matrix_view<float, int64_t, raft::row_major> distances,
            const cuvs::neighbors::filtering::base_filter& sample_filter =
              cuvs::neighbors::filtering::none_sample_filter{});

/**
 * @}
 */

/**
 * @defgroup cagra_cpp_serialize CAGRA serialize functions
 * @{
 */

/**
 * Save the index to file.
 *
 * Experimental, both the API and the serialization format are subject to change.
 *
 * @code{.cpp}
 * #include <raft/core/resources.hpp>
 * #include <cuvs/neighbors/cagra.hpp>
 *
 * raft::resources handle;
 *
 * // create a string with a filepath
 * std::string filename("/path/to/index");
 * // create an index with `auto index = cuvs::neighbors::cagra::build(...);`
 * cuvs::neighbors::cagra::serialize(handle, filename, index);
 * @endcode
 *
 * @param[in] handle the raft handle
 * @param[in] filename the file name for saving the index
 * @param[in] index CAGRA index
 * @param[in] include_dataset Whether or not to write out the dataset to the file.
 *
 */
void serialize(raft::resources const& handle,
               const std::string& filename,
               const cuvs::neighbors::cagra::index<float, uint32_t>& index,
               bool include_dataset = true);

/**
 * Load index from file.
 *
 * Experimental, both the API and the serialization format are subject to change.
 *
 * @code{.cpp}
 * #include <raft/core/resources.hpp>
 * #include <cuvs/neighbors/cagra.hpp>
 *
 * raft::resources handle;
 *
 * // create a string with a filepath
 * std::string filename("/path/to/index");

 * cuvs::neighbors::cagra::index<float, uint32_t> index;
 * cuvs::neighbors::cagra::deserialize(handle, filename, &index);
 * @endcode
 *
 * @param[in] handle the raft handle
 * @param[in] filename the name of the file that stores the index
 * @param[out] index the cagra index
 */
void deserialize(raft::resources const& handle,
                 const std::string& filename,
                 cuvs::neighbors::cagra::index<float, uint32_t>* index);

/**
 * Write the index to an output stream
 *
 * Experimental, both the API and the serialization format are subject to change.
 *
 * @code{.cpp}
 * #include <raft/core/resources.hpp>
 * #include <cuvs/neighbors/cagra.hpp>
 *
 * raft::resources handle;
 *
 * // create an output stream
 * std::ostream os(std::cout.rdbuf());
 * // create an index with `auto index = cuvs::neighbors::cagra::build(...);`
 * cuvs::neighbors::cagra::serialize(handle, os, index);
 * @endcode
 *
 * @param[in] handle the raft handle
 * @param[in] os output stream
 * @param[in] index CAGRA index
 * @param[in] include_dataset Whether or not to write out the dataset to the file.
 */
void serialize(raft::resources const& handle,
               std::ostream& os,
               const cuvs::neighbors::cagra::index<float, uint32_t>& index,
               bool include_dataset = true);

/**
 * Load index from input stream
 *
 * Experimental, both the API and the serialization format are subject to change.
 *
 * @code{.cpp}
 * #include <raft/core/resources.hpp>
 * #include <cuvs/neighbors/cagra.hpp>
 *
 * raft::resources handle;
 *
 * // create an input stream
 * std::istream is(std::cin.rdbuf());
 * cuvs::neighbors::cagra::index<float, uint32_t> index;
 * cuvs::neighbors::cagra::deserialize(handle, is, &index);
 * @endcode
 *
 * @param[in] handle the raft handle
 * @param[in] is input stream
 * @param[out] index the cagra index
 */
void deserialize(raft::resources const& handle,
                 std::istream& is,
                 cuvs::neighbors::cagra::index<float, uint32_t>* index);
/**
 * Save the index to file.
 *
 * Experimental, both the API and the serialization format are subject to change.
 *
 * @code{.cpp}
 * #include <raft/core/resources.hpp>
 * #include <cuvs/neighbors/cagra.hpp>
 *
 * raft::resources handle;
 *
 * // create a string with a filepath
 * std::string filename("/path/to/index");
 * // create an index with `auto index = cuvs::neighbors::cagra::build(...);`
 * cuvs::neighbors::cagra::serialize(handle, filename, index);
 * @endcode
 *
 * @param[in] handle the raft handle
 * @param[in] filename the file name for saving the index
 * @param[in] index CAGRA index
 * @param[in] include_dataset Whether or not to write out the dataset to the file.
 *
 */
void serialize(raft::resources const& handle,
               const std::string& filename,
               const cuvs::neighbors::cagra::index<half, uint32_t>& index,
               bool include_dataset = true);

/**
 * Load index from file.
 *
 * Experimental, both the API and the serialization format are subject to change.
 *
 * @code{.cpp}
 * #include <raft/core/resources.hpp>
 * #include <cuvs/neighbors/cagra.hpp>
 *
 * raft::resources handle;
 *
 * // create a string with a filepath
 * std::string filename("/path/to/index");

 * cuvs::neighbors::cagra::index<half, uint32_t> index;
 * cuvs::neighbors::cagra::deserialize(handle, filename, &index);
 * @endcode
 *
 * @param[in] handle the raft handle
 * @param[in] filename the name of the file that stores the index
 * @param[out] index the cagra index
 */
void deserialize(raft::resources const& handle,
                 const std::string& filename,
                 cuvs::neighbors::cagra::index<half, uint32_t>* index);

/**
 * Write the index to an output stream
 *
 * Experimental, both the API and the serialization format are subject to change.
 *
 * @code{.cpp}
 * #include <raft/core/resources.hpp>
 * #include <cuvs/neighbors/cagra.hpp>
 *
 * raft::resources handle;
 *
 * // create an output stream
 * std::ostream os(std::cout.rdbuf());
 * // create an index with `auto index = cuvs::neighbors::cagra::build(...);`
 * cuvs::neighbors::cagra::serialize(handle, os, index);
 * @endcode
 *
 * @param[in] handle the raft handle
 * @param[in] os output stream
 * @param[in] index CAGRA index
 * @param[in] include_dataset Whether or not to write out the dataset to the file.
 */
void serialize(raft::resources const& handle,
               std::ostream& os,
               const cuvs::neighbors::cagra::index<half, uint32_t>& index,
               bool include_dataset = true);

/**
 * Load index from input stream
 *
 * Experimental, both the API and the serialization format are subject to change.
 *
 * @code{.cpp}
 * #include <raft/core/resources.hpp>
 * #include <cuvs/neighbors/cagra.hpp>
 *
 * raft::resources handle;
 *
 * // create an input stream
 * std::istream is(std::cin.rdbuf());
 * cuvs::neighbors::cagra::index<half, uint32_t> index;
 * cuvs::neighbors::cagra::deserialize(handle, is, &index);
 * @endcode
 *
 * @param[in] handle the raft handle
 * @param[in] is input stream
 * @param[out] index the cagra index
 */
void deserialize(raft::resources const& handle,
                 std::istream& is,
                 cuvs::neighbors::cagra::index<half, uint32_t>* index);

/**
 * Save the index to file.
 *
 * Experimental, both the API and the serialization format are subject to change.
 *
 * @code{.cpp}
 * #include <raft/core/resources.hpp>
 * #include <cuvs/neighbors/cagra.hpp>
 *
 * raft::resources handle;
 *
 * // create a string with a filepath
 * std::string filename("/path/to/index");
 * // create an index with `auto index = cuvs::neighbors::cagra::build(...);`
 * cuvs::neighbors::cagra::serialize(handle, filename, index);
 * @endcode
 *
 * @param[in] handle the raft handle
 * @param[in] filename the file name for saving the index
 * @param[in] index CAGRA index
 * @param[in] include_dataset Whether or not to write out the dataset to the file.
 */
void serialize(raft::resources const& handle,
               const std::string& filename,
               const cuvs::neighbors::cagra::index<int8_t, uint32_t>& index,
               bool include_dataset = true);

/**
 * Load index from file.
 *
 * Experimental, both the API and the serialization format are subject to change.
 *
 * @code{.cpp}
 * #include <raft/core/resources.hpp>
 * #include <cuvs/neighbors/cagra.hpp>
 *
 * raft::resources handle;
 *
 * // create a string with a filepath
 * std::string filename("/path/to/index");

 * cuvs::neighbors::cagra::index<int8_t, uint32_t> index;
 * cuvs::neighbors::cagra::deserialize(handle, filename, &index);
 * @endcode
 *
 * @param[in] handle the raft handle
 * @param[in] filename the name of the file that stores the index
 * @param[out] index the cagra index
 */
void deserialize(raft::resources const& handle,
                 const std::string& filename,
                 cuvs::neighbors::cagra::index<int8_t, uint32_t>* index);

/**
 * Write the index to an output stream
 *
 * Experimental, both the API and the serialization format are subject to change.
 *
 * @code{.cpp}
 * #include <raft/core/resources.hpp>
 * #include <cuvs/neighbors/cagra.hpp>
 *
 * raft::resources handle;
 *
 * // create an output stream
 * std::ostream os(std::cout.rdbuf());
 * // create an index with `auto index = cuvs::neighbors::cagra::build(...);`
 * cuvs::neighbors::cagra::serialize(handle, os, index);
 * @endcode
 *
 * @param[in] handle the raft handle
 * @param[in] os output stream
 * @param[in] index CAGRA index
 * @param[in] include_dataset Whether or not to write out the dataset to the file.
 */
void serialize(raft::resources const& handle,
               std::ostream& os,
               const cuvs::neighbors::cagra::index<int8_t, uint32_t>& index,
               bool include_dataset = true);

/**
 * Load index from input stream
 *
 * Experimental, both the API and the serialization format are subject to change.
 *
 * @code{.cpp}
 * #include <raft/core/resources.hpp>
 * #include <cuvs/neighbors/cagra.hpp>
 *
 * raft::resources handle;
 *
 * // create an input stream
 * std::istream is(std::cin.rdbuf());
 * cuvs::neighbors::cagra::index<int8_t, uint32_t> index;
 * cuvs::neighbors::cagra::deserialize(handle, is, &index);
 * @endcode
 *
 * @param[in] handle the raft handle
 * @param[in] is input stream
 * @param[out] index the cagra index
 */
void deserialize(raft::resources const& handle,
                 std::istream& is,
                 cuvs::neighbors::cagra::index<int8_t, uint32_t>* index);

/**
 * Save the index to file.
 *
 * Experimental, both the API and the serialization format are subject to change.
 *
 * @code{.cpp}
 * #include <raft/core/resources.hpp>
 * #include <cuvs/neighbors/cagra.hpp>
 *
 * raft::resources handle;
 *
 * // create a string with a filepath
 * std::string filename("/path/to/index");
 * // create an index with `auto index = cuvs::neighbors::cagra::build(...);`
 * cuvs::neighbors::cagra::serialize(handle, filename, index);
 * @endcode
 *
 * @param[in] handle the raft handle
 * @param[in] filename the file name for saving the index
 * @param[in] index CAGRA index
 * @param[in] include_dataset Whether or not to write out the dataset to the file.
 */
void serialize(raft::resources const& handle,
               const std::string& filename,
               const cuvs::neighbors::cagra::index<uint8_t, uint32_t>& index,
               bool include_dataset = true);

/**
 * Load index from file.
 *
 * Experimental, both the API and the serialization format are subject to change.
 *
 * @code{.cpp}
 * #include <raft/core/resources.hpp>
 * #include <cuvs/neighbors/cagra.hpp>
 *
 * raft::resources handle;
 *
 * // create a string with a filepath
 * std::string filename("/path/to/index");

 * cuvs::neighbors::cagra::index<uint8_t, uint32_t> index;
 * cuvs::neighbors::cagra::deserialize(handle, filename, &index);
 * @endcode
 *
 * @param[in] handle the raft handle
 * @param[in] filename the name of the file that stores the index
 * @param[out] index the cagra index
 */
void deserialize(raft::resources const& handle,
                 const std::string& filename,
                 cuvs::neighbors::cagra::index<uint8_t, uint32_t>* index);

/**
 * Write the index to an output stream
 *
 * Experimental, both the API and the serialization format are subject to change.
 *
 * @code{.cpp}
 * #include <raft/core/resources.hpp>
 * #include <cuvs/neighbors/cagra.hpp>
 *
 * raft::resources handle;
 *
 * // create an output stream
 * std::ostream os(std::cout.rdbuf());
 * // create an index with `auto index = cuvs::neighbors::cagra::build(...);`
 * cuvs::neighbors::cagra::serialize(handle, os, index);
 * @endcode
 *
 * @param[in] handle the raft handle
 * @param[in] os output stream
 * @param[in] index CAGRA index
 * @param[in] include_dataset Whether or not to write out the dataset to the file.
 */
void serialize(raft::resources const& handle,
               std::ostream& os,
               const cuvs::neighbors::cagra::index<uint8_t, uint32_t>& index,
               bool include_dataset = true);

/**
 * Load index from input stream
 *
 * Experimental, both the API and the serialization format are subject to change.
 *
 * @code{.cpp}
 * #include <raft/core/resources.hpp>
 * #include <cuvs/neighbors/cagra.hpp>
 *
 * raft::resources handle;
 *
 * // create an input stream
 * std::istream is(std::cin.rdbuf());
 * cuvs::neighbors::cagra::index<uint8_t, uint32_t> index;
 * cuvs::neighbors::cagra::deserialize(handle, is, &index);
 * @endcode
 *
 * @param[in] handle the raft handle
 * @param[in] is input stream
 * @param[out] index the cagra index
 */
void deserialize(raft::resources const& handle,
                 std::istream& is,
                 cuvs::neighbors::cagra::index<uint8_t, uint32_t>* index);

/**
 * Write the CAGRA built index as a base layer HNSW index to an output stream
 * NOTE: The saved index can only be read by the hnswlib wrapper in cuVS,
 *       as the serialization format is not compatible with the original hnswlib.
 *
 * Experimental, both the API and the serialization format are subject to change.
 *
 * @code{.cpp}
 * #include <raft/core/resources.hpp>
 * #include <cuvs/neighbors/cagra.hpp>
 *
 * raft::resources handle;
 *
 * // create an output stream
 * std::ostream os(std::cout.rdbuf());
 * // create an index with `auto index = cuvs::neighbors::cagra::build(...);`
 * cuvs::neighbors::cagra::serialize_to_hnswlib(handle, os, index);
 * @endcode
 *
 * @param[in] handle the raft handle
 * @param[in] os output stream
 * @param[in] index CAGRA index
 * @param[in] dataset [optional] host array that stores the dataset, required if the index
 *            does not contain the dataset.
 *
 */
void serialize_to_hnswlib(
  raft::resources const& handle,
  std::ostream& os,
  const cuvs::neighbors::cagra::index<float, uint32_t>& index,
  std::optional<raft::host_matrix_view<const float, int64_t, raft::row_major>> dataset =
    std::nullopt);

/**
 * Save a CAGRA build index in hnswlib base-layer-only serialized format
 * NOTE: The saved index can only be read by the hnswlib wrapper in cuVS,
 *       as the serialization format is not compatible with the original hnswlib.
 *
 * Experimental, both the API and the serialization format are subject to change.
 *
 * @code{.cpp}
 * #include <raft/core/resources.hpp>
 * #include <cuvs/neighbors/cagra.hpp>
 *
 * raft::resources handle;
 *
 * // create a string with a filepath
 * std::string filename("/path/to/index");
 * // create an index with `auto index = cuvs::neighbors::cagra::build(...);`
 * cuvs::neighbors::cagra::serialize_to_hnswlib(handle, filename, index);
 * @endcode
 *
 *
 * @param[in] handle the raft handle
 * @param[in] filename the file name for saving the index
 * @param[in] index CAGRA index
 * @param[in] dataset [optional] host array that stores the dataset, required if the index
 *            does not contain the dataset.
 *
 */
void serialize_to_hnswlib(
  raft::resources const& handle,
  const std::string& filename,
  const cuvs::neighbors::cagra::index<float, uint32_t>& index,
  std::optional<raft::host_matrix_view<const float, int64_t, raft::row_major>> dataset =
    std::nullopt);

/**
 * Write the CAGRA built index as a base layer HNSW index to an output stream
 * NOTE: The saved index can only be read by the hnswlib wrapper in cuVS,
 *       as the serialization format is not compatible with the original hnswlib.
 *
 * Experimental, both the API and the serialization format are subject to change.
 *
 * @code{.cpp}
 * #include <raft/core/resources.hpp>
 * #include <cuvs/neighbors/cagra.hpp>
 *
 * raft::resources handle;
 *
 * // create an output stream
 * std::ostream os(std::cout.rdbuf());
 * // create an index with `auto index = cuvs::neighbors::cagra::build(...);`
 * cuvs::neighbors::cagra::serialize_to_hnswlib(handle, os, index);
 * @endcode
 *
 * @param[in] handle the raft handle
 * @param[in] os output stream
 * @param[in] index CAGRA index
 * @param[in] dataset [optional] host array that stores the dataset, required if the index
 *            does not contain the dataset.
 *
 */
void serialize_to_hnswlib(
  raft::resources const& handle,
  std::ostream& os,
  const cuvs::neighbors::cagra::index<half, uint32_t>& index,
  std::optional<raft::host_matrix_view<const half, int64_t, raft::row_major>> dataset =
    std::nullopt);

/**
 * Save a CAGRA build index in hnswlib base-layer-only serialized format
 * NOTE: The saved index can only be read by the hnswlib wrapper in cuVS,
 *       as the serialization format is not compatible with the original hnswlib.
 *
 * Experimental, both the API and the serialization format are subject to change.
 *
 * @code{.cpp}
 * #include <raft/core/resources.hpp>
 * #include <cuvs/neighbors/cagra.hpp>
 *
 * raft::resources handle;
 *
 * // create a string with a filepath
 * std::string filename("/path/to/index");
 * // create an index with `auto index = cuvs::neighbors::cagra::build(...);`
 * cuvs::neighbors::cagra::serialize_to_hnswlib(handle, filename, index);
 * @endcode
 *
 *
 * @param[in] handle the raft handle
 * @param[in] filename the file name for saving the index
 * @param[in] index CAGRA index
 * @param[in] dataset [optional] host array that stores the dataset, required if the index
 *            does not contain the dataset.
 *
 */
void serialize_to_hnswlib(
  raft::resources const& handle,
  const std::string& filename,
  const cuvs::neighbors::cagra::index<half, uint32_t>& index,
  std::optional<raft::host_matrix_view<const half, int64_t, raft::row_major>> dataset =
    std::nullopt);

/**
 * Write the CAGRA built index as a base layer HNSW index to an output stream
 * NOTE: The saved index can only be read by the hnswlib wrapper in cuVS,
 *       as the serialization format is not compatible with the original hnswlib.
 *
 * Experimental, both the API and the serialization format are subject to change.
 *
 * @code{.cpp}
 * #include <raft/core/resources.hpp>
 * #include <cuvs/neighbors/cagra.hpp>
 *
 * raft::resources handle;
 *
 * // create an output stream
 * std::ostream os(std::cout.rdbuf());
 * // create an index with `auto index = cuvs::neighbors::cagra::build(...);`
 * cuvs::neighbors::cagra::serialize_to_hnswlib(handle, os, index);
 * @endcode
 *
 * @param[in] handle the raft handle
 * @param[in] os output stream
 * @param[in] index CAGRA index
 * @param[in] dataset [optional] host array that stores the dataset, required if the index
 *            does not contain the dataset.
 *
 */
void serialize_to_hnswlib(
  raft::resources const& handle,
  std::ostream& os,
  const cuvs::neighbors::cagra::index<int8_t, uint32_t>& index,
  std::optional<raft::host_matrix_view<const int8_t, int64_t, raft::row_major>> dataset =
    std::nullopt);

/**
 * Save a CAGRA build index in hnswlib base-layer-only serialized format
 * NOTE: The saved index can only be read by the hnswlib wrapper in cuVS,
 *       as the serialization format is not compatible with the original hnswlib.
 *
 * Experimental, both the API and the serialization format are subject to change.
 *
 * @code{.cpp}
 * #include <raft/core/resources.hpp>
 * #include <cuvs/neighbors/cagra.hpp>
 *
 * raft::resources handle;
 *
 * // create a string with a filepath
 * std::string filename("/path/to/index");
 * // create an index with `auto index = cuvs::neighbors::cagra::build(...);`
 * cuvs::neighbors::cagra::serialize_to_hnswlib(handle, filename, index);
 * @endcode
 *
 *
 * @param[in] handle the raft handle
 * @param[in] filename the file name for saving the index
 * @param[in] index CAGRA index
 * @param[in] dataset [optional] host array that stores the dataset, required if the index
 *            does not contain the dataset.
 *
 */
void serialize_to_hnswlib(
  raft::resources const& handle,
  const std::string& filename,
  const cuvs::neighbors::cagra::index<int8_t, uint32_t>& index,
  std::optional<raft::host_matrix_view<const int8_t, int64_t, raft::row_major>> dataset =
    std::nullopt);

/**
 * Write the CAGRA built index as a base layer HNSW index to an output stream
 * NOTE: The saved index can only be read by the hnswlib wrapper in cuVS,
 *       as the serialization format is not compatible with the original hnswlib.
 *
 * Experimental, both the API and the serialization format are subject to change.
 *
 * @code{.cpp}
 * #include <raft/core/resources.hpp>
 * #include <cuvs/neighbors/cagra.hpp>
 *
 * raft::resources handle;
 *
 * // create an output stream
 * std::ostream os(std::cout.rdbuf());
 * // create an index with `auto index = cuvs::neighbors::cagra::build(...);`
 * cuvs::neighbors::cagra::serialize_to_hnswlib(handle, os, index);
 * @endcode
 *
 * @param[in] handle the raft handle
 * @param[in] os output stream
 * @param[in] index CAGRA index
 * @param[in] dataset [optional] host array that stores the dataset, required if the index
 *            does not contain the dataset.
 *
 */
void serialize_to_hnswlib(
  raft::resources const& handle,
  std::ostream& os,
  const cuvs::neighbors::cagra::index<uint8_t, uint32_t>& index,
  std::optional<raft::host_matrix_view<const uint8_t, int64_t, raft::row_major>> dataset =
    std::nullopt);

/**
 * Save a CAGRA build index in hnswlib base-layer-only serialized format
 * NOTE: The saved index can only be read by the hnswlib wrapper in cuVS,
 *       as the serialization format is not compatible with the original hnswlib.
 *
 * Experimental, both the API and the serialization format are subject to change.
 *
 * @code{.cpp}
 * #include <raft/core/resources.hpp>
 * #include <cuvs/neighbors/cagra.hpp>
 *
 * raft::resources handle;
 *
 * // create a string with a filepath
 * std::string filename("/path/to/index");
 * // create an index with `auto index = cuvs::neighbors::cagra::build(...);`
 * cuvs::neighbors::cagra::serialize_to_hnswlib(handle, filename, index);
 * @endcode
 *
 *
 * @param[in] handle the raft handle
 * @param[in] filename the file name for saving the index
 * @param[in] index CAGRA index
 * @param[in] dataset [optional] host array that stores the dataset, required if the index
 *            does not contain the dataset.
 *
 */
void serialize_to_hnswlib(
  raft::resources const& handle,
  const std::string& filename,
  const cuvs::neighbors::cagra::index<uint8_t, uint32_t>& index,
  std::optional<raft::host_matrix_view<const uint8_t, int64_t, raft::row_major>> dataset =
    std::nullopt);

/**
 * @defgroup cagra_cpp_index_merge CAGRA index build functions
 * @{
 */

/** @brief Merge multiple CAGRA indices into a single index.
 *
 * This function merges multiple CAGRA indices into one, combining both the datasets and graph
 * structures.
 *
 * @note: When device memory is sufficient, the dataset attached to the returned index is allocated
 * in device memory by default; otherwise, host memory is used automatically.
 *
 * Usage example:
 * @code{.cpp}
 *   using namespace raft::neighbors;
 *   auto dataset0 = raft::make_host_matrix<float, int64_t>(handle, size0, dim);
 *   auto dataset1 = raft::make_host_matrix<float, int64_t>(handle, size1, dim);
 *
 *   auto index0 = cagra::build(res, index_params, dataset0);
 *   auto index1 = cagra::build(res, index_params, dataset1);
 *
 *   std::vector<cagra::index<float, uint32_t>*> indices{&index0, &index1};
 *   cagra::merge_params params{index_params};
 *
 *   auto merged_index = cagra::merge(res, params, indices);
 * @endcode
 *
 * @param[in] res RAFT resources used for the merge operation.
 * @param[in] params Parameters that control the merging process.
 * @param[in] indices A vector of pointers to the CAGRA indices to merge. All indices must:
 *                    - Have attached datasets with the same dimension.
 *
 * @return A new CAGRA index containing the merged indices, graph, and dataset.
 */
auto merge(raft::resources const& res,
           const cuvs::neighbors::cagra::merge_params& params,
           std::vector<cuvs::neighbors::cagra::index<float, uint32_t>*>& indices)
  -> cuvs::neighbors::cagra::index<float, uint32_t>;

/** @brief Merge multiple CAGRA indices into a single index.
 *
 * This function merges multiple CAGRA indices into one, combining both the datasets and graph
 * structures.
 *
 * @note: When device memory is sufficient, the dataset attached to the returned index is allocated
 * in device memory by default; otherwise, host memory is used automatically.
 *
 * Usage example:
 * @code{.cpp}
 *   using namespace raft::neighbors;
 *   auto dataset0 = raft::make_host_matrix<half, int64_t>(handle, size0, dim);
 *   auto dataset1 = raft::make_host_matrix<half, int64_t>(handle, size1, dim);
 *
 *   auto index0 = cagra::build(res, index_params, dataset0);
 *   auto index1 = cagra::build(res, index_params, dataset1);
 *
 *   std::vector<cagra::index<half, uint32_t>*> indices{&index0, &index1};
 *   cagra::merge_params params{index_params};
 *
 *   auto merged_index = cagra::merge(res, params, indices);
 * @endcode
 *
 * @param[in] res RAFT resources used for the merge operation.
 * @param[in] params Parameters that control the merging process.
 * @param[in] indices A vector of pointers to the CAGRA indices to merge. All indices must:
 *                    - Have attached datasets with the same dimension.
 *
 * @return A new CAGRA index containing the merged indices, graph, and dataset.
 */
auto merge(raft::resources const& res,
           const cuvs::neighbors::cagra::merge_params& params,
           std::vector<cuvs::neighbors::cagra::index<half, uint32_t>*>& indices)
  -> cuvs::neighbors::cagra::index<half, uint32_t>;

/** @brief Merge multiple CAGRA indices into a single index.
 *
 * This function merges multiple CAGRA indices into one, combining both the datasets and graph
 * structures.
 *
 * @note: When device memory is sufficient, the dataset attached to the returned index is allocated
 * in device memory by default; otherwise, host memory is used automatically.
 *
 * Usage example:
 * @code{.cpp}
 *   using namespace raft::neighbors;
 *   auto dataset0 = raft::make_host_matrix<int8_t, int64_t>(handle, size0, dim);
 *   auto dataset1 = raft::make_host_matrix<int8_t, int64_t>(handle, size1, dim);
 *
 *   auto index0 = cagra::build(res, index_params, dataset0);
 *   auto index1 = cagra::build(res, index_params, dataset1);
 *
 *   std::vector<cagra::index<int8_t, uint32_t>*> indices{&index0, &index1};
 *   cagra::merge_params params{index_params};
 *
 *   auto merged_index = cagra::merge(res, params, indices);
 * @endcode
 *
 * @param[in] res RAFT resources used for the merge operation.
 * @param[in] params Parameters that control the merging process.
 * @param[in] indices A vector of pointers to the CAGRA indices to merge. All indices must:
 *                    - Have attached datasets with the same dimension.
 *
 * @return A new CAGRA index containing the merged indices, graph, and dataset.
 */
auto merge(raft::resources const& res,
           const cuvs::neighbors::cagra::merge_params& params,
           std::vector<cuvs::neighbors::cagra::index<int8_t, uint32_t>*>& indices)
  -> cuvs::neighbors::cagra::index<int8_t, uint32_t>;

/** @brief Merge multiple CAGRA indices into a single index.
 *
 * This function merges multiple CAGRA indices into one, combining both the datasets and graph
 * structures.
 *
 * @note: When device memory is sufficient, the dataset attached to the returned index is allocated
 * in device memory by default; otherwise, host memory is used automatically.
 *
 * Usage example:
 * @code{.cpp}
 *   using namespace raft::neighbors;
 *   auto dataset0 = raft::make_host_matrix<uint8_t, int64_t>(handle, size0, dim);
 *   auto dataset1 = raft::make_host_matrix<uint8_t, int64_t>(handle, size1, dim);
 *
 *   auto index0 = cagra::build(res, index_params, dataset0);
 *   auto index1 = cagra::build(res, index_params, dataset1);
 *
 *   std::vector<cagra::index<uint8_t, uint32_t>*> indices{&index0, &index1};
 *   cagra::merge_params params{index_params};
 *
 *   auto merged_index = cagra::merge(res, params, indices);
 * @endcode
 *
 * @param[in] res RAFT resources used for the merge operation.
 * @param[in] params Parameters that control the merging process.
 * @param[in] indices A vector of pointers to the CAGRA indices to merge. All indices must:
 *                    - Have attached datasets with the same dimension.
 *
 * @return A new CAGRA index containing the merged indices, graph, and dataset.
 */
auto merge(raft::resources const& res,
           const cuvs::neighbors::cagra::merge_params& params,
           std::vector<cuvs::neighbors::cagra::index<uint8_t, uint32_t>*>& indices)
  -> cuvs::neighbors::cagra::index<uint8_t, uint32_t>;

auto make_composite_index(const cagra::merge_params& params,
                          std::vector<cuvs::neighbors::cagra::index<float, uint32_t>*>& indices)
  -> cuvs::neighbors::cagra::composite_index<float, uint32_t>;

auto make_composite_index(const cagra::merge_params& params,
                          std::vector<cuvs::neighbors::cagra::index<half, uint32_t>*>& indices)
  -> cuvs::neighbors::cagra::composite_index<half, uint32_t>;

auto make_composite_index(const cagra::merge_params& params,
                          std::vector<cuvs::neighbors::cagra::index<int8_t, uint32_t>*>& indices)
  -> cuvs::neighbors::cagra::composite_index<int8_t, uint32_t>;

auto make_composite_index(const cagra::merge_params& params,
                          std::vector<cuvs::neighbors::cagra::index<uint8_t, uint32_t>*>& indices)
  -> cuvs::neighbors::cagra::composite_index<uint8_t, uint32_t>;

/**
 * @}
 */

/// \defgroup mg_cpp_index_build ANN MG index build

/// \ingroup mg_cpp_index_build
/**
 * @brief Builds a multi-GPU index
 *
 * Usage example:
 * @code{.cpp}
 * raft::device_resources_snmg clique;
 * cuvs::neighbors::mg_index_params<cagra::index_params> index_params;
 * auto index = cuvs::neighbors::cagra::build(clique, index_params, index_dataset);
 * @endcode
 *
 * @param[in] clique a `raft::resources` object specifying the NCCL clique configuration
 * @param[in] index_params configure the index building
 * @param[in] index_dataset a row-major matrix on host [n_rows, dim]
 *
 * @return the constructed CAGRA MG index
 */
auto build(const raft::resources& clique,
           const cuvs::neighbors::mg_index_params<cagra::index_params>& index_params,
           raft::host_matrix_view<const float, int64_t, row_major> index_dataset)
  -> cuvs::neighbors::mg_index<cagra::index<float, uint32_t>, float, uint32_t>;

/// \ingroup mg_cpp_index_build
/**
 * @brief Builds a multi-GPU index
 *
 * Usage example:
 * @code{.cpp}
 * raft::device_resources_snmg clique;
 * cuvs::neighbors::mg_index_params<cagra::index_params> index_params;
 * auto index = cuvs::neighbors::cagra::build(clique, index_params, index_dataset);
 * @endcode
 *
 * @param[in] clique a `raft::resources` object specifying the NCCL clique configuration
 * @param[in] index_params configure the index building
 * @param[in] index_dataset a row-major matrix on host [n_rows, dim]
 *
 * @return the constructed CAGRA MG index
 */
auto build(const raft::resources& clique,
           const cuvs::neighbors::mg_index_params<cagra::index_params>& index_params,
           raft::host_matrix_view<const half, int64_t, row_major> index_dataset)
  -> cuvs::neighbors::mg_index<cagra::index<half, uint32_t>, half, uint32_t>;

/// \ingroup mg_cpp_index_build
/**
 * @brief Builds a multi-GPU index
 *
 * Usage example:
 * @code{.cpp}
 * raft::device_resources_snmg clique;
 * cuvs::neighbors::mg_index_params<cagra::index_params> index_params;
 * auto index = cuvs::neighbors::cagra::build(clique, index_params, index_dataset);
 * @endcode
 *
 * @param[in] clique a `raft::resources` object specifying the NCCL clique configuration
 * @param[in] index_params configure the index building
 * @param[in] index_dataset a row-major matrix on host [n_rows, dim]
 *
 * @return the constructed CAGRA MG index
 */
auto build(const raft::resources& clique,
           const cuvs::neighbors::mg_index_params<cagra::index_params>& index_params,
           raft::host_matrix_view<const int8_t, int64_t, row_major> index_dataset)
  -> cuvs::neighbors::mg_index<cagra::index<int8_t, uint32_t>, int8_t, uint32_t>;

/// \ingroup mg_cpp_index_build
/**
 * @brief Builds a multi-GPU index
 *
 * Usage example:
 * @code{.cpp}
 * raft::device_resources_snmg clique;
 * cuvs::neighbors::mg_index_params<cagra::index_params> index_params;
 * auto index = cuvs::neighbors::cagra::build(clique, index_params, index_dataset);
 * @endcode
 *
 * @param[in] clique a `raft::resources` object specifying the NCCL clique configuration
 * @param[in] index_params configure the index building
 * @param[in] index_dataset a row-major matrix on host [n_rows, dim]
 *
 * @return the constructed CAGRA MG index
 */
auto build(const raft::resources& clique,
           const cuvs::neighbors::mg_index_params<cagra::index_params>& index_params,
           raft::host_matrix_view<const uint8_t, int64_t, row_major> index_dataset)
  -> cuvs::neighbors::mg_index<cagra::index<uint8_t, uint32_t>, uint8_t, uint32_t>;

/// \defgroup mg_cpp_index_extend ANN MG index extend

/// \ingroup mg_cpp_index_extend
/**
 * @brief Extends a multi-GPU index
 *
 * Usage example:
 * @code{.cpp}
 * raft::device_resources_snmg clique;
 * cuvs::neighbors::mg_index_params<cagra::index_params> index_params;
 * auto index = cuvs::neighbors::cagra::build(clique, index_params, index_dataset);
 * cuvs::neighbors::cagra::extend(clique, index, new_vectors, std::nullopt);
 * @endcode
 *
 * @param[in] clique a `raft::resources` object specifying the NCCL clique configuration
 * @param[in] index the pre-built index
 * @param[in] new_vectors a row-major matrix on host [n_rows, dim]
 * @param[in] new_indices optional vector on host [n_rows],
 * `std::nullopt` means default continuous range `[0...n_rows)`
 *
 */
void extend(const raft::resources& clique,
            cuvs::neighbors::mg_index<cagra::index<float, uint32_t>, float, uint32_t>& index,
            raft::host_matrix_view<const float, int64_t, row_major> new_vectors,
            std::optional<raft::host_vector_view<const uint32_t, int64_t>> new_indices);

/// \ingroup mg_cpp_index_extend
/**
 * @brief Extends a multi-GPU index
 *
 * Usage example:
 * @code{.cpp}
 * raft::device_resources_snmg clique;
 * cuvs::neighbors::mg_index_params<cagra::index_params> index_params;
 * auto index = cuvs::neighbors::cagra::build(clique, index_params, index_dataset);
 * cuvs::neighbors::cagra::extend(clique, index, new_vectors, std::nullopt);
 * @endcode
 *
 * @param[in] clique a `raft::resources` object specifying the NCCL clique configuration
 * @param[in] index the pre-built index
 * @param[in] new_vectors a row-major matrix on host [n_rows, dim]
 * @param[in] new_indices optional vector on host [n_rows],
 * `std::nullopt` means default continuous range `[0...n_rows)`
 *
 */
void extend(const raft::resources& clique,
            cuvs::neighbors::mg_index<cagra::index<half, uint32_t>, half, uint32_t>& index,
            raft::host_matrix_view<const half, int64_t, row_major> new_vectors,
            std::optional<raft::host_vector_view<const uint32_t, int64_t>> new_indices);

/// \ingroup mg_cpp_index_extend
/**
 * @brief Extends a multi-GPU index
 *
 * Usage example:
 * @code{.cpp}
 * raft::device_resources_snmg clique;
 * cuvs::neighbors::mg_index_params<cagra::index_params> index_params;
 * auto index = cuvs::neighbors::cagra::build(clique, index_params, index_dataset);
 * cuvs::neighbors::cagra::extend(clique, index, new_vectors, std::nullopt);
 * @endcode
 *
 * @param[in] clique a `raft::resources` object specifying the NCCL clique configuration
 * @param[in] index the pre-built index
 * @param[in] new_vectors a row-major matrix on host [n_rows, dim]
 * @param[in] new_indices optional vector on host [n_rows],
 * `std::nullopt` means default continuous range `[0...n_rows)`
 *
 */
void extend(const raft::resources& clique,
            cuvs::neighbors::mg_index<cagra::index<int8_t, uint32_t>, int8_t, uint32_t>& index,
            raft::host_matrix_view<const int8_t, int64_t, row_major> new_vectors,
            std::optional<raft::host_vector_view<const uint32_t, int64_t>> new_indices);

/// \ingroup mg_cpp_index_extend
/**
 * @brief Extends a multi-GPU index
 *
 * Usage example:
 * @code{.cpp}
 * raft::device_resources_snmg clique;
 * cuvs::neighbors::mg_index_params<cagra::index_params> index_params;
 * auto index = cuvs::neighbors::cagra::build(clique, index_params, index_dataset);
 * cuvs::neighbors::cagra::extend(clique, index, new_vectors, std::nullopt);
 * @endcode
 *
 * @param[in] clique a `raft::resources` object specifying the NCCL clique configuration
 * @param[in] index the pre-built index
 * @param[in] new_vectors a row-major matrix on host [n_rows, dim]
 * @param[in] new_indices optional vector on host [n_rows],
 * `std::nullopt` means default continuous range `[0...n_rows)`
 *
 */
void extend(const raft::resources& clique,
            cuvs::neighbors::mg_index<cagra::index<uint8_t, uint32_t>, uint8_t, uint32_t>& index,
            raft::host_matrix_view<const uint8_t, int64_t, row_major> new_vectors,
            std::optional<raft::host_vector_view<const uint32_t, int64_t>> new_indices);

/// \defgroup mg_cpp_index_search ANN MG index search

/// \ingroup mg_cpp_index_search
/**
 * @brief Searches a multi-GPU index
 *
 * Usage example:
 * @code{.cpp}
 * raft::device_resources_snmg clique;
 * cuvs::neighbors::mg_index_params<cagra::index_params> index_params;
 * auto index = cuvs::neighbors::cagra::build(clique, index_params, index_dataset);
 * cuvs::neighbors::mg_search_params<cagra::search_params> search_params;
 * cuvs::neighbors::cagra::search(clique, index, search_params, queries, neighbors,
 * distances);
 * @endcode
 *
 * @param[in] clique a `raft::resources` object specifying the NCCL clique configuration
 * @param[in] index the pre-built index
 * @param[in] search_params configure the index search
 * @param[in] queries a row-major matrix on host [n_rows, dim]
 * @param[out] neighbors a row-major matrix on host [n_rows, n_neighbors]
 * @param[out] distances a row-major matrix on host [n_rows, n_neighbors]
 *
 */
void search(const raft::resources& clique,
            const cuvs::neighbors::mg_index<cagra::index<float, uint32_t>, float, uint32_t>& index,
            const cuvs::neighbors::mg_search_params<cagra::search_params>& search_params,
            raft::host_matrix_view<const float, int64_t, row_major> queries,
            raft::host_matrix_view<uint32_t, int64_t, row_major> neighbors,
            raft::host_matrix_view<float, int64_t, row_major> distances);

/// \ingroup mg_cpp_index_search
/**
 * @brief Searches a multi-GPU index
 *
 * Usage example:
 * @code{.cpp}
 * raft::device_resources_snmg clique;
 * cuvs::neighbors::mg_index_params<cagra::index_params> index_params;
 * auto index = cuvs::neighbors::cagra::build(clique, index_params, index_dataset);
 * cuvs::neighbors::mg_search_params<cagra::search_params> search_params;
 * cuvs::neighbors::cagra::search(clique, index, search_params, queries, neighbors,
 * distances);
 * @endcode
 *
 * @param[in] clique a `raft::resources` object specifying the NCCL clique configuration
 * @param[in] index the pre-built index
 * @param[in] search_params configure the index search
 * @param[in] queries a row-major matrix on host [n_rows, dim]
 * @param[out] neighbors a row-major matrix on host [n_rows, n_neighbors]
 * @param[out] distances a row-major matrix on host [n_rows, n_neighbors]
 *
 */
void search(const raft::resources& clique,
            const cuvs::neighbors::mg_index<cagra::index<half, uint32_t>, half, uint32_t>& index,
            const cuvs::neighbors::mg_search_params<cagra::search_params>& search_params,
            raft::host_matrix_view<const half, int64_t, row_major> queries,
            raft::host_matrix_view<uint32_t, int64_t, row_major> neighbors,
            raft::host_matrix_view<float, int64_t, row_major> distances);

/// \ingroup mg_cpp_index_search
/**
 * @brief Searches a multi-GPU index
 *
 * Usage example:
 * @code{.cpp}
 * raft::device_resources_snmg clique;
 * cuvs::neighbors::mg_index_params<cagra::index_params> index_params;
 * auto index = cuvs::neighbors::cagra::build(clique, index_params, index_dataset);
 * cuvs::neighbors::mg_search_params<cagra::search_params> search_params;
 * cuvs::neighbors::cagra::search(clique, index, search_params, queries, neighbors,
 * distances);
 * @endcode
 *
 * @param[in] clique a `raft::resources` object specifying the NCCL clique configuration
 * @param[in] index the pre-built index
 * @param[in] search_params configure the index search
 * @param[in] queries a row-major matrix on host [n_rows, dim]
 * @param[out] neighbors a row-major matrix on host [n_rows, n_neighbors]
 * @param[out] distances a row-major matrix on host [n_rows, n_neighbors]
 *
 */
void search(
  const raft::resources& clique,
  const cuvs::neighbors::mg_index<cagra::index<int8_t, uint32_t>, int8_t, uint32_t>& index,
  const cuvs::neighbors::mg_search_params<cagra::search_params>& search_params,
  raft::host_matrix_view<const int8_t, int64_t, row_major> queries,
  raft::host_matrix_view<uint32_t, int64_t, row_major> neighbors,
  raft::host_matrix_view<float, int64_t, row_major> distances);

/// \ingroup mg_cpp_index_search
/**
 * @brief Searches a multi-GPU index
 *
 * Usage example:
 * @code{.cpp}
 * raft::device_resources_snmg clique;
 * cuvs::neighbors::mg_index_params<cagra::index_params> index_params;
 * auto index = cuvs::neighbors::cagra::build(clique, index_params, index_dataset);
 * cuvs::neighbors::mg_search_params<cagra::search_params> search_params;
 * cuvs::neighbors::cagra::search(clique, index, search_params, queries, neighbors,
 * distances);
 * @endcode
 *
 * @param[in] clique a `raft::resources` object specifying the NCCL clique configuration
 * @param[in] index the pre-built index
 * @param[in] search_params configure the index search
 * @param[in] queries a row-major matrix on host [n_rows, dim]
 * @param[out] neighbors a row-major matrix on host [n_rows, n_neighbors]
 * @param[out] distances a row-major matrix on host [n_rows, n_neighbors]
 *
 */
void search(
  const raft::resources& clique,
  const cuvs::neighbors::mg_index<cagra::index<uint8_t, uint32_t>, uint8_t, uint32_t>& index,
  const cuvs::neighbors::mg_search_params<cagra::search_params>& search_params,
  raft::host_matrix_view<const uint8_t, int64_t, row_major> queries,
  raft::host_matrix_view<uint32_t, int64_t, row_major> neighbors,
  raft::host_matrix_view<float, int64_t, row_major> distances);

/// \defgroup mg_cpp_serialize ANN MG index serialization

/// \ingroup mg_cpp_serialize
/**
 * @brief Serializes a multi-GPU index
 *
 * Usage example:
 * @code{.cpp}
 * raft::device_resources_snmg clique;
 * cuvs::neighbors::mg_index_params<cagra::index_params> index_params;
 * auto index = cuvs::neighbors::cagra::build(clique, index_params, index_dataset);
 * const std::string filename = "mg_index.cuvs";
 * cuvs::neighbors::cagra::serialize(clique, index, filename);
 * @endcode
 *
 * @param[in] clique a `raft::resources` object specifying the NCCL clique configuration
 * @param[in] index the pre-built index
 * @param[in] filename path to the file to be serialized
 *
 */
void serialize(
  const raft::resources& clique,
  const cuvs::neighbors::mg_index<cagra::index<float, uint32_t>, float, uint32_t>& index,
  const std::string& filename);

/// \ingroup mg_cpp_serialize
/**
 * @brief Serializes a multi-GPU index
 *
 * Usage example:
 * @code{.cpp}
 * raft::device_resources_snmg clique;
 * cuvs::neighbors::mg_index_params<cagra::index_params> index_params;
 * auto index = cuvs::neighbors::cagra::build(clique, index_params, index_dataset);
 * const std::string filename = "mg_index.cuvs";
 * cuvs::neighbors::cagra::serialize(clique, index, filename);
 * @endcode
 *
 * @param[in] clique a `raft::resources` object specifying the NCCL clique configuration
 * @param[in] index the pre-built index
 * @param[in] filename path to the file to be serialized
 *
 */
void serialize(const raft::resources& clique,
               const cuvs::neighbors::mg_index<cagra::index<half, uint32_t>, half, uint32_t>& index,
               const std::string& filename);

/// \ingroup mg_cpp_serialize
/**
 * @brief Serializes a multi-GPU index
 *
 * Usage example:
 * @code{.cpp}
 * raft::device_resources_snmg clique;
 * cuvs::neighbors::mg_index_params<cagra::index_params> index_params;
 * auto index = cuvs::neighbors::cagra::build(clique, index_params, index_dataset);
 * const std::string filename = "mg_index.cuvs";
 * cuvs::neighbors::cagra::serialize(clique, index, filename);
 * @endcode
 *
 * @param[in] clique a `raft::resources` object specifying the NCCL clique configuration
 * @param[in] index the pre-built index
 * @param[in] filename path to the file to be serialized
 *
 */
void serialize(
  const raft::resources& clique,
  const cuvs::neighbors::mg_index<cagra::index<int8_t, uint32_t>, int8_t, uint32_t>& index,
  const std::string& filename);

/// \ingroup mg_cpp_serialize
/**
 * @brief Serializes a multi-GPU index
 *
 * Usage example:
 * @code{.cpp}
 * raft::device_resources_snmg clique;
 * cuvs::neighbors::mg_index_params<cagra::index_params> index_params;
 * auto index = cuvs::neighbors::cagra::build(clique, index_params, index_dataset);
 * const std::string filename = "mg_index.cuvs";
 * cuvs::neighbors::cagra::serialize(clique, index, filename);
 * @endcode
 *
 * @param[in] clique a `raft::resources` object specifying the NCCL clique configuration
 * @param[in] index the pre-built index
 * @param[in] filename path to the file to be serialized
 *
 */
void serialize(
  const raft::resources& clique,
  const cuvs::neighbors::mg_index<cagra::index<uint8_t, uint32_t>, uint8_t, uint32_t>& index,
  const std::string& filename);

/// \defgroup mg_cpp_deserialize ANN MG index deserialization

/// \ingroup mg_cpp_deserialize
/**
 * @brief Deserializes a CAGRA multi-GPU index
 *
 * Usage example:
 * @code{.cpp}
 * raft::device_resources_snmg clique;
 * cuvs::neighbors::mg_index_params<cagra::index_params> index_params;
 * auto index = cuvs::neighbors::cagra::build(clique, index_params, index_dataset);
 * const std::string filename = "mg_index.cuvs";
 * cuvs::neighbors::cagra::serialize(clique, index, filename);
 * auto new_index = cuvs::neighbors::cagra::deserialize<float, uint32_t>(clique, filename);
 *
 * @endcode
 *
 * @param[in] clique a `raft::resources` object specifying the NCCL clique configuration
 * @param[in] filename path to the file to be deserialized
 *
 */
template <typename T, typename IdxT>
auto deserialize(const raft::resources& clique, const std::string& filename)
  -> cuvs::neighbors::mg_index<cagra::index<T, IdxT>, T, IdxT>;

/// \defgroup mg_cpp_distribute ANN MG local index distribution

/// \ingroup mg_cpp_distribute
/**
 * @brief Replicates a locally built and serialized CAGRA index to all GPUs to form a distributed
 * multi-GPU index
 *
 * Usage example:
 * @code{.cpp}
 * raft::device_resources_snmg clique;
 * cuvs::neighbors::cagra::index_params index_params;
 * auto index = cuvs::neighbors::cagra::build(clique, index_params, index_dataset);
 * const std::string filename = "local_index.cuvs";
 * cuvs::neighbors::cagra::serialize(clique, filename, index);
 * auto new_index = cuvs::neighbors::cagra::distribute<float, uint32_t>(clique, filename);
 *
 * @endcode
 *
 * @param[in] clique a `raft::resources` object specifying the NCCL clique configuration
 * @param[in] filename path to the file to be deserialized : a local index
 *
 */
template <typename T, typename IdxT>
auto distribute(const raft::resources& clique, const std::string& filename)
  -> cuvs::neighbors::mg_index<cagra::index<T, IdxT>, T, IdxT>;

}  // namespace cuvs::neighbors::cagra<|MERGE_RESOLUTION|>--- conflicted
+++ resolved
@@ -278,32 +278,8 @@
 /**
  * @brief Determines the strategy for merging CAGRA graphs.
  *
-<<<<<<< HEAD
- */
-enum MergeStrategy {
-  /**
-   * @brief Physical merge: Builds a new CAGRA graph from the union of dataset points
-   * in existing CAGRA graphs.
-   *
-   * This is expensive to build but does not impact search latency or quality.
-   * Preferred for many smaller CAGRA graphs.
-   *
-   */
-  PHYSICAL,
-  /**
-   * @brief Logical merge: Wraps a new index structure around existing CAGRA graphs
-   * and broadcasts the query to each of them.
-   *
-   * This is a fast merge but incurs a small hit in search latency.
-   * Preferred for fewer larger CAGRA graphs.
-   */
-  LOGICAL
-};
-=======
- * @note Currently, only the MERGE_STRATEGY_PHYSICAL strategy is supported.
  */
 using MergeStrategy = cuvsMergeStrategy;
->>>>>>> 6bba2ef7
 
 /**
  * @brief Parameters for merging CAGRA indexes.
