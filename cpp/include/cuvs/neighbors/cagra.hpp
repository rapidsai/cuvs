/*
 * Copyright (c) 2023-2024, NVIDIA CORPORATION.
 *
 * Licensed under the Apache License, Version 2.0 (the "License");
 * you may not use this file except in compliance with the License.
 * You may obtain a copy of the License at
 *
 *     http://www.apache.org/licenses/LICENSE-2.0
 *
 * Unless required by applicable law or agreed to in writing, software
 * distributed under the License is distributed on an "AS IS" BASIS,
 * WITHOUT WARRANTIES OR CONDITIONS OF ANY KIND, either express or implied.
 * See the License for the specific language governing permissions and
 * limitations under the License.
 */

#pragma once

#include "common.hpp"
#include <cuvs/distance/distance.hpp>
#include <cuvs/neighbors/common.hpp>
#include <cuvs/neighbors/ivf_pq.hpp>
#include <cuvs/neighbors/nn_descent.hpp>
#include <raft/core/device_mdspan.hpp>
#include <raft/core/host_device_accessor.hpp>
#include <raft/core/host_mdspan.hpp>
#include <raft/core/mdspan.hpp>
#include <raft/core/mdspan_types.hpp>
#include <raft/core/resource/stream_view.hpp>
#include <raft/core/resources.hpp>
#include <raft/util/integer_utils.hpp>
#include <rmm/cuda_stream_view.hpp>

#include <optional>
#include <variant>

namespace cuvs::neighbors::cagra {
/**
 * @defgroup cagra_cpp_index_params CAGRA index build parameters
 * @{
 */

/**
 * @brief ANN parameters used by CAGRA to build knn graph
 *
 */
namespace graph_build_params {

/** Specialized parameters utilizing IVF-PQ to build knn graph */
struct ivf_pq_params {
  cuvs::neighbors::ivf_pq::index_params build_params;
  cuvs::neighbors::ivf_pq::search_params search_params;
  float refinement_rate;

  ivf_pq_params() = default;
  /**
   * Set default parameters based on shape of the input dataset.
   * Usage example:
   * @code{.cpp}
   *   using namespace cuvs::neighbors;
   *   raft::resources res;
   *   // create index_params for a [N. D] dataset
   *   auto dataset = raft::make_device_matrix<float, int64_t>(res, N, D);
   *   auto pq_params =
   *     cagra::graph_build_params::ivf_pq_params(dataset.extents());
   *   // modify/update index_params as needed
   *   pq_params.kmeans_trainset_fraction = 0.1;
   * @endcode
   */
  ivf_pq_params(raft::matrix_extent<int64_t> dataset_extents,
                cuvs::distance::DistanceType metric = cuvs::distance::DistanceType::L2Expanded);
};

using nn_descent_params = cuvs::neighbors::nn_descent::index_params;
}  // namespace graph_build_params

struct index_params : cuvs::neighbors::index_params {
  /** Degree of input graph for pruning. */
  size_t intermediate_graph_degree = 128;
  /** Degree of output graph. */
  size_t graph_degree = 64;
  /**
   * Specify compression parameters if compression is desired. If set, overrides the
   * attach_dataset_on_build (and the compressed dataset is always added to the index).
   */
  std::optional<cuvs::neighbors::vpq_params> compression = std::nullopt;

  /** Parameters for graph building.
   *
   * Set ivf_pq_params or nn_descent_params to select the graph build algorithm and control their
   * parameters. The default (std::monostate) is to use a heuristic to decide the algorithm and its
   * parameters.
   *
   * @code{.cpp}
   * cagra::index_params params;
   * // 1. Choose IVF-PQ algorithm
   * params.graph_build_params = cagra::graph_build_params::ivf_pq_params(dataset.extent,
   * params.metric);
   *
   * // 2. Choose NN Descent algorithm for kNN graph construction
   * params.graph_build_params =
   * cagra::graph_build_params::nn_descent_params(params.intermediate_graph_degree);
   * @endcode
   */
  std::variant<std::monostate,
               graph_build_params::ivf_pq_params,
               graph_build_params::nn_descent_params>
    graph_build_params;
<<<<<<< HEAD

  /**
   * Whether to use MST optimization to guarantee graph connectivity.
   */
  bool guarantee_connectivity = false;
=======
  /**
   * Whether to add the dataset content to the index, i.e.:
   *
   *  - `true` means the index is filled with the dataset vectors and ready to search after calling
   * `build` provided there is enough memory available.
   *  - `false` means `build` only builds the graph and the user is expected to
   * update the dataset using cuvs::neighbors::cagra::update_dataset.
   *
   * Regardless of the value of `attach_dataset_on_build`, the search graph is created using all
   * the vectors in the dataset.  Setting `attach_dataset_on_build = false` can be useful if
   * the user needs to build only the search graph but does not intend to search it using CAGRA
   * (e.g. search using another graph search algorithm), or if specific memory placement options
   * need to be applied on the dataset before it is attached to the index using `update_dataset`.
   * API.
   * @code{.cpp}
   *   auto dataset = raft::make_device_matrix<float, int64_t>(res, n_rows, n_cols);
   *   // use default index_parameters
   *   cagra::index_params index_params;
   *   // update index_params to only build the CAGRA graph
   *   index_params.attach_dataset_on_build = false;
   *   auto index = cagra::build(res, index_params, dataset.view());
   *   // assert that the dataset is not attached to the index
   *   ASSERT(index.dataset().extent(0) == 0);
   *   // update dataset
   *   index.update_dataset(res, dataset.view());
   *   // The index is now ready for search
   *   cagra::search(res, search_params, index, queries, neighbors, distances);
   * @endcode
   */
  bool attach_dataset_on_build = true;
>>>>>>> 6658c317
};

/**
 * @}
 */

/**
 * @defgroup cagra_cpp_search_params CAGRA index search parameters
 * @{
 */

enum class search_algo {
  /** For large batch sizes. */
  SINGLE_CTA,
  /** For small batch sizes. */
  MULTI_CTA,
  MULTI_KERNEL,
  AUTO
};

enum class hash_mode { HASH, SMALL, AUTO };

struct search_params : cuvs::neighbors::search_params {
  /** Maximum number of queries to search at the same time (batch size). Auto select when 0.*/
  size_t max_queries = 0;

  /** Number of intermediate search results retained during the search.
   *
   *  This is the main knob to adjust trade off between accuracy and search speed.
   *  Higher values improve the search accuracy.
   */
  size_t itopk_size = 64;

  /** Upper limit of search iterations. Auto select when 0.*/
  size_t max_iterations = 0;

  // In the following we list additional search parameters for fine tuning.
  // Reasonable default values are automatically chosen.

  /** Which search implementation to use. */
  search_algo algo = search_algo::AUTO;

  /** Number of threads used to calculate a single distance. 4, 8, 16, or 32. */
  size_t team_size = 0;

  /** Number of graph nodes to select as the starting point for the search in each iteration. aka
   * search width?*/
  size_t search_width = 1;
  /** Lower limit of search iterations. */
  size_t min_iterations = 0;

  /** Thread block size. 0, 64, 128, 256, 512, 1024. Auto selection when 0. */
  size_t thread_block_size = 0;
  /** Hashmap type. Auto selection when AUTO. */
  hash_mode hashmap_mode = hash_mode::AUTO;
  /** Lower limit of hashmap bit length. More than 8. */
  size_t hashmap_min_bitlen = 0;
  /** Upper limit of hashmap fill rate. More than 0.1, less than 0.9.*/
  float hashmap_max_fill_rate = 0.5;

  /** Number of iterations of initial random seed node selection. 1 or more. */
  uint32_t num_random_samplings = 1;
  /** Bit mask used for initial random seed node selection. */
  uint64_t rand_xor_mask = 0x128394;
};

/**
 * @}
 */

/**
 * @defgroup cagra_cpp_extend_params CAGRA index extend parameters
 * @{
 */

struct extend_params {
  /** The additional dataset is divided into chunks and added to the graph. This is the knob to
   * adjust the tradeoff between the recall and operation throughput. Large chunk sizes can result
   * in high throughput, but use more working memory (O(max_chunk_size*degree^2)). This can also
   * degrade recall because no edges are added between the nodes in the same chunk. Auto select when
   * 0. */
  uint32_t max_chunk_size = 0;
};

/**
 * @}
 */

static_assert(std::is_aggregate_v<index_params>);
static_assert(std::is_aggregate_v<search_params>);

/**
 * @defgroup cagra_cpp_index CAGRA index type
 * @{
 */

/**
 * @brief CAGRA index.
 *
 * The index stores the dataset and a kNN graph in device memory.
 *
 * @tparam T data element type
 * @tparam IdxT type of the vector indices (represent dataset.extent(0))
 *
 */
template <typename T, typename IdxT>
struct index : cuvs::neighbors::index {
  static_assert(!raft::is_narrowing_v<uint32_t, IdxT>,
                "IdxT must be able to represent all values of uint32_t");

 public:
  /** Distance metric used for clustering. */
  [[nodiscard]] constexpr inline auto metric() const noexcept -> cuvs::distance::DistanceType
  {
    return metric_;
  }

  /** Total length of the index (number of vectors). */
  [[nodiscard]] constexpr inline auto size() const noexcept -> IdxT
  {
    auto data_rows = dataset_->n_rows();
    return data_rows > 0 ? data_rows : graph_view_.extent(0);
  }

  /** Dimensionality of the data. */
  [[nodiscard]] constexpr inline auto dim() const noexcept -> uint32_t { return dataset_->dim(); }
  /** Graph degree */
  [[nodiscard]] constexpr inline auto graph_degree() const noexcept -> uint32_t
  {
    return graph_view_.extent(1);
  }

  [[nodiscard]] inline auto dataset() const noexcept
    -> raft::device_matrix_view<const T, int64_t, raft::layout_stride>
  {
    auto p = dynamic_cast<strided_dataset<T, int64_t>*>(dataset_.get());
    if (p != nullptr) { return p->view(); }
    auto d = dataset_->dim();
    return raft::make_device_strided_matrix_view<const T, int64_t>(nullptr, 0, d, d);
  }

  /** Dataset [size, dim] */
  [[nodiscard]] inline auto data() const noexcept -> const cuvs::neighbors::dataset<int64_t>&
  {
    return *dataset_;
  }

  /** neighborhood graph [size, graph-degree] */
  [[nodiscard]] inline auto graph() const noexcept
    -> raft::device_matrix_view<const IdxT, int64_t, raft::row_major>
  {
    return graph_view_;
  }

  // Don't allow copying the index for performance reasons (try avoiding copying data)
  index(const index&)                    = delete;
  index(index&&)                         = default;
  auto operator=(const index&) -> index& = delete;
  auto operator=(index&&) -> index&      = default;
  ~index()                               = default;

  /** Construct an empty index. */
  index(raft::resources const& res,
        cuvs::distance::DistanceType metric = cuvs::distance::DistanceType::L2Expanded)
    : cuvs::neighbors::index(),
      metric_(metric),
      graph_(raft::make_device_matrix<IdxT, int64_t>(res, 0, 0)),
      dataset_(new cuvs::neighbors::empty_dataset<int64_t>(0))
  {
  }

  /** Construct an index from dataset and knn_graph arrays
   *
   * If the dataset and graph is already in GPU memory, then the index is just a thin wrapper around
   * these that stores a non-owning a reference to the arrays.
   *
   * The constructor also accepts host arrays. In that case they are copied to the device, and the
   * device arrays will be owned by the index.
   *
   * In case the dasates rows are not 16 bytes aligned, then we create a padded copy in device
   * memory to ensure alignment for vectorized load.
   *
   * Usage examples:
   *
   * - Cagra index is normally created by the cagra::build
   * @code{.cpp}
   *   using namespace raft::neighbors::experimental;
   *   auto dataset = raft::make_host_matrix<float, int64_t>(n_rows, n_cols);
   *   load_dataset(dataset.view());
   *   // use default index parameters
   *   cagra::index_params index_params;
   *   // create and fill the index from a [N, D] dataset
   *   auto index = cagra::build(res, index_params, dataset);
   *   // use default search parameters
   *   cagra::search_params search_params;
   *   // search K nearest neighbours
   *   auto neighbors = raft::make_device_matrix<uint32_t, int64_t>(res, n_queries, k);
   *   auto distances = raft::make_device_matrix<float, int64_t>(res, n_queries, k);
   *   cagra::search(res, search_params, index, queries, neighbors, distances);
   * @endcode
   *   In the above example, we have passed a host dataset to build. The returned index will own a
   * device copy of the dataset and the knn_graph. In contrast, if we pass the dataset as a
   * device_mdspan to build, then it will only store a reference to it.
   *
   * - Constructing index using existing knn-graph
   * @code{.cpp}
   *   using namespace raft::neighbors::experimental;
   *
   *   auto dataset = raft::make_device_matrix<float, int64_t>(res, n_rows, n_cols);
   *   auto knn_graph = raft::make_device_matrix<uint32_n, int64_t>(res, n_rows, graph_degree);
   *
   *   // custom loading and graph creation
   *   // load_dataset(dataset.view());
   *   // create_knn_graph(knn_graph.view());
   *
   *   // Wrap the existing device arrays into an index structure
   *   cagra::index<T, IdxT> index(res, metric, raft::make_const_mdspan(dataset.view()),
   *                               raft::make_const_mdspan(knn_graph.view()));
   *
   *   // Both knn_graph and dataset objects have to be in scope while the index is used because
   *   // the index only stores a reference to these.
   *   cagra::search(res, search_params, index, queries, neighbors, distances);
   * @endcode
   */
  template <typename data_accessor, typename graph_accessor>
  index(raft::resources const& res,
        cuvs::distance::DistanceType metric,
        raft::mdspan<const T, raft::matrix_extent<int64_t>, raft::row_major, data_accessor> dataset,
        raft::mdspan<const IdxT, raft::matrix_extent<int64_t>, raft::row_major, graph_accessor>
          knn_graph)
    : cuvs::neighbors::index(),
      metric_(metric),
      graph_(raft::make_device_matrix<IdxT, int64_t>(res, 0, 0)),
      dataset_(make_aligned_dataset(res, dataset, 16))
  {
    RAFT_EXPECTS(dataset.extent(0) == knn_graph.extent(0),
                 "Dataset and knn_graph must have equal number of rows");
    update_graph(res, knn_graph);

    raft::resource::sync_stream(res);
  }

  /**
   * Replace the dataset with a new dataset.
   *
   * If the new dataset rows are aligned on 16 bytes, then only a reference is stored to the
   * dataset. It is the caller's responsibility to ensure that dataset stays alive as long as the
   * index. It is expected that the same set of vectors are used for update_dataset and index build.
   */
  void update_dataset(raft::resources const& res,
                      raft::device_matrix_view<const T, int64_t, raft::row_major> dataset)
  {
    dataset_ = make_aligned_dataset(res, dataset, 16);
  }

  /** Set the dataset reference explicitly to a device matrix view with padding. */
  void update_dataset(raft::resources const& res,
                      raft::device_matrix_view<const T, int64_t, raft::layout_stride> dataset)
  {
    dataset_ = make_aligned_dataset(res, dataset, 16);
  }

  /**
   * Replace the dataset with a new dataset.
   *
   * We create a copy of the dataset on the device. The index manages the lifetime of this copy. It
   * is expected that the same set of vectors are used for update_dataset and index build.
   */
  void update_dataset(raft::resources const& res,
                      raft::host_matrix_view<const T, int64_t, raft::row_major> dataset)
  {
    dataset_ = make_aligned_dataset(res, dataset, 16);
  }

  /**
   * Replace the dataset with a new dataset. It is expected that the same set of vectors are used
   * for update_dataset and index build.
   */
  template <typename DatasetT>
  auto update_dataset(raft::resources const& res, DatasetT&& dataset)
    -> std::enable_if_t<std::is_base_of_v<cuvs::neighbors::dataset<int64_t>, DatasetT>>
  {
    dataset_ = std::make_unique<DatasetT>(std::move(dataset));
  }

  template <typename DatasetT>
  auto update_dataset(raft::resources const& res, std::unique_ptr<DatasetT>&& dataset)
    -> std::enable_if_t<std::is_base_of_v<neighbors::dataset<int64_t>, DatasetT>>
  {
    dataset_ = std::move(dataset);
  }

  /**
   * Replace the graph with a new graph.
   *
   * Since the new graph is a device array, we store a reference to that, and it is
   * the caller's responsibility to ensure that knn_graph stays alive as long as the index.
   */
  void update_graph(raft::resources const& res,
                    raft::device_matrix_view<const IdxT, int64_t, raft::row_major> knn_graph)
  {
    graph_view_ = knn_graph;
  }

  /**
   * Replace the graph with a new graph.
   *
   * We create a copy of the graph on the device. The index manages the lifetime of this copy.
   */
  void update_graph(raft::resources const& res,
                    raft::host_matrix_view<const IdxT, int64_t, raft::row_major> knn_graph)
  {
    RAFT_LOG_DEBUG("Copying CAGRA knn graph from host to device");

    if ((graph_.extent(0) != knn_graph.extent(0)) || (graph_.extent(1) != knn_graph.extent(1))) {
      // clear existing memory before allocating to prevent OOM errors on large graphs
      if (graph_.size()) { graph_ = raft::make_device_matrix<IdxT, int64_t>(res, 0, 0); }
      graph_ =
        raft::make_device_matrix<IdxT, int64_t>(res, knn_graph.extent(0), knn_graph.extent(1));
    }
    raft::copy(graph_.data_handle(),
               knn_graph.data_handle(),
               knn_graph.size(),
               raft::resource::get_cuda_stream(res));
    graph_view_ = graph_.view();
  }

 private:
  cuvs::distance::DistanceType metric_;
  raft::device_matrix<IdxT, int64_t, raft::row_major> graph_;
  raft::device_matrix_view<const IdxT, int64_t, raft::row_major> graph_view_;
  std::unique_ptr<neighbors::dataset<int64_t>> dataset_;
};
/**
 * @}
 */

/**
 * @defgroup cagra_cpp_index_build CAGRA index build functions
 * @{
 */

/**
 * @brief Build the index from the dataset for efficient search.
 *
 * The build consist of two steps: build an intermediate knn-graph, and optimize it to
 * create the final graph. The index_params struct controls the node degree of these
 * graphs.
 *
 * The following distance metrics are supported:
 * - L2
 * - InnerProduct (currently only supported with IVF-PQ as the build algorithm)
 *
 * Usage example:
 * @code{.cpp}
 *   using namespace cuvs::neighbors;
 *   // use default index parameters
 *   cagra::index_params index_params;
 *   // create and fill the index from a [N, D] dataset
 *   auto index = cagra::build(res, index_params, dataset);
 *   // use default search parameters
 *   cagra::search_params search_params;
 *   // search K nearest neighbours
 *   auto neighbors = raft::make_device_matrix<uint32_t>(res, n_queries, k);
 *   auto distances = raft::make_device_matrix<float>(res, n_queries, k);
 *   cagra::search(res, search_params, index, queries, neighbors, distances);
 * @endcode
 *
 * @param[in] res
 * @param[in] params parameters for building the index
 * @param[in] dataset a matrix view (device) to a row-major matrix [n_rows, dim]
 *
 * @return the constructed cagra index
 */
auto build(raft::resources const& res,
           const cuvs::neighbors::cagra::index_params& params,
           raft::device_matrix_view<const float, int64_t, raft::row_major> dataset)
  -> cuvs::neighbors::cagra::index<float, uint32_t>;

/**
 * @brief Build the index from the dataset for efficient search.
 *
 * The build consist of two steps: build an intermediate knn-graph, and optimize it to
 * create the final graph. The index_params struct controls the node degree of these
 * graphs.
 *
 * The following distance metrics are supported:
 * - L2
 * - InnerProduct (currently only supported with IVF-PQ as the build algorithm)
 *
 * Usage example:
 * @code{.cpp}
 *   using namespace cuvs::neighbors;
 *   // use default index parameters
 *   cagra::index_params index_params;
 *   // create and fill the index from a [N, D] dataset
 *   auto index = cagra::build(res, index_params, dataset);
 *   // use default search parameters
 *   cagra::search_params search_params;
 *   // search K nearest neighbours
 *   auto neighbors = raft::make_device_matrix<uint32_t>(res, n_queries, k);
 *   auto distances = raft::make_device_matrix<float>(res, n_queries, k);
 *   cagra::search(res, search_params, index, queries, neighbors, distances);
 * @endcode
 *
 * @param[in] res
 * @param[in] params parameters for building the index
 * @param[in] dataset a matrix view (host) to a row-major matrix [n_rows, dim]
 *
 * @return the constructed cagra index
 */
auto build(raft::resources const& res,
           const cuvs::neighbors::cagra::index_params& params,
           raft::host_matrix_view<const float, int64_t, raft::row_major> dataset)
  -> cuvs::neighbors::cagra::index<float, uint32_t>;

/**
 * @brief Build the index from the dataset for efficient search.
 *
 * The build consist of two steps: build an intermediate knn-graph, and optimize it to
 * create the final graph. The index_params struct controls the node degree of these
 * graphs.
 *
 * The following distance metrics are supported:
 * - L2
 * - InnerProduct (currently only supported with IVF-PQ as the build algorithm)
 *
 * Usage example:
 * @code{.cpp}
 *   using namespace cuvs::neighbors;
 *   // use default index parameters
 *   cagra::index_params index_params;
 *   // create and fill the index from a [N, D] dataset
 *   auto index = cagra::build(res, index_params, dataset);
 *   // use default search parameters
 *   cagra::search_params search_params;
 *   // search K nearest neighbours
 *   auto neighbors = raft::make_device_matrix<uint32_t>(res, n_queries, k);
 *   auto distances = raft::make_device_matrix<float>(res, n_queries, k);
 *   cagra::search(res, search_params, index, queries, neighbors, distances);
 * @endcode
 *
 * @param[in] res
 * @param[in] params parameters for building the index
 * @param[in] dataset a matrix view (device) to a row-major matrix [n_rows, dim]
 *
 * @return the constructed cagra index
 */
auto build(raft::resources const& res,
           const cuvs::neighbors::cagra::index_params& params,
           raft::device_matrix_view<const int8_t, int64_t, raft::row_major> dataset)
  -> cuvs::neighbors::cagra::index<int8_t, uint32_t>;

/**
 * @brief Build the index from the dataset for efficient search.
 *
 * The build consist of two steps: build an intermediate knn-graph, and optimize it to
 * create the final graph. The index_params struct controls the node degree of these
 * graphs.
 *
 * The following distance metrics are supported:
 * - L2
 * - InnerProduct (currently only supported with IVF-PQ as the build algorithm)
 *
 * Usage example:
 * @code{.cpp}
 *   using namespace cuvs::neighbors;
 *   // use default index parameters
 *   cagra::index_params index_params;
 *   // create and fill the index from a [N, D] dataset
 *   auto index = cagra::build(res, index_params, dataset);
 *   // use default search parameters
 *   cagra::search_params search_params;
 *   // search K nearest neighbours
 *   auto neighbors = raft::make_device_matrix<uint32_t>(res, n_queries, k);
 *   auto distances = raft::make_device_matrix<float>(res, n_queries, k);
 *   cagra::search(res, search_params, index, queries, neighbors, distances);
 * @endcode
 *
 * @param[in] res
 * @param[in] params parameters for building the index
 * @param[in] dataset a matrix view (host) to a row-major matrix [n_rows, dim]
 *
 * @return the constructed cagra index
 */
auto build(raft::resources const& res,
           const cuvs::neighbors::cagra::index_params& params,
           raft::host_matrix_view<const int8_t, int64_t, raft::row_major> dataset)
  -> cuvs::neighbors::cagra::index<int8_t, uint32_t>;

/**
 * @brief Build the index from the dataset for efficient search.
 *
 * The build consist of two steps: build an intermediate knn-graph, and optimize it to
 * create the final graph. The index_params struct controls the node degree of these
 * graphs.
 *
 * The following distance metrics are supported:
 * - L2
 * - InnerProduct (currently only supported with IVF-PQ as the build algorithm)
 *
 * Usage example:
 * @code{.cpp}
 *   using namespace cuvs::neighbors;
 *   // use default index parameters
 *   cagra::index_params index_params;
 *   // create and fill the index from a [N, D] dataset
 *   auto index = cagra::build(res, index_params, dataset);
 *   // use default search parameters
 *   cagra::search_params search_params;
 *   // search K nearest neighbours
 *   auto neighbors = raft::make_device_matrix<uint32_t>(res, n_queries, k);
 *   auto distances = raft::make_device_matrix<float>(res, n_queries, k);
 *   cagra::search(res, search_params, index, queries, neighbors, distances);
 * @endcode
 *
 * @param[in] res
 * @param[in] params parameters for building the index
 * @param[in] dataset a matrix view (device) to a row-major matrix [n_rows, dim]
 *
 * @return the constructed cagra index
 */
auto build(raft::resources const& res,
           const cuvs::neighbors::cagra::index_params& params,
           raft::device_matrix_view<const uint8_t, int64_t, raft::row_major> dataset)
  -> cuvs::neighbors::cagra::index<uint8_t, uint32_t>;

/**
 * @brief Build the index from the dataset for efficient search.
 *
 * The build consist of two steps: build an intermediate knn-graph, and optimize it to
 * create the final graph. The index_params struct controls the node degree of these
 * graphs.
 *
 * The following distance metrics are supported:
 * - L2
 * - InnerProduct (currently only supported with IVF-PQ as the build algorithm)
 *
 * Usage example:
 * @code{.cpp}
 *   using namespace cuvs::neighbors;
 *   // use default index parameters
 *   cagra::index_params index_params;
 *   // create and fill the index from a [N, D] dataset
 *   auto index = cagra::build(res, index_params, dataset);
 *   // use default search parameters
 *   cagra::search_params search_params;
 *   // search K nearest neighbours
 *   auto neighbors = raft::make_device_matrix<uint32_t>(res, n_queries, k);
 *   auto distances = raft::make_device_matrix<float>(res, n_queries, k);
 *   cagra::search(res, search_params, index, queries, neighbors, distances);
 * @endcode
 *
 * @param[in] res
 * @param[in] params parameters for building the index
 * @param[in] dataset a matrix view (host) to a row-major matrix [n_rows, dim]
 *
 * @return the constructed cagra index
 */
auto build(raft::resources const& res,
           const cuvs::neighbors::cagra::index_params& params,
           raft::host_matrix_view<const uint8_t, int64_t, raft::row_major> dataset)
  -> cuvs::neighbors::cagra::index<uint8_t, uint32_t>;
/**
 * @}
 */

/**
 * @defgroup cagra_cpp_index_extend CAGRA extend functions
 * @{
 */

/** @brief Add new vectors to a CAGRA index
 *
 * Usage example:
 * @code{.cpp}
 *   using namespace raft::neighbors;
 *   auto additional_dataset = raft::make_device_matrix<float, int64_t>(handle,add_size,dim);
 *   // set_additional_dataset(additional_dataset.view());
 *
 *   cagra::extend_params params;
 *   cagra::extend(res, params, raft::make_const_mdspan(additional_dataset.view()), index);
 * @endcode
 *
 * @param[in] handle raft resources
 * @param[in] params extend params
 * @param[in] additional_dataset additional dataset on device memory
 * @param[in,out] idx CAGRA index
 * @param[out] new_dataset_buffer_view memory buffer view for the dataset including the additional
 * part. The data will be copied from the current index in this function. The num rows must be the
 * sum of the original and additional datasets, cols must be the dimension of the dataset, and the
 * stride must be the same as the original index dataset. This view will be stored in the output
 * index. It is the caller's responsibility to ensure that dataset stays alive as long as the index.
 * This option is useful when users want to manage the memory space for the dataset themselves.
 * @param[out] new_graph_buffer_view memory buffer view for the graph including the additional part.
 * The data will be copied from the current index in this function. The num rows must be the sum of
 * the original and additional datasets and cols must be the graph degree. This view will be stored
 * in the output index. It is the caller's responsibility to ensure that dataset stays alive as long
 * as the index. This option is useful when users want to manage the memory space for the graph
 * themselves.
 */
void extend(
  raft::resources const& handle,
  const cagra::extend_params& params,
  raft::device_matrix_view<const float, int64_t, raft::row_major> additional_dataset,
  cuvs::neighbors::cagra::index<float, uint32_t>& idx,
  std::optional<raft::device_matrix_view<float, int64_t, raft::layout_stride>>
    new_dataset_buffer_view                                                        = std::nullopt,
  std::optional<raft::device_matrix_view<uint32_t, int64_t>> new_graph_buffer_view = std::nullopt);

/** @brief Add new vectors to a CAGRA index
 *
 * Usage example:
 * @code{.cpp}
 *   using namespace raft::neighbors;
 *   auto additional_dataset = raft::make_host_matrix<float, int64_t>(handle,add_size,dim);
 *   // set_additional_dataset(additional_dataset.view());
 *
 *   cagra::extend_params params;
 *   cagra::extend(res, params, raft::make_const_mdspan(additional_dataset.view()), index);
 * @endcode
 *
 * @param[in] handle raft resources
 * @param[in] params extend params
 * @param[in] additional_dataset additional dataset on host memory
 * @param[in,out] idx CAGRA index
 * @param[out] new_dataset_buffer_view memory buffer view for the dataset including the additional
 * part. The data will be copied from the current index in this function. The num rows must be the
 * sum of the original and additional datasets, cols must be the dimension of the dataset, and the
 * stride must be the same as the original index dataset. This view will be stored in the output
 * index. It is the caller's responsibility to ensure that dataset stays alive as long as the index.
 * This option is useful when users want to manage the memory space for the dataset themselves.
 * @param[out] new_graph_buffer_view memory buffer view for the graph including the additional part.
 * The data will be copied from the current index in this function. The num rows must be the sum of
 * the original and additional datasets and cols must be the graph degree. This view will be stored
 * in the output index. It is the caller's responsibility to ensure that dataset stays alive as long
 * as the index. This option is useful when users want to manage the memory space for the graph
 * themselves.
 */
void extend(
  raft::resources const& handle,
  const cagra::extend_params& params,
  raft::host_matrix_view<const float, int64_t, raft::row_major> additional_dataset,
  cuvs::neighbors::cagra::index<float, uint32_t>& idx,
  std::optional<raft::device_matrix_view<float, int64_t, raft::layout_stride>>
    new_dataset_buffer_view                                                        = std::nullopt,
  std::optional<raft::device_matrix_view<uint32_t, int64_t>> new_graph_buffer_view = std::nullopt);

/** @brief Add new vectors to a CAGRA index
 *
 * Usage example:
 * @code{.cpp}
 *   using namespace raft::neighbors;
 *   auto additional_dataset = raft::make_device_matrix<int8_t, int64_t>(handle,add_size,dim);
 *   // set_additional_dataset(additional_dataset.view());
 *
 *   cagra::extend_params params;
 *   cagra::extend(res, params, raft::make_const_mdspan(additional_dataset.view()), index);
 * @endcode
 *
 * @param[in] handle raft resources
 * @param[in] params extend params
 * @param[in] additional_dataset additional dataset on device memory
 * @param[in,out] idx CAGRA index
 * @param[out] new_dataset_buffer_view memory buffer view for the dataset including the additional
 * part. The data will be copied from the current index in this function. The num rows must be the
 * sum of the original and additional datasets, cols must be the dimension of the dataset, and the
 * stride must be the same as the original index dataset. This view will be stored in the output
 * index. It is the caller's responsibility to ensure that dataset stays alive as long as the index.
 * This option is useful when users want to manage the memory space for the dataset themselves.
 * @param[out] new_graph_buffer_view memory buffer view for the graph including the additional part.
 * The data will be copied from the current index in this function. The num rows must be the sum of
 * the original and additional datasets and cols must be the graph degree. This view will be stored
 * in the output index. It is the caller's responsibility to ensure that dataset stays alive as long
 * as the index. This option is useful when users want to manage the memory space for the graph
 * themselves.
 */
void extend(
  raft::resources const& handle,
  const cagra::extend_params& params,
  raft::device_matrix_view<const int8_t, int64_t, raft::row_major> additional_dataset,
  cuvs::neighbors::cagra::index<int8_t, uint32_t>& idx,
  std::optional<raft::device_matrix_view<int8_t, int64_t, raft::layout_stride>>
    new_dataset_buffer_view                                                        = std::nullopt,
  std::optional<raft::device_matrix_view<uint32_t, int64_t>> new_graph_buffer_view = std::nullopt);

/** @brief Add new vectors to a CAGRA index
 *
 * Usage example:
 * @code{.cpp}
 *   using namespace raft::neighbors;
 *   auto additional_dataset = raft::make_host_matrix<int8_t, int64_t>(handle,add_size,dim);
 *   // set_additional_dataset(additional_dataset.view());
 *
 *   cagra::extend_params params;
 *   cagra::extend(res, params, raft::make_const_mdspan(additional_dataset.view()), index);
 * @endcode
 *
 * @param[in] handle raft resources
 * @param[in] params extend params
 * @param[in] additional_dataset additional dataset on host memory
 * @param[in,out] idx CAGRA index
 * @param[out] new_dataset_buffer_view memory buffer view for the dataset including the additional
 * part. The data will be copied from the current index in this function. The num rows must be the
 * sum of the original and additional datasets, cols must be the dimension of the dataset, and the
 * stride must be the same as the original index dataset. This view will be stored in the output
 * index. It is the caller's responsibility to ensure that dataset stays alive as long as the index.
 * This option is useful when users want to manage the memory space for the dataset themselves.
 * @param[out] new_graph_buffer_view memory buffer view for the graph including the additional part.
 * The data will be copied from the current index in this function. The num rows must be the sum of
 * the original and additional datasets and cols must be the graph degree. This view will be stored
 * in the output index. It is the caller's responsibility to ensure that dataset stays alive as long
 * as the index. This option is useful when users want to manage the memory space for the graph
 * themselves.
 */
void extend(
  raft::resources const& handle,
  const cagra::extend_params& params,
  raft::host_matrix_view<const int8_t, int64_t, raft::row_major> additional_dataset,
  cuvs::neighbors::cagra::index<int8_t, uint32_t>& idx,
  std::optional<raft::device_matrix_view<int8_t, int64_t, raft::layout_stride>>
    new_dataset_buffer_view                                                        = std::nullopt,
  std::optional<raft::device_matrix_view<uint32_t, int64_t>> new_graph_buffer_view = std::nullopt);

/** @brief Add new vectors to a CAGRA index
 *
 * Usage example:
 * @code{.cpp}
 *   using namespace raft::neighbors;
 *   auto additional_dataset = raft::make_host_matrix<uint8_t, int64_t>(handle,add_size,dim);
 *   // set_additional_dataset(additional_dataset.view());
 *
 *   cagra::extend_params params;
 *   cagra::extend(res, params, raft::make_const_mdspan(additional_dataset.view()), index);
 * @endcode
 *
 * @param[in] handle raft resources
 * @param[in] params extend params
 * @param[in] additional_dataset additional dataset on host memory
 * @param[in,out] idx CAGRA index
 * @param[out] new_dataset_buffer_view memory buffer view for the dataset including the additional
 * part. The data will be copied from the current index in this function. The num rows must be the
 * sum of the original and additional datasets, cols must be the dimension of the dataset, and the
 * stride must be the same as the original index dataset. This view will be stored in the output
 * index. It is the caller's responsibility to ensure that dataset stays alive as long as the index.
 * This option is useful when users want to manage the memory space for the dataset themselves.
 * @param[out] new_graph_buffer_view memory buffer view for the graph including the additional part.
 * The data will be copied from the current index in this function. The num rows must be the sum of
 * the original and additional datasets and cols must be the graph degree. This view will be stored
 * in the output index. It is the caller's responsibility to ensure that dataset stays alive as long
 * as the index. This option is useful when users want to manage the memory space for the graph
 * themselves.
 */
void extend(
  raft::resources const& handle,
  const cagra::extend_params& params,
  raft::device_matrix_view<const uint8_t, int64_t, raft::row_major> additional_dataset,
  cuvs::neighbors::cagra::index<uint8_t, uint32_t>& idx,
  std::optional<raft::device_matrix_view<uint8_t, int64_t, raft::layout_stride>>
    new_dataset_buffer_view                                                        = std::nullopt,
  std::optional<raft::device_matrix_view<uint32_t, int64_t>> new_graph_buffer_view = std::nullopt);

/** @brief Add new vectors to a CAGRA index
 *
 * Usage example:
 * @code{.cpp}
 *   using namespace raft::neighbors;
 *   auto additional_dataset = raft::make_host_matrix<uint8_t, int64_t>(handle,add_size,dim);
 *   // set_additional_dataset(additional_dataset.view());
 *
 *   cagra::extend_params params;
 *   cagra::extend(res, params, raft::make_const_mdspan(additional_dataset.view()), index);
 * @endcode
 *
 * @param[in] handle raft resources
 * @param[in] params extend params
 * @param[in] additional_dataset additional dataset on host memory
 * @param[in,out] idx CAGRA index
 * @param[out] new_dataset_buffer_view memory buffer view for the dataset including the additional
 * part. The data will be copied from the current index in this function. The num rows must be the
 * sum of the original and additional datasets, cols must be the dimension of the dataset, and the
 * stride must be the same as the original index dataset. This view will be stored in the output
 * index. It is the caller's responsibility to ensure that dataset stays alive as long as the index.
 * This option is useful when users want to manage the memory space for the dataset themselves.
 * @param[out] new_graph_buffer_view memory buffer view for the graph including the additional part.
 * The data will be copied from the current index in this function. The num rows must be the sum of
 * the original and additional datasets and cols must be the graph degree. This view will be stored
 * in the output index. It is the caller's responsibility to ensure that dataset stays alive as long
 * as the index. This option is useful when users want to manage the memory space for the graph
 * themselves.
 */
void extend(
  raft::resources const& handle,
  const cagra::extend_params& params,
  raft::host_matrix_view<const uint8_t, int64_t, raft::row_major> additional_dataset,
  cuvs::neighbors::cagra::index<uint8_t, uint32_t>& idx,
  std::optional<raft::device_matrix_view<uint8_t, int64_t, raft::layout_stride>>
    new_dataset_buffer_view                                                        = std::nullopt,
  std::optional<raft::device_matrix_view<uint32_t, int64_t>> new_graph_buffer_view = std::nullopt);
/**
 * @}
 */

/**
 * @defgroup cagra_cpp_index_search CAGRA search functions
 * @{
 * @brief Search ANN using the constructed index.
 *
 * See the [cagra::build](#cagra::build) documentation for a usage example.
 *
 * @tparam T data element type
 * @tparam IdxT type of the indices
 *
 * @param[in] res raft resources
 * @param[in] params configure the search
 * @param[in] idx cagra index
 * @param[in] queries a device matrix view to a row-major matrix [n_queries, index->dim()]
 * @param[out] neighbors a device matrix view to the indices of the neighbors in the source dataset
 * [n_queries, k]
 * @param[out] distances a device matrix view to the distances to the selected neighbors [n_queries,
 * k]
 */

void search(raft::resources const& res,
            cuvs::neighbors::cagra::search_params const& params,
            const cuvs::neighbors::cagra::index<float, uint32_t>& index,
            raft::device_matrix_view<const float, int64_t, raft::row_major> queries,
            raft::device_matrix_view<uint32_t, int64_t, raft::row_major> neighbors,
            raft::device_matrix_view<float, int64_t, raft::row_major> distances);

/**
 * @brief Search ANN using the constructed index.
 *
 * See the [cagra::build](#cagra::build) documentation for a usage example.
 *
 * @tparam T data element type
 * @tparam IdxT type of the indices
 *
 * @param[in] res raft resources
 * @param[in] params configure the search
 * @param[in] index cagra index
 * @param[in] queries a device matrix view to a row-major matrix [n_queries, index->dim()]
 * @param[out] neighbors a device matrix view to the indices of the neighbors in the source dataset
 * [n_queries, k]
 * @param[out] distances a device matrix view to the distances to the selected neighbors [n_queries,
 * k]
 */
void search(raft::resources const& res,
            cuvs::neighbors::cagra::search_params const& params,
            const cuvs::neighbors::cagra::index<int8_t, uint32_t>& index,
            raft::device_matrix_view<const int8_t, int64_t, raft::row_major> queries,
            raft::device_matrix_view<uint32_t, int64_t, raft::row_major> neighbors,
            raft::device_matrix_view<float, int64_t, raft::row_major> distances);

/**
 * @brief Search ANN using the constructed index.
 *
 * See the [cagra::build](#cagra::build) documentation for a usage example.
 *
 * @tparam T data element type
 * @tparam IdxT type of the indices
 *
 * @param[in] res raft resources
 * @param[in] params configure the search
 * @param[in] index cagra index
 * @param[in] queries a device matrix view to a row-major matrix [n_queries, index->dim()]
 * @param[out] neighbors a device matrix view to the indices of the neighbors in the source dataset
 * [n_queries, k]
 * @param[out] distances a device matrix view to the distances to the selected neighbors [n_queries,
 * k]
 */
void search(raft::resources const& res,
            cuvs::neighbors::cagra::search_params const& params,
            const cuvs::neighbors::cagra::index<uint8_t, uint32_t>& index,
            raft::device_matrix_view<const uint8_t, int64_t, raft::row_major> queries,
            raft::device_matrix_view<uint32_t, int64_t, raft::row_major> neighbors,
            raft::device_matrix_view<float, int64_t, raft::row_major> distances);
/**
 * @}
 */

/**
 * @defgroup cagra_cpp_serialize CAGRA serialize functions
 * @{
 */

/**
 * Save the index to file.
 *
 * Experimental, both the API and the serialization format are subject to change.
 *
 * @code{.cpp}
 * #include <raft/core/resources.hpp>
 * #include <cuvs/neighbors/cagra.hpp>
 *
 * raft::resources handle;
 *
 * // create a string with a filepath
 * std::string filename("/path/to/index");
 * // create an index with `auto index = cuvs::neighbors::cagra::build(...);`
 * cuvs::neighbors::cagra::serialize(handle, filename, index);
 * @endcode
 *
 * @param[in] handle the raft handle
 * @param[in] filename the file name for saving the index
 * @param[in] index CAGRA index
 * @param[in] include_dataset Whether or not to write out the dataset to the file.
 *
 */
void serialize(raft::resources const& handle,
               const std::string& filename,
               const cuvs::neighbors::cagra::index<float, uint32_t>& index,
               bool include_dataset = true);

/**
 * Load index from file.
 *
 * Experimental, both the API and the serialization format are subject to change.
 *
 * @code{.cpp}
 * #include <raft/core/resources.hpp>
 * #include <cuvs/neighbors/cagra.hpp>
 *
 * raft::resources handle;
 *
 * // create a string with a filepath
 * std::string filename("/path/to/index");

 * cuvs::neighbors::cagra::index<float, uint32_t> index;
 * cuvs::neighbors::cagra::deserialize(handle, filename, &index);
 * @endcode
 *
 * @param[in] handle the raft handle
 * @param[in] filename the name of the file that stores the index
 * @param[out] index the cagra index
 */
void deserialize(raft::resources const& handle,
                 const std::string& filename,
                 cuvs::neighbors::cagra::index<float, uint32_t>* index);

/**
 * Write the index to an output stream
 *
 * Experimental, both the API and the serialization format are subject to change.
 *
 * @code{.cpp}
 * #include <raft/core/resources.hpp>
 * #include <cuvs/neighbors/cagra.hpp>
 *
 * raft::resources handle;
 *
 * // create an output stream
 * std::ostream os(std::cout.rdbuf());
 * // create an index with `auto index = cuvs::neighbors::cagra::build(...);`
 * cuvs::neighbors::cagra::serialize(handle, os, index);
 * @endcode
 *
 * @param[in] handle the raft handle
 * @param[in] os output stream
 * @param[in] index CAGRA index
 * @param[in] include_dataset Whether or not to write out the dataset to the file.
 */
void serialize(raft::resources const& handle,
               std::ostream& os,
               const cuvs::neighbors::cagra::index<float, uint32_t>& index,
               bool include_dataset = true);

/**
 * Load index from input stream
 *
 * Experimental, both the API and the serialization format are subject to change.
 *
 * @code{.cpp}
 * #include <raft/core/resources.hpp>
 * #include <cuvs/neighbors/cagra.hpp>
 *
 * raft::resources handle;
 *
 * // create an input stream
 * std::istream is(std::cin.rdbuf());
 * cuvs::neighbors::cagra::index<float, uint32_t> index;
 * cuvs::neighbors::cagra::deserialize(handle, is, &index);
 * @endcode
 *
 * @param[in] handle the raft handle
 * @param[in] is input stream
 * @param[out] index the cagra index
 */
void deserialize(raft::resources const& handle,
                 std::istream& is,
                 cuvs::neighbors::cagra::index<float, uint32_t>* index);

/**
 * Save the index to file.
 *
 * Experimental, both the API and the serialization format are subject to change.
 *
 * @code{.cpp}
 * #include <raft/core/resources.hpp>
 * #include <cuvs/neighbors/cagra.hpp>
 *
 * raft::resources handle;
 *
 * // create a string with a filepath
 * std::string filename("/path/to/index");
 * // create an index with `auto index = cuvs::neighbors::cagra::build(...);`
 * cuvs::neighbors::cagra::serialize(handle, filename, index);
 * @endcode
 *
 * @param[in] handle the raft handle
 * @param[in] filename the file name for saving the index
 * @param[in] index CAGRA index
 * @param[in] include_dataset Whether or not to write out the dataset to the file.
 */
void serialize(raft::resources const& handle,
               const std::string& filename,
               const cuvs::neighbors::cagra::index<int8_t, uint32_t>& index,
               bool include_dataset = true);

/**
 * Load index from file.
 *
 * Experimental, both the API and the serialization format are subject to change.
 *
 * @code{.cpp}
 * #include <raft/core/resources.hpp>
 * #include <cuvs/neighbors/cagra.hpp>
 *
 * raft::resources handle;
 *
 * // create a string with a filepath
 * std::string filename("/path/to/index");

 * cuvs::neighbors::cagra::index<int8_t, uint32_t> index;
 * cuvs::neighbors::cagra::deserialize(handle, filename, &index);
 * @endcode
 *
 * @param[in] handle the raft handle
 * @param[in] filename the name of the file that stores the index
 * @param[out] index the cagra index
 */
void deserialize(raft::resources const& handle,
                 const std::string& filename,
                 cuvs::neighbors::cagra::index<int8_t, uint32_t>* index);

/**
 * Write the index to an output stream
 *
 * Experimental, both the API and the serialization format are subject to change.
 *
 * @code{.cpp}
 * #include <raft/core/resources.hpp>
 * #include <cuvs/neighbors/cagra.hpp>
 *
 * raft::resources handle;
 *
 * // create an output stream
 * std::ostream os(std::cout.rdbuf());
 * // create an index with `auto index = cuvs::neighbors::cagra::build(...);`
 * cuvs::neighbors::cagra::serialize(handle, os, index);
 * @endcode
 *
 * @param[in] handle the raft handle
 * @param[in] os output stream
 * @param[in] index CAGRA index
 * @param[in] include_dataset Whether or not to write out the dataset to the file.
 */
void serialize(raft::resources const& handle,
               std::ostream& os,
               const cuvs::neighbors::cagra::index<int8_t, uint32_t>& index,
               bool include_dataset = true);

/**
 * Load index from input stream
 *
 * Experimental, both the API and the serialization format are subject to change.
 *
 * @code{.cpp}
 * #include <raft/core/resources.hpp>
 * #include <cuvs/neighbors/cagra.hpp>
 *
 * raft::resources handle;
 *
 * // create an input stream
 * std::istream is(std::cin.rdbuf());
 * cuvs::neighbors::cagra::index<int8_t, uint32_t> index;
 * cuvs::neighbors::cagra::deserialize(handle, is, &index);
 * @endcode
 *
 * @param[in] handle the raft handle
 * @param[in] is input stream
 * @param[out] index the cagra index
 */
void deserialize(raft::resources const& handle,
                 std::istream& is,
                 cuvs::neighbors::cagra::index<int8_t, uint32_t>* index);

/**
 * Save the index to file.
 *
 * Experimental, both the API and the serialization format are subject to change.
 *
 * @code{.cpp}
 * #include <raft/core/resources.hpp>
 * #include <cuvs/neighbors/cagra.hpp>
 *
 * raft::resources handle;
 *
 * // create a string with a filepath
 * std::string filename("/path/to/index");
 * // create an index with `auto index = cuvs::neighbors::cagra::build(...);`
 * cuvs::neighbors::cagra::serialize(handle, filename, index);
 * @endcode
 *
 * @param[in] handle the raft handle
 * @param[in] filename the file name for saving the index
 * @param[in] index CAGRA index
 * @param[in] include_dataset Whether or not to write out the dataset to the file.
 */
void serialize(raft::resources const& handle,
               const std::string& filename,
               const cuvs::neighbors::cagra::index<uint8_t, uint32_t>& index,
               bool include_dataset = true);

/**
 * Load index from file.
 *
 * Experimental, both the API and the serialization format are subject to change.
 *
 * @code{.cpp}
 * #include <raft/core/resources.hpp>
 * #include <cuvs/neighbors/cagra.hpp>
 *
 * raft::resources handle;
 *
 * // create a string with a filepath
 * std::string filename("/path/to/index");

 * cuvs::neighbors::cagra::index<uint8_t, uint32_t> index;
 * cuvs::neighbors::cagra::deserialize(handle, filename, &index);
 * @endcode
 *
 * @param[in] handle the raft handle
 * @param[in] filename the name of the file that stores the index
 * @param[out] index the cagra index
 */
void deserialize(raft::resources const& handle,
                 const std::string& filename,
                 cuvs::neighbors::cagra::index<uint8_t, uint32_t>* index);

/**
 * Write the index to an output stream
 *
 * Experimental, both the API and the serialization format are subject to change.
 *
 * @code{.cpp}
 * #include <raft/core/resources.hpp>
 * #include <cuvs/neighbors/cagra.hpp>
 *
 * raft::resources handle;
 *
 * // create an output stream
 * std::ostream os(std::cout.rdbuf());
 * // create an index with `auto index = cuvs::neighbors::cagra::build(...);`
 * cuvs::neighbors::cagra::serialize(handle, os, index);
 * @endcode
 *
 * @param[in] handle the raft handle
 * @param[in] os output stream
 * @param[in] index CAGRA index
 * @param[in] include_dataset Whether or not to write out the dataset to the file.
 */
void serialize(raft::resources const& handle,
               std::ostream& os,
               const cuvs::neighbors::cagra::index<uint8_t, uint32_t>& index,
               bool include_dataset = true);

/**
 * Load index from input stream
 *
 * Experimental, both the API and the serialization format are subject to change.
 *
 * @code{.cpp}
 * #include <raft/core/resources.hpp>
 * #include <cuvs/neighbors/cagra.hpp>
 *
 * raft::resources handle;
 *
 * // create an input stream
 * std::istream is(std::cin.rdbuf());
 * cuvs::neighbors::cagra::index<uint8_t, uint32_t> index;
 * cuvs::neighbors::cagra::deserialize(handle, is, &index);
 * @endcode
 *
 * @param[in] handle the raft handle
 * @param[in] is input stream
 * @param[out] index the cagra index
 */
void deserialize(raft::resources const& handle,
                 std::istream& is,
                 cuvs::neighbors::cagra::index<uint8_t, uint32_t>* index);

/**
 * Write the CAGRA built index as a base layer HNSW index to an output stream
 *
 * Experimental, both the API and the serialization format are subject to change.
 *
 * @code{.cpp}
 * #include <raft/core/resources.hpp>
 * #include <cuvs/neighbors/cagra_serialize.hpp>
 *
 * raft::resources handle;
 *
 * // create an output stream
 * std::ostream os(std::cout.rdbuf());
 * // create an index with `auto index = raft::cagra::build(...);`
 * cuvs::neighbors::cagra::serialize_to_hnswlib(handle, os, index);
 * @endcode
 *
 * @param[in] handle the raft handle
 * @param[in] os output stream
 * @param[in] index CAGRA index
 *
 */
void serialize_to_hnswlib(raft::resources const& handle,
                          std::ostream& os,
                          const cuvs::neighbors::cagra::index<float, uint32_t>& index);

/**
 * Save a CAGRA build index in hnswlib base-layer-only serialized format
 *
 * Experimental, both the API and the serialization format are subject to change.
 *
 * @code{.cpp}
 * #include <raft/core/resources.hpp>
 * #include <cuvs/neighbors/cagra_serialize.hpp>
 *
 * raft::resources handle;
 *
 * // create a string with a filepath
 * std::string filename("/path/to/index");
 * // create an index with `auto index = raft::cagra::build(...);`
 * cuvs::neighbors::cagra::serialize_to_hnswlib(handle, filename, index);
 * @endcode
 *
 *
 * @param[in] handle the raft handle
 * @param[in] filename the file name for saving the index
 * @param[in] index CAGRA index
 *
 */
void serialize_to_hnswlib(raft::resources const& handle,
                          const std::string& filename,
                          const cuvs::neighbors::cagra::index<float, uint32_t>& index);

/**
 * Write the CAGRA built index as a base layer HNSW index to an output stream
 *
 * Experimental, both the API and the serialization format are subject to change.
 *
 * @code{.cpp}
 * #include <raft/core/resources.hpp>
 * #include <cuvs/neighbors/cagra_serialize.hpp>
 *
 * raft::resources handle;
 *
 * // create an output stream
 * std::ostream os(std::cout.rdbuf());
 * // create an index with `auto index = raft::cagra::build(...);`
 * cuvs::neighbors::cagra::serialize_to_hnswlib(handle, os, index);
 * @endcode
 *
 * @param[in] handle the raft handle
 * @param[in] os output stream
 * @param[in] index CAGRA index
 *
 */
void serialize_to_hnswlib(raft::resources const& handle,
                          std::ostream& os,
                          const cuvs::neighbors::cagra::index<int8_t, uint32_t>& index);

/**
 * Save a CAGRA build index in hnswlib base-layer-only serialized format
 *
 * Experimental, both the API and the serialization format are subject to change.
 *
 * @code{.cpp}
 * #include <raft/core/resources.hpp>
 * #include <cuvs/neighbors/cagra_serialize.hpp>
 *
 * raft::resources handle;
 *
 * // create a string with a filepath
 * std::string filename("/path/to/index");
 * // create an index with `auto index = raft::cagra::build(...);`
 * cuvs::neighbors::cagra::serialize_to_hnswlib(handle, filename, index);
 * @endcode
 *
 *
 * @param[in] handle the raft handle
 * @param[in] filename the file name for saving the index
 * @param[in] index CAGRA index
 *
 */
void serialize_to_hnswlib(raft::resources const& handle,
                          const std::string& filename,
                          const cuvs::neighbors::cagra::index<int8_t, uint32_t>& index);

/**
 * Write the CAGRA built index as a base layer HNSW index to an output stream
 *
 * Experimental, both the API and the serialization format are subject to change.
 *
 * @code{.cpp}
 * #include <raft/core/resources.hpp>
 * #include <cuvs/neighbors/cagra_serialize.hpp>
 *
 * raft::resources handle;
 *
 * // create an output stream
 * std::ostream os(std::cout.rdbuf());
 * // create an index with `auto index = raft::cagra::build(...);`
 * cuvs::neighbors::cagra::serialize_to_hnswlib(handle, os, index);
 * @endcode
 *
 * @param[in] handle the raft handle
 * @param[in] os output stream
 * @param[in] index CAGRA index
 *
 */
void serialize_to_hnswlib(raft::resources const& handle,
                          std::ostream& os,
                          const cuvs::neighbors::cagra::index<uint8_t, uint32_t>& index);

/**
 * Save a CAGRA build index in hnswlib base-layer-only serialized format
 *
 * Experimental, both the API and the serialization format are subject to change.
 *
 * @code{.cpp}
 * #include <raft/core/resources.hpp>
 * #include <cuvs/neighbors/cagra_serialize.hpp>
 *
 * raft::resources handle;
 *
 * // create a string with a filepath
 * std::string filename("/path/to/index");
 * // create an index with `auto index = raft::cagra::build(...);`
 * cuvs::neighbors::cagra::serialize_to_hnswlib(handle, filename, index);
 * @endcode
 *
 *
 * @param[in] handle the raft handle
 * @param[in] filename the file name for saving the index
 * @param[in] index CAGRA index
 *
 */
void serialize_to_hnswlib(raft::resources const& handle,
                          const std::string& filename,
                          const cuvs::neighbors::cagra::index<uint8_t, uint32_t>& index);

/**
 * @}
 */

}  // namespace cuvs::neighbors::cagra<|MERGE_RESOLUTION|>--- conflicted
+++ resolved
@@ -106,13 +106,11 @@
                graph_build_params::ivf_pq_params,
                graph_build_params::nn_descent_params>
     graph_build_params;
-<<<<<<< HEAD
 
   /**
    * Whether to use MST optimization to guarantee graph connectivity.
    */
   bool guarantee_connectivity = false;
-=======
   /**
    * Whether to add the dataset content to the index, i.e.:
    *
@@ -143,7 +141,6 @@
    * @endcode
    */
   bool attach_dataset_on_build = true;
->>>>>>> 6658c317
 };
 
 /**
