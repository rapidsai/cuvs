/*
 * Copyright (c) 2024, NVIDIA CORPORATION.
 *
 * Licensed under the Apache License, Version 2.0 (the "License");
 * you may not use this file except in compliance with the License.
 * You may obtain a copy of the License at
 *
 *     http://www.apache.org/licenses/LICENSE-2.0
 *
 * Unless required by applicable law or agreed to in writing, software
 * distributed under the License is distributed on an "AS IS" BASIS,
 * WITHOUT WARRANTIES OR CONDITIONS OF ANY KIND, either express or implied.
 * See the License for the specific language governing permissions and
 * limitations under the License.
 */

#pragma once

#include <cuda_fp16.h>

#include <cuvs/neighbors/common.hpp>

#include <raft/core/device_mdarray.hpp>
#include <raft/core/error.hpp>
#include <raft/core/host_mdarray.hpp>
#include <raft/core/mdspan_types.hpp>
#include <raft/core/resources.hpp>
#include <raft/util/integer_utils.hpp>

namespace cuvs::neighbors::ivf_pq {

/**
 * @defgroup ivf_pq_cpp_index_params IVF-PQ index build parameters
 * @{
 */
/** A type for specifying how PQ codebooks are created. */
enum class codebook_gen {  // NOLINT
  PER_SUBSPACE = 0,        // NOLINT
  PER_CLUSTER  = 1,        // NOLINT
};

struct index_params : cuvs::neighbors::index_params {
  /**
   * The number of inverted lists (clusters)
   *
   * Hint: the number of vectors per cluster (`n_rows/n_lists`) should be approximately 1,000 to
   * 10,000.
   */
  uint32_t n_lists = 1024;
  /** The number of iterations searching for kmeans centers (index building). */
  uint32_t kmeans_n_iters = 20;
  /** The fraction of data to use during iterative kmeans building. */
  double kmeans_trainset_fraction = 0.5;
  /**
   * The bit length of the vector element after compression by PQ.
   *
   * Possible values: [4, 5, 6, 7, 8].
   *
   * Hint: the smaller the 'pq_bits', the smaller the index size and the better the search
   * performance, but the lower the recall.
   */
  uint32_t pq_bits = 8;
  /**
   * The dimensionality of the vector after compression by PQ. When zero, an optimal value is
   * selected using a heuristic.
   *
   * NB: `pq_dim * pq_bits` must be a multiple of 8.
   *
   * Hint: a smaller 'pq_dim' results in a smaller index size and better search performance, but
   * lower recall. If 'pq_bits' is 8, 'pq_dim' can be set to any number, but multiple of 8 are
   * desirable for good performance. If 'pq_bits' is not 8, 'pq_dim' should be a multiple of 8.
   * For good performance, it is desirable that 'pq_dim' is a multiple of 32. Ideally, 'pq_dim'
   * should be also a divisor of the dataset dim.
   */
  uint32_t pq_dim = 0;
  /** How PQ codebooks are created. */
  codebook_gen codebook_kind = codebook_gen::PER_SUBSPACE;
  /**
   * Apply a random rotation matrix on the input data and queries even if `dim % pq_dim == 0`.
   *
   * Note: if `dim` is not multiple of `pq_dim`, a random rotation is always applied to the input
   * data and queries to transform the working space from `dim` to `rot_dim`, which may be slightly
   * larger than the original space and and is a multiple of `pq_dim` (`rot_dim % pq_dim == 0`).
   * However, this transform is not necessary when `dim` is multiple of `pq_dim`
   *   (`dim == rot_dim`, hence no need in adding "extra" data columns / features).
   *
   * By default, if `dim == rot_dim`, the rotation transform is initialized with the identity
   * matrix. When `force_random_rotation == true`, a random orthogonal transform matrix is generated
   * regardless of the values of `dim` and `pq_dim`.
   */
  bool force_random_rotation = false;
  /**
   * By default, the algorithm allocates more space than necessary for individual clusters
   * (`list_data`). This allows to amortize the cost of memory allocation and reduce the number of
   * data copies during repeated calls to `extend` (extending the database).
   *
   * The alternative is the conservative allocation behavior; when enabled, the algorithm always
   * allocates the minimum amount of memory required to store the given number of records. Set this
   * flag to `true` if you prefer to use as little GPU memory for the database as possible.
   */
  bool conservative_memory_allocation = false;
  /**
   * Whether to add the dataset content to the index, i.e.:
   *
   *  - `true` means the index is filled with the dataset vectors and ready to search after calling
   * `build`.
   *  - `false` means `build` only trains the underlying model (e.g. quantizer or clustering), but
   * the index is left empty; you'd need to call `extend` on the index afterwards to populate it.
   */
  bool add_data_on_build = true;

  /**
   * The max number of data points to use per PQ code during PQ codebook training. Using more data
   * points per PQ code may increase the quality of PQ codebook but may also increase the build
   * time. The parameter is applied to both PQ codebook generation methods, i.e., PER_SUBSPACE and
   * PER_CLUSTER. In both cases, we will use `pq_book_size * max_train_points_per_pq_code` training
   * points to train each codebook.
   */
  uint32_t max_train_points_per_pq_code = 256;

  /**
   * Creates index_params based on shape of the input dataset.
   * Usage example:
   * @code{.cpp}
   *   using namespace cuvs::neighbors;
   *   raft::resources res;
   *   // create index_params for a [N. D] dataset and have InnerProduct as the distance metric
   *   auto dataset = raft::make_device_matrix<float, int64_t>(res, N, D);
   *   ivf_pq::index_params index_params =
   *     ivf_pq::index_params::from_dataset(dataset.extents(), raft::distance::InnerProduct);
   *   // modify/update index_params as needed
   *   index_params.add_data_on_build = true;
   * @endcode
   */
  static index_params from_dataset(
    raft::matrix_extent<int64_t> dataset,
    cuvs::distance::DistanceType metric = cuvs::distance::DistanceType::L2Expanded);
};
/**
 * @}
 */

/**
 * @defgroup ivf_pq_cpp_search_params IVF-PQ index search parameters
 * @{
 */
struct search_params : cuvs::neighbors::search_params {
  /** The number of clusters to search. */
  uint32_t n_probes = 20;
  /**
   * Data type of look up table to be created dynamically at search time.
   *
   * Possible values: [CUDA_R_32F, CUDA_R_16F, CUDA_R_8U]
   *
   * The use of low-precision types reduces the amount of shared memory required at search time, so
   * fast shared memory kernels can be used even for datasets with large dimansionality. Note that
   * the recall is slightly degraded when low-precision type is selected.
   */
  cudaDataType_t lut_dtype = CUDA_R_32F;
  /**
   * Storage data type for distance/similarity computed at search time.
   *
   * Possible values: [CUDA_R_16F, CUDA_R_32F]
   *
   * If the performance limiter at search time is device memory access, selecting FP16 will improve
   * performance slightly.
   */
  cudaDataType_t internal_distance_dtype = CUDA_R_32F;
  /**
   * Preferred fraction of SM's unified memory / L1 cache to be used as shared memory.
   *
   * Possible values: [0.0 - 1.0] as a fraction of the `sharedMemPerMultiprocessor`.
   *
   * One wants to increase the carveout to make sure a good GPU occupancy for the main search
   * kernel, but not to keep it too high to leave some memory to be used as L1 cache. Note, this
   * value is interpreted only as a hint. Moreover, a GPU usually allows only a fixed set of cache
   * configurations, so the provided value is rounded up to the nearest configuration. Refer to the
   * NVIDIA tuning guide for the target GPU architecture.
   *
   * Note, this is a low-level tuning parameter that can have drastic negative effects on the search
   * performance if tweaked incorrectly.
   */
  double preferred_shmem_carveout = 1.0;
};
/**
 * @}
 */

static_assert(std::is_aggregate_v<index_params>);
static_assert(std::is_aggregate_v<search_params>);

/** Size of the interleaved group. */
constexpr static uint32_t kIndexGroupSize = 32;
/** Stride of the interleaved group for vectorized loads. */
constexpr static uint32_t kIndexGroupVecLen = 16;

/**
 * Default value returned by `search` when the `n_probes` is too small and top-k is too large.
 * One may encounter it if the combined size of probed clusters is smaller than the requested
 * number of results per query.
 */
template <typename IdxT>
constexpr static IdxT kOutOfBoundsRecord = std::numeric_limits<IdxT>::max();

template <typename SizeT, typename IdxT>
struct list_spec {
  using value_type = uint8_t;
  using index_type = IdxT;
  /** PQ-encoded data stored in the interleaved format:
   *
   *    [ ceildiv(list_size, kIndexGroupSize)
   *    , ceildiv(pq_dim, (kIndexGroupVecLen * 8u) / pq_bits)
   *    , kIndexGroupSize
   *    , kIndexGroupVecLen
   *    ].
   */
  using list_extents = raft::
    extents<SizeT, raft::dynamic_extent, raft::dynamic_extent, kIndexGroupSize, kIndexGroupVecLen>;

  SizeT align_max;
  SizeT align_min;
  uint32_t pq_bits;
  uint32_t pq_dim;

  constexpr list_spec(uint32_t pq_bits, uint32_t pq_dim, bool conservative_memory_allocation);

  // Allow casting between different size-types (for safer size and offset calculations)
  template <typename OtherSizeT>
  constexpr explicit list_spec(const list_spec<OtherSizeT, IdxT>& other_spec);

  /** Determine the extents of an array enough to hold a given amount of data. */
  constexpr list_extents make_list_extents(SizeT n_rows) const;
};

template <typename SizeT, typename IdxT>
constexpr list_spec<SizeT, IdxT>::list_spec(uint32_t pq_bits,
                                            uint32_t pq_dim,
                                            bool conservative_memory_allocation)
  : pq_bits(pq_bits),
    pq_dim(pq_dim),
    align_min(kIndexGroupSize),
    align_max(conservative_memory_allocation ? kIndexGroupSize : 1024)
{
}

template <typename SizeT, typename IdxT>
template <typename OtherSizeT>
constexpr list_spec<SizeT, IdxT>::list_spec(const list_spec<OtherSizeT, IdxT>& other_spec)
  : pq_bits{other_spec.pq_bits},
    pq_dim{other_spec.pq_dim},
    align_min{other_spec.align_min},
    align_max{other_spec.align_max}
{
}

template <typename SizeT, typename IdxT>
constexpr typename list_spec<SizeT, IdxT>::list_extents list_spec<SizeT, IdxT>::make_list_extents(
  SizeT n_rows) const
{
  // how many elems of pq_dim fit into one kIndexGroupVecLen-byte chunk
  auto pq_chunk = (kIndexGroupVecLen * 8u) / pq_bits;
  return raft::make_extents<SizeT>(raft::div_rounding_up_safe<SizeT>(n_rows, kIndexGroupSize),
                                   raft::div_rounding_up_safe<SizeT>(pq_dim, pq_chunk),
                                   kIndexGroupSize,
                                   kIndexGroupVecLen);
}

template <typename IdxT, typename SizeT = uint32_t>
using list_data = ivf::list<list_spec, SizeT, IdxT>;

/**
 * @defgroup ivf_pq_cpp_index IVF-PQ index
 * @{
 */
/**
 * @brief IVF-PQ index.
 *
 * In the IVF-PQ index, a database vector y is approximated with two level quantization:
 *
 * y = Q_1(y) + Q_2(y - Q_1(y))
 *
 * The first level quantizer (Q_1), maps the vector y to the nearest cluster center. The number of
 * clusters is n_lists.
 *
 * The second quantizer encodes the residual, and it is defined as a product quantizer [1].
 *
 * A product quantizer encodes a `dim` dimensional vector with a `pq_dim` dimensional vector.
 * First we split the input vector into `pq_dim` subvectors (denoted by u), where each u vector
 * contains `pq_len` distinct components of y
 *
 * y_1, y_2, ... y_{pq_len}, y_{pq_len+1}, ... y_{2*pq_len}, ... y_{dim-pq_len+1} ... y_{dim}
 *  \___________________/     \____________________________/      \______________________/
 *         u_1                         u_2                          u_{pq_dim}
 *
 * Then each subvector encoded with a separate quantizer q_i, end the results are concatenated
 *
 * Q_2(y) = q_1(u_1),q_2(u_2),...,q_{pq_dim}(u_pq_dim})
 *
 * Each quantizer q_i outputs a code with pq_bit bits. The second level quantizers are also defined
 * by k-means clustering in the corresponding sub-space: the reproduction values are the centroids,
 * and the set of reproduction values is the codebook.
 *
 * When the data dimensionality `dim` is not multiple of `pq_dim`, the feature space is transformed
 * using a random orthogonal matrix to have `rot_dim = pq_dim * pq_len` dimensions
 * (`rot_dim >= dim`).
 *
 * The second-level quantizers are trained either for each subspace or for each cluster:
 *   (a) codebook_gen::PER_SUBSPACE:
 *         creates `pq_dim` second-level quantizers - one for each slice of the data along features;
 *   (b) codebook_gen::PER_CLUSTER:
 *         creates `n_lists` second-level quantizers - one for each first-level cluster.
 * In either case, the centroids are again found using k-means clustering interpreting the data as
 * having pq_len dimensions.
 *
 * [1] Product quantization for nearest neighbor search Herve Jegou, Matthijs Douze, Cordelia Schmid
 *
 * @tparam IdxT type of the indices in the source dataset
 *
 */
template <typename IdxT>
struct index : cuvs::neighbors::index {
  static_assert(!raft::is_narrowing_v<uint32_t, IdxT>,
                "IdxT must be able to represent all values of uint32_t");

  using pq_centers_extents = std::experimental::
    extents<uint32_t, raft::dynamic_extent, raft::dynamic_extent, raft::dynamic_extent>;

 public:
  index(const index&)                    = delete;
  index(index&&)                         = default;
  auto operator=(const index&) -> index& = delete;
  auto operator=(index&&) -> index&      = default;
  ~index()                               = default;

  /**
   * @brief Construct an empty index.
   *
   * Constructs an empty index. This index will either need to be trained with `build`
   * or loaded from a saved copy with `deserialize`
   */
  index(raft::resources const& handle);

  /** Construct an empty index. It needs to be trained and then populated. */
  index(raft::resources const& handle,
        cuvs::distance::DistanceType metric,
        codebook_gen codebook_kind,
        uint32_t n_lists,
        uint32_t dim,
        uint32_t pq_bits                    = 8,
        uint32_t pq_dim                     = 0,
        bool conservative_memory_allocation = false);

  /** Construct an empty index. It needs to be trained and then populated. */
  index(raft::resources const& handle, const index_params& params, uint32_t dim);

  /** Total length of the index. */
  IdxT size() const noexcept;

  /** Dimensionality of the input data. */
  uint32_t dim() const noexcept;

  /**
   * Dimensionality of the cluster centers:
   * input data dim extended with vector norms and padded to 8 elems.
   */
  uint32_t dim_ext() const noexcept;

  /**
   * Dimensionality of the data after transforming it for PQ processing
   * (rotated and augmented to be muplitple of `pq_dim`).
   */
  uint32_t rot_dim() const noexcept;

  /** The bit length of an encoded vector element after compression by PQ. */
  uint32_t pq_bits() const noexcept;

  /** The dimensionality of an encoded vector after compression by PQ. */
  uint32_t pq_dim() const noexcept;

  /** Dimensionality of a subspaces, i.e. the number of vector components mapped to a subspace */
  uint32_t pq_len() const noexcept;

  /** The number of vectors in a PQ codebook (`1 << pq_bits`). */
  uint32_t pq_book_size() const noexcept;

  /** Distance metric used for clustering. */
  cuvs::distance::DistanceType metric() const noexcept;

  /** How PQ codebooks are created. */
  codebook_gen codebook_kind() const noexcept;

  /** Number of clusters/inverted lists (first level quantization). */
  uint32_t n_lists() const noexcept;

  /**
   * Whether to use convervative memory allocation when extending the list (cluster) data
   * (see index_params.conservative_memory_allocation).
   */
  bool conservative_memory_allocation() const noexcept;

  /**
   * PQ cluster centers
   *
   *   - codebook_gen::PER_SUBSPACE: [pq_dim , pq_len, pq_book_size]
   *   - codebook_gen::PER_CLUSTER:  [n_lists, pq_len, pq_book_size]
   */
  raft::device_mdspan<float, pq_centers_extents, raft::row_major> pq_centers() noexcept;
  raft::device_mdspan<const float, pq_centers_extents, raft::row_major> pq_centers() const noexcept;

  /** Lists' data and indices. */
  std::vector<std::shared_ptr<list_data<IdxT>>>& lists() noexcept;
  const std::vector<std::shared_ptr<list_data<IdxT>>>& lists() const noexcept;

  /** Pointers to the inverted lists (clusters) data  [n_lists]. */
  raft::device_vector_view<uint8_t*, uint32_t, raft::row_major> data_ptrs() noexcept;
  raft::device_vector_view<const uint8_t* const, uint32_t, raft::row_major> data_ptrs()
    const noexcept;

  /** Pointers to the inverted lists (clusters) indices  [n_lists]. */
  raft::device_vector_view<IdxT*, uint32_t, raft::row_major> inds_ptrs() noexcept;
  raft::device_vector_view<const IdxT* const, uint32_t, raft::row_major> inds_ptrs() const noexcept;

  /** The transform matrix (original space -> rotated padded space) [rot_dim, dim] */
  raft::device_matrix_view<float, uint32_t, raft::row_major> rotation_matrix() noexcept;
  raft::device_matrix_view<const float, uint32_t, raft::row_major> rotation_matrix() const noexcept;

  /**
   * Accumulated list sizes, sorted in descending order [n_lists + 1].
   * The last value contains the total length of the index.
   * The value at index zero is always zero.
   *
   * That is, the content of this span is as if the `list_sizes` was sorted and then accumulated.
   *
   * This span is used during search to estimate the maximum size of the workspace.
   */
  raft::host_vector_view<IdxT, uint32_t, raft::row_major> accum_sorted_sizes() noexcept;
  raft::host_vector_view<const IdxT, uint32_t, raft::row_major> accum_sorted_sizes() const noexcept;

  /** Sizes of the lists [n_lists]. */
  raft::device_vector_view<uint32_t, uint32_t, raft::row_major> list_sizes() noexcept;
  raft::device_vector_view<const uint32_t, uint32_t, raft::row_major> list_sizes() const noexcept;

  /** Cluster centers corresponding to the lists in the original space [n_lists, dim_ext] */
  raft::device_matrix_view<float, uint32_t, raft::row_major> centers() noexcept;
  raft::device_matrix_view<const float, uint32_t, raft::row_major> centers() const noexcept;

  /** Cluster centers corresponding to the lists in the rotated space [n_lists, rot_dim] */
  raft::device_matrix_view<float, uint32_t, raft::row_major> centers_rot() noexcept;
  raft::device_matrix_view<const float, uint32_t, raft::row_major> centers_rot() const noexcept;

  /** fetch size of a particular IVF list in bytes using the list extents.
   * Usage example:
   * @code{.cpp}
   *   raft::resources res;
   *   // use default index params
   *   ivf_pq::index_params index_params;
   *   // extend the IVF lists while building the index
   *   index_params.add_data_on_build = true;
   *   // create and fill the index from a [N, D] dataset
   *   auto index = cuvs::neighbors::ivf_pq::build<int64_t>(res, index_params, dataset, N, D);
   *   // Fetch the size of the fourth list
   *   uint32_t size = index.get_list_size_in_bytes(3);
   * @endcode
   *
   * @param[in] label list ID
   */
  uint32_t get_list_size_in_bytes(uint32_t label);

 private:
  cuvs::distance::DistanceType metric_;
  codebook_gen codebook_kind_;
  uint32_t dim_;
  uint32_t pq_bits_;
  uint32_t pq_dim_;
  bool conservative_memory_allocation_;

  // Primary data members
  std::vector<std::shared_ptr<list_data<IdxT>>> lists_;
  raft::device_vector<uint32_t, uint32_t, raft::row_major> list_sizes_;
  raft::device_mdarray<float, pq_centers_extents, raft::row_major> pq_centers_;
  raft::device_matrix<float, uint32_t, raft::row_major> centers_;
  raft::device_matrix<float, uint32_t, raft::row_major> centers_rot_;
  raft::device_matrix<float, uint32_t, raft::row_major> rotation_matrix_;

  // Computed members for accelerating search.
  raft::device_vector<uint8_t*, uint32_t, raft::row_major> data_ptrs_;
  raft::device_vector<IdxT*, uint32_t, raft::row_major> inds_ptrs_;
  raft::host_vector<IdxT, uint32_t, raft::row_major> accum_sorted_sizes_;

  /** Throw an error if the index content is inconsistent. */
  void check_consistency();

  pq_centers_extents make_pq_centers_extents();

  static uint32_t calculate_pq_dim(uint32_t dim);
};
/**
 * @}
 */

/**
 * @defgroup ivf_pq_cpp_index_build IVF-PQ index build
 * @{
 */
/**
 * @brief Build the index from the dataset for efficient search.
 *
 * Usage example:
 * @code{.cpp}
 *   using namespace cuvs::neighbors;
 *   // use default index parameters
 *   ivf_pq::index_params index_params;
 *   // create and fill the index from a [N, D] dataset
 *   auto index = ivf_pq::build(handle, index_params, dataset);
 * @endcode
 *
 * @param[in] handle
 * @param[in] index_params configure the index building
 * @param[in] dataset a device matrix view to a row-major matrix [n_rows, dim]
 *
 * @return the constructed ivf-pq index
 */
auto build(raft::resources const& handle,
           const cuvs::neighbors::ivf_pq::index_params& index_params,
           raft::device_matrix_view<const float, int64_t, raft::row_major> dataset)
  -> cuvs::neighbors::ivf_pq::index<int64_t>;

/**
 * @brief Build the index from the dataset for efficient search.
 *
 * Usage example:
 * @code{.cpp}
 *   using namespace cuvs::neighbors;
 *   // use default index parameters
 *   ivf_pq::index_params index_params;
 *   // create and fill the index from a [N, D] dataset
 *   ivf_pq::index<decltype(dataset::value_type), decltype(dataset::index_type)> index;
 *   ivf_pq::build(handle, index_params, dataset, index);
 * @endcode
 *
 * @param[in] handle
 * @param[in] index_params configure the index building
 * @param[in] dataset raft::device_matrix_view to a row-major matrix [n_rows, dim]
 * @param[out] idx reference to ivf_pq::index
 *
 */
void build(raft::resources const& handle,
           const cuvs::neighbors::ivf_pq::index_params& index_params,
           raft::device_matrix_view<const float, int64_t, raft::row_major> dataset,
           cuvs::neighbors::ivf_pq::index<int64_t>* idx);

/**
 * @brief Build the index from the dataset for efficient search.
 *
 * Usage example:
 * @code{.cpp}
 *   using namespace cuvs::neighbors;
 *   // use default index parameters
 *   ivf_pq::index_params index_params;
 *   // create and fill the index from a [N, D] dataset
 *   auto index = ivf_pq::build(handle, index_params, dataset);
 * @endcode
 *
 * @param[in] handle
 * @param[in] index_params configure the index building
 * @param[in] dataset a device matrix view to a row-major matrix [n_rows, dim]
 *
 * @return the constructed ivf-pq index
 */
auto build(raft::resources const& handle,
           const cuvs::neighbors::ivf_pq::index_params& index_params,
           raft::device_matrix_view<const half, int64_t, raft::row_major> dataset)
  -> cuvs::neighbors::ivf_pq::index<int64_t>;

/**
 * @brief Build the index from the dataset for efficient search.
 *
 * Usage example:
 * @code{.cpp}
 *   using namespace cuvs::neighbors;
 *   // use default index parameters
 *   ivf_pq::index_params index_params;
 *   // create and fill the index from a [N, D] dataset
 *   ivf_pq::index<decltype(dataset::value_type), decltype(dataset::index_type)> index;
 *   ivf_pq::build(handle, index_params, dataset, index);
 * @endcode
 *
 * @param[in] handle
 * @param[in] index_params configure the index building
 * @param[in] dataset raft::device_matrix_view to a row-major matrix [n_rows, dim]
 * @param[out] idx reference to ivf_pq::index
 *
 */
void build(raft::resources const& handle,
           const cuvs::neighbors::ivf_pq::index_params& index_params,
           raft::device_matrix_view<const half, int64_t, raft::row_major> dataset,
           cuvs::neighbors::ivf_pq::index<int64_t>* idx);
/**
 * @brief Build the index from the dataset for efficient search.
 *
 * Usage example:
 * @code{.cpp}
 *   using namespace cuvs::neighbors;
 *   // use default index parameters
 *   ivf_pq::index_params index_params;
 *   // create and fill the index from a [N, D] dataset
 *   auto index = ivf_pq::build(handle, index_params, dataset);
 * @endcode
 *
 * @param[in] handle
 * @param[in] index_params configure the index building
 * @param[in] dataset a device matrix view to a row-major matrix [n_rows, dim]
 *
 * @return the constructed ivf-pq index
 */
auto build(raft::resources const& handle,
           const cuvs::neighbors::ivf_pq::index_params& index_params,
           raft::device_matrix_view<const int8_t, int64_t, raft::row_major> dataset)
  -> cuvs::neighbors::ivf_pq::index<int64_t>;

/**
 * @brief Build the index from the dataset for efficient search.
 *
 * Usage example:
 * @code{.cpp}
 *   using namespace cuvs::neighbors;
 *   // use default index parameters
 *   ivf_pq::index_params index_params;
 *   // create and fill the index from a [N, D] dataset
 *   ivf_pq::index<decltype(dataset::value_type), decltype(dataset::index_type)> index;
 *   ivf_pq::build(handle, index_params, dataset, index);
 * @endcode
 *
 * @param[in] handle
 * @param[in] index_params configure the index building
 * @param[in] dataset raft::device_matrix_view to a row-major matrix [n_rows, dim]
 * @param[out] idx reference to ivf_pq::index
 *
 */
void build(raft::resources const& handle,
           const cuvs::neighbors::ivf_pq::index_params& index_params,
           raft::device_matrix_view<const int8_t, int64_t, raft::row_major> dataset,
           cuvs::neighbors::ivf_pq::index<int64_t>* idx);

/**
 * @brief Build the index from the dataset for efficient search.
 *
 * Usage example:
 * @code{.cpp}
 *   using namespace cuvs::neighbors;
 *   // use default index parameters
 *   ivf_pq::index_params index_params;
 *   // create and fill the index from a [N, D] dataset
 *   auto index = ivf_pq::build(handle, index_params, dataset);
 * @endcode
 *
 * @param[in] handle
 * @param[in] index_params configure the index building
 * @param[in] dataset a device matrix view to a row-major matrix [n_rows, dim]
 *
 * @return the constructed ivf-pq index
 */
auto build(raft::resources const& handle,
           const cuvs::neighbors::ivf_pq::index_params& index_params,
           raft::device_matrix_view<const uint8_t, int64_t, raft::row_major> dataset)
  -> cuvs::neighbors::ivf_pq::index<int64_t>;

/**
 * @brief Build the index from the dataset for efficient search.
 *
 * Usage example:
 * @code{.cpp}
 *   using namespace cuvs::neighbors;
 *   // use default index parameters
 *   ivf_pq::index_params index_params;
 *   // create and fill the index from a [N, D] dataset
 *   ivf_pq::index<decltype(dataset::value_type), decltype(dataset::index_type)> index;
 *   ivf_pq::build(handle, index_params, dataset, index);
 * @endcode
 *
 * @param[in] handle
 * @param[in] index_params configure the index building
 * @param[in] dataset raft::device_matrix_view to a row-major matrix [n_rows, dim]
 * @param[out] idx reference to ivf_pq::index
 *
 */
void build(raft::resources const& handle,
           const cuvs::neighbors::ivf_pq::index_params& index_params,
           raft::device_matrix_view<const uint8_t, int64_t, raft::row_major> dataset,
           cuvs::neighbors::ivf_pq::index<int64_t>* idx);
/**
 * @brief Build the index from the dataset for efficient search.
 *
 * Note, if index_params.add_data_on_build is set to true, the user can set a
 * stream pool in the input raft::resource with at least one stream to enable kernel and copy
 * overlapping.
 *
 * Usage example:
 * @code{.cpp}
 *   using namespace cuvs::neighbors;
 *   // use default index parameters
 *   ivf_pq::index_params index_params;
 *   // optional: create a stream pool with at least one stream to enable kernel and copy
 *   // overlapping. This is only applicable if index_params.add_data_on_build is set to true
 *   raft::resource::set_cuda_stream_pool(handle, std::make_shared<rmm::cuda_stream_pool>(1));
 *   // create and fill the index from a [N, D] dataset
 *   auto index = ivf_pq::build(handle, index_params, dataset);
 * @endcode
 *
 * @param[in] handle
 * @param[in] index_params configure the index building
 * @param[in] dataset a host_matrix_view to a row-major matrix [n_rows, dim]
 *
 * @return the constructed ivf-pq index
 */
auto build(raft::resources const& handle,
           const cuvs::neighbors::ivf_pq::index_params& index_params,
           raft::host_matrix_view<const float, int64_t, raft::row_major> dataset)
  -> cuvs::neighbors::ivf_pq::index<int64_t>;

/**
 * @brief Build the index from the dataset for efficient search.
 *
 * Note, if index_params.add_data_on_build is set to true, the user can set a
 * stream pool in the input raft::resource with at least one stream to enable kernel and copy
 * overlapping.
 *
 * Usage example:
 * @code{.cpp}
 *   using namespace cuvs::neighbors;
 *   // use default index parameters
 *   ivf_pq::index_params index_params;
 *   // optional: create a stream pool with at least one stream to enable kernel and copy
 *   // overlapping. This is only applicable if index_params.add_data_on_build is set to true
 *   raft::resource::set_cuda_stream_pool(handle, std::make_shared<rmm::cuda_stream_pool>(1));
 *   // create and fill the index from a [N, D] dataset
 *   ivf_pq::index<decltype(dataset::value_type), decltype(dataset::index_type)> index;
 *   ivf_pq::build(handle, index_params, dataset, index);
 * @endcode
 *
 * @param[in] handle
 * @param[in] index_params configure the index building
 * @param[in] dataset raft::host_matrix_view to a row-major matrix [n_rows, dim]
 * @param[out] idx reference to ivf_pq::index
 *
 */
void build(raft::resources const& handle,
           const cuvs::neighbors::ivf_pq::index_params& index_params,
           raft::host_matrix_view<const float, int64_t, raft::row_major> dataset,
           cuvs::neighbors::ivf_pq::index<int64_t>* idx);

/**
 * @brief Build the index from the dataset for efficient search.
 *
 * Note, if index_params.add_data_on_build is set to true, the user can set a
 * stream pool in the input raft::resource with at least one stream to enable kernel and copy
 * overlapping.
 *
 * Usage example:
 * @code{.cpp}
 *   using namespace cuvs::neighbors;
 *   // use default index parameters
 *   ivf_pq::index_params index_params;
 *   // optional: create a stream pool with at least one stream to enable kernel and copy
 *   // overlapping. This is only applicable if index_params.add_data_on_build is set to true
 *   raft::resource::set_cuda_stream_pool(handle, std::make_shared<rmm::cuda_stream_pool>(1));
 *   // create and fill the index from a [N, D] dataset
 *   auto index = ivf_pq::build(handle, index_params, dataset);
 * @endcode
 *
 * @param[in] handle
 * @param[in] index_params configure the index building
 * @param[in] dataset a host_matrix_view to a row-major matrix [n_rows, dim]
 *
 * @return the constructed ivf-pq index
 */
auto build(raft::resources const& handle,
           const cuvs::neighbors::ivf_pq::index_params& index_params,
           raft::host_matrix_view<const half, int64_t, raft::row_major> dataset)
  -> cuvs::neighbors::ivf_pq::index<int64_t>;

/**
 * @brief Build the index from the dataset for efficient search.
 *
 * Usage example:
 * @code{.cpp}
 *   using namespace cuvs::neighbors;
 *   // use default index parameters
 *   ivf_pq::index_params index_params;
 *   // create and fill the index from a [N, D] dataset
 *   ivf_pq::index<decltype(dataset::value_type), decltype(dataset::index_type)> index;
 *   ivf_pq::build(handle, index_params, dataset, index);
 * @endcode
 *
 * @param[in] handle
 * @param[in] index_params configure the index building
 * @param[in] dataset raft::host_matrix_view to a row-major matrix [n_rows, dim]
 * @param[out] idx reference to ivf_pq::index
 *
 */
void build(raft::resources const& handle,
           const cuvs::neighbors::ivf_pq::index_params& index_params,
           raft::host_matrix_view<const half, int64_t, raft::row_major> dataset,
           cuvs::neighbors::ivf_pq::index<int64_t>* idx);

/**
 * @brief Build the index from the dataset for efficient search.
 *
 * Usage example:
 * @code{.cpp}
 *   using namespace cuvs::neighbors;
 *   // use default index parameters
 *   ivf_pq::index_params index_params;
 *   // create and fill the index from a [N, D] dataset
 *   auto index = ivf_pq::build(handle, index_params, dataset);
 * @endcode
 *
 * @param[in] handle
 * @param[in] index_params configure the index building
 * @param[in] dataset a host_matrix_view to a row-major matrix [n_rows, dim]
 *
 * @return the constructed ivf-pq index
 */
auto build(raft::resources const& handle,
           const cuvs::neighbors::ivf_pq::index_params& index_params,
           raft::host_matrix_view<const int8_t, int64_t, raft::row_major> dataset)
  -> cuvs::neighbors::ivf_pq::index<int64_t>;

/**
 * @brief Build the index from the dataset for efficient search.
 *
 * Note, if index_params.add_data_on_build is set to true, the user can set a
 * stream pool in the input raft::resource with at least one stream to enable kernel and copy
 * overlapping.
 *
 * Usage example:
 * @code{.cpp}
 *   using namespace cuvs::neighbors;
 *   // use default index parameters
 *   ivf_pq::index_params index_params;
 *   // optional: create a stream pool with at least one stream to enable kernel and copy
 *   // overlapping. This is only applicable if index_params.add_data_on_build is set to true
 *   raft::resource::set_cuda_stream_pool(handle, std::make_shared<rmm::cuda_stream_pool>(1));
 *   // create and fill the index from a [N, D] dataset
 *   ivf_pq::index<decltype(dataset::value_type), decltype(dataset::index_type)> index;
 *   ivf_pq::build(handle, index_params, dataset, index);
 * @endcode
 *
 * @param[in] handle
 * @param[in] index_params configure the index building
 * @param[in] dataset raft::host_matrix_view to a row-major matrix [n_rows, dim]
 * @param[out] idx reference to ivf_pq::index
 *
 */
void build(raft::resources const& handle,
           const cuvs::neighbors::ivf_pq::index_params& index_params,
           raft::host_matrix_view<const int8_t, int64_t, raft::row_major> dataset,
           cuvs::neighbors::ivf_pq::index<int64_t>* idx);

/**
 * @brief Build the index from the dataset for efficient search.
 *
 * Note, if index_params.add_data_on_build is set to true, the user can set a
 * stream pool in the input raft::resource with at least one stream to enable kernel and copy
 * overlapping.
 *
 * Usage example:
 * @code{.cpp}
 *   using namespace cuvs::neighbors;
 *   // use default index parameters
 *   ivf_pq::index_params index_params;
 *   // optional: create a stream pool with at least one stream to enable kernel and copy
 *   // overlapping. This is only applicable if index_params.add_data_on_build is set to true
 *   raft::resource::set_cuda_stream_pool(handle, std::make_shared<rmm::cuda_stream_pool>(1));
 *   // create and fill the index from a [N, D] dataset
 *   auto index = ivf_pq::build(handle, index_params, dataset);
 * @endcode
 *
 * @param[in] handle
 * @param[in] index_params configure the index building
 * @param[in] dataset a host_matrix_view to a row-major matrix [n_rows, dim]
 *
 * @return the constructed ivf-pq index
 */
auto build(raft::resources const& handle,
           const cuvs::neighbors::ivf_pq::index_params& index_params,
           raft::host_matrix_view<const uint8_t, int64_t, raft::row_major> dataset)
  -> cuvs::neighbors::ivf_pq::index<int64_t>;

/**
 * @brief Build the index from the dataset for efficient search.
 *
 * Note, if index_params.add_data_on_build is set to true, the user can set a
 * stream pool in the input raft::resource with at least one stream to enable kernel and copy
 * overlapping.
 *
 * Usage example:
 * @code{.cpp}
 *   using namespace cuvs::neighbors;
 *   // use default index parameters
 *   ivf_pq::index_params index_params;
 *   // optional: create a stream pool with at least one stream to enable kernel and copy
 *   // overlapping. This is only applicable if index_params.add_data_on_build is set to true
 *   raft::resource::set_cuda_stream_pool(handle, std::make_shared<rmm::cuda_stream_pool>(1));
 *   // create and fill the index from a [N, D] dataset
 *   ivf_pq::index<decltype(dataset::value_type), decltype(dataset::index_type)> index;
 *   ivf_pq::build(handle, index_params, dataset, index);
 * @endcode
 *
 * @param[in] handle
 * @param[in] index_params configure the index building
 * @param[in] dataset raft::host_matrix_view to a row-major matrix [n_rows, dim]
 * @param[out] idx reference to ivf_pq::index
 *
 */
void build(raft::resources const& handle,
           const cuvs::neighbors::ivf_pq::index_params& index_params,
           raft::host_matrix_view<const uint8_t, int64_t, raft::row_major> dataset,
           cuvs::neighbors::ivf_pq::index<int64_t>* idx);
/**
 * @}
 */

/**
 * @defgroup ivf_pq_cpp_index_extend IVF-PQ index extend
 * @{
 */
/**
 * @brief Extend the index with the new data.
 *
 * Usage example:
 * @code{.cpp}
 *   using namespace cuvs::neighbors;
 *   ivf_pq::index_params index_params;
 *   index_params.add_data_on_build = false;      // don't populate index on build
 *   index_params.kmeans_trainset_fraction = 1.0; // use whole dataset for kmeans training
 *   // train the index from a [N, D] dataset
 *   auto index_empty = ivf_pq::build(handle, index_params, dataset);
 *   // fill the index with the data
 *   std::optional<raft::device_vector_view<const IdxT, IdxT>> no_op = std::nullopt;
 *   auto index = ivf_pq::extend(handle, new_vectors, no_op, index_empty);
 * @endcode
 *
 * @param[in] handle
 * @param[in] new_vectors a device matrix view to a row-major matrix [n_rows, idx.dim()]
 * @param[in] new_indices a device vector view to a vector of indices [n_rows].
 *    If the original index is empty (`idx.size() == 0`), you can pass `std::nullopt`
 *    here to imply a continuous range `[0...n_rows)`.
 * @param[inout] idx
 */
auto extend(raft::resources const& handle,
            raft::device_matrix_view<const float, int64_t, raft::row_major> new_vectors,
            std::optional<raft::device_vector_view<const int64_t, int64_t>> new_indices,
            const cuvs::neighbors::ivf_pq::index<int64_t>& idx)
  -> cuvs::neighbors::ivf_pq::index<int64_t>;

/**
 * @brief Extend the index with the new data.
 *
 * Usage example:
 * @code{.cpp}
 *   using namespace cuvs::neighbors;
 *   ivf_pq::index_params index_params;
 *   index_params.add_data_on_build = false;      // don't populate index on build
 *   index_params.kmeans_trainset_fraction = 1.0; // use whole dataset for kmeans training
 *   // train the index from a [N, D] dataset
 *   auto index_empty = ivf_pq::build(handle, index_params, dataset);
 *   // fill the index with the data
 *   std::optional<raft::device_vector_view<const IdxT, IdxT>> no_op = std::nullopt;
 *   ivf_pq::extend(handle, new_vectors, no_op, &index_empty);
 * @endcode
 *
 * @param[in] handle
 * @param[in] new_vectors a device matrix view to a row-major matrix [n_rows, idx.dim()]
 * @param[in] new_indices a device vector view to a vector of indices [n_rows].
 *    If the original index is empty (`idx.size() == 0`), you can pass `std::nullopt`
 *    here to imply a continuous range `[0...n_rows)`.
 * @param[inout] idx
 */
void extend(raft::resources const& handle,
            raft::device_matrix_view<const float, int64_t, raft::row_major> new_vectors,
            std::optional<raft::device_vector_view<const int64_t, int64_t>> new_indices,
            cuvs::neighbors::ivf_pq::index<int64_t>* idx);

/**
 * @brief Extend the index with the new data.
 *
 * Usage example:
 * @code{.cpp}
 *   using namespace cuvs::neighbors;
 *   ivf_pq::index_params index_params;
 *   index_params.add_data_on_build = false;      // don't populate index on build
 *   index_params.kmeans_trainset_fraction = 1.0; // use whole dataset for kmeans training
 *   // train the index from a [N, D] dataset
 *   auto index_empty = ivf_pq::build(handle, index_params, dataset);
 *   // fill the index with the data
 *   std::optional<raft::device_vector_view<const IdxT, IdxT>> no_op = std::nullopt;
 *   auto index = ivf_pq::extend(handle, new_vectors, no_op, index_empty);
 * @endcode
 *
 * @param[in] handle
 * @param[in] new_vectors a device matrix view to a row-major matrix [n_rows, idx.dim()]
 * @param[in] new_indices a device vector view to a vector of indices [n_rows].
 *    If the original index is empty (`idx.size() == 0`), you can pass `std::nullopt`
 *    here to imply a continuous range `[0...n_rows)`.
 * @param[inout] idx
 */
auto extend(raft::resources const& handle,
            raft::device_matrix_view<const half, int64_t, raft::row_major> new_vectors,
            std::optional<raft::device_vector_view<const int64_t, int64_t>> new_indices,
            const cuvs::neighbors::ivf_pq::index<int64_t>& idx)
  -> cuvs::neighbors::ivf_pq::index<int64_t>;

/**
 * @brief Extend the index with the new data.
 *
 * Usage example:
 * @code{.cpp}
 *   using namespace cuvs::neighbors;
 *   ivf_pq::index_params index_params;
 *   index_params.add_data_on_build = false;      // don't populate index on build
 *   index_params.kmeans_trainset_fraction = 1.0; // use whole dataset for kmeans training
 *   // train the index from a [N, D] dataset
 *   auto index_empty = ivf_pq::build(handle, index_params, dataset);
 *   // fill the index with the data
 *   std::optional<raft::device_vector_view<const IdxT, IdxT>> no_op = std::nullopt;
 *   ivf_pq::extend(handle, new_vectors, no_op, &index_empty);
 * @endcode
 *
 * @param[in] handle
 * @param[in] new_vectors a device matrix view to a row-major matrix [n_rows, idx.dim()]
 * @param[in] new_indices a device vector view to a vector of indices [n_rows].
 *    If the original index is empty (`idx.size() == 0`), you can pass `std::nullopt`
 *    here to imply a continuous range `[0...n_rows)`.
 * @param[inout] idx
 */
void extend(raft::resources const& handle,
            raft::device_matrix_view<const half, int64_t, raft::row_major> new_vectors,
            std::optional<raft::device_vector_view<const int64_t, int64_t>> new_indices,
            cuvs::neighbors::ivf_pq::index<int64_t>* idx);
/**
 * @brief Extend the index with the new data.
 *
 * Usage example:
 * @code{.cpp}
 *   using namespace cuvs::neighbors;
 *   ivf_pq::index_params index_params;
 *   index_params.add_data_on_build = false;      // don't populate index on build
 *   index_params.kmeans_trainset_fraction = 1.0; // use whole dataset for kmeans training
 *   // train the index from a [N, D] dataset
 *   auto index_empty = ivf_pq::build(handle, index_params, dataset);
 *   // fill the index with the data
 *   std::optional<raft::device_vector_view<const IdxT, IdxT>> no_op = std::nullopt;
 *   auto index = ivf_pq::extend(handle, new_vectors, no_op, index_empty);
 * @endcode
 *
 * @param[in] handle
 * @param[in] new_vectors a device matrix view to a row-major matrix [n_rows, idx.dim()]
 * @param[in] new_indices a device vector view to a vector of indices [n_rows].
 *    If the original index is empty (`idx.size() == 0`), you can pass `std::nullopt`
 *    here to imply a continuous range `[0...n_rows)`.
 * @param[inout] idx
 */
auto extend(raft::resources const& handle,
            raft::device_matrix_view<const int8_t, int64_t, raft::row_major> new_vectors,
            std::optional<raft::device_vector_view<const int64_t, int64_t>> new_indices,
            const cuvs::neighbors::ivf_pq::index<int64_t>& idx)
  -> cuvs::neighbors::ivf_pq::index<int64_t>;

/**
 * @brief Extend the index with the new data.
 *
 * Usage example:
 * @code{.cpp}
 *   using namespace cuvs::neighbors;
 *   ivf_pq::index_params index_params;
 *   index_params.add_data_on_build = false;      // don't populate index on build
 *   index_params.kmeans_trainset_fraction = 1.0; // use whole dataset for kmeans training
 *   // train the index from a [N, D] dataset
 *   auto index_empty = ivf_pq::build(handle, index_params, dataset);
 *   // fill the index with the data
 *   std::optional<raft::device_vector_view<const IdxT, IdxT>> no_op = std::nullopt;
 *   ivf_pq::extend(handle, new_vectors, no_op, &index_empty);
 * @endcode
 *
 * @param[in] handle
 * @param[in] new_vectors a device matrix view to a row-major matrix [n_rows, idx.dim()]
 * @param[in] new_indices a device vector view to a vector of indices [n_rows].
 *    If the original index is empty (`idx.size() == 0`), you can pass `std::nullopt`
 *    here to imply a continuous range `[0...n_rows)`.
 * @param[inout] idx
 */
void extend(raft::resources const& handle,
            raft::device_matrix_view<const int8_t, int64_t, raft::row_major> new_vectors,
            std::optional<raft::device_vector_view<const int64_t, int64_t>> new_indices,
            cuvs::neighbors::ivf_pq::index<int64_t>* idx);

/**
 * @brief Extend the index with the new data.
 *
 * Usage example:
 * @code{.cpp}
 *   using namespace cuvs::neighbors;
 *   ivf_pq::index_params index_params;
 *   index_params.add_data_on_build = false;      // don't populate index on build
 *   index_params.kmeans_trainset_fraction = 1.0; // use whole dataset for kmeans training
 *   // train the index from a [N, D] dataset
 *   auto index_empty = ivf_pq::build(handle, index_params, dataset);
 *   // fill the index with the data
 *   std::optional<raft::device_vector_view<const IdxT, IdxT>> no_op = std::nullopt;
 *   auto index = ivf_pq::extend(handle, new_vectors, no_op, index_empty);
 * @endcode
 *
 * @param[in] handle
 * @param[in] new_vectors a device matrix view to a row-major matrix [n_rows, idx.dim()]
 * @param[in] new_indices a device vector view to a vector of indices [n_rows].
 *    If the original index is empty (`idx.size() == 0`), you can pass `std::nullopt`
 *    here to imply a continuous range `[0...n_rows)`.
 * @param[inout] idx
 */
auto extend(raft::resources const& handle,
            raft::device_matrix_view<const uint8_t, int64_t, raft::row_major> new_vectors,
            std::optional<raft::device_vector_view<const int64_t, int64_t>> new_indices,
            const cuvs::neighbors::ivf_pq::index<int64_t>& idx)
  -> cuvs::neighbors::ivf_pq::index<int64_t>;

/**
 * @brief Extend the index with the new data.
 *
 * Usage example:
 * @code{.cpp}
 *   using namespace cuvs::neighbors;
 *   ivf_pq::index_params index_params;
 *   index_params.add_data_on_build = false;      // don't populate index on build
 *   index_params.kmeans_trainset_fraction = 1.0; // use whole dataset for kmeans training
 *   // train the index from a [N, D] dataset
 *   auto index_empty = ivf_pq::build(handle, index_params, dataset);
 *   // fill the index with the data
 *   std::optional<raft::device_vector_view<const IdxT, IdxT>> no_op = std::nullopt;
 *   ivf_pq::extend(handle, new_vectors, no_op, &index_empty);
 * @endcode
 *
 * @param[in] handle
 * @param[in] new_vectors a device matrix view to a row-major matrix [n_rows, idx.dim()]
 * @param[in] new_indices a device vector view to a vector of indices [n_rows].
 *    If the original index is empty (`idx.size() == 0`), you can pass `std::nullopt`
 *    here to imply a continuous range `[0...n_rows)`.
 * @param[inout] idx
 */
void extend(raft::resources const& handle,
            raft::device_matrix_view<const uint8_t, int64_t, raft::row_major> new_vectors,
            std::optional<raft::device_vector_view<const int64_t, int64_t>> new_indices,
            cuvs::neighbors::ivf_pq::index<int64_t>* idx);

/**
 * @brief Extend the index with the new data.
 *
 * Note, the user can set a stream pool in the input raft::resource with
 * at least one stream to enable kernel and copy overlapping.
 *
 * Usage example:
 * @code{.cpp}
 *   using namespace cuvs::neighbors;
 *   ivf_pq::index_params index_params;
 *   index_params.add_data_on_build = false;      // don't populate index on build
 *   index_params.kmeans_trainset_fraction = 1.0; // use whole dataset for kmeans training
 *   // train the index from a [N, D] dataset
 *   auto index_empty = ivf_pq::build(handle, index_params, dataset);
 *   // optional: create a stream pool with at least one stream to enable kernel and copy
 *   // overlapping
 *   raft::resource::set_cuda_stream_pool(handle, std::make_shared<rmm::cuda_stream_pool>(1));
 *   // fill the index with the data
 *   std::optional<raft::host_vector_view<const IdxT, IdxT>> no_op = std::nullopt;
 *   auto index = ivf_pq::extend(handle, new_vectors, no_op, index_empty);
 * @endcode
 *
 * @param[in] handle
 * @param[in] new_vectors a host matrix view to a row-major matrix [n_rows, idx.dim()]
 * @param[in] new_indices a host vector view to a vector of indices [n_rows].
 *    If the original index is empty (`idx.size() == 0`), you can pass `std::nullopt`
 *    here to imply a continuous range `[0...n_rows)`.
 * @param[inout] idx
 */
auto extend(raft::resources const& handle,
            raft::host_matrix_view<const float, int64_t, raft::row_major> new_vectors,
            std::optional<raft::host_vector_view<const int64_t, int64_t>> new_indices,
            const cuvs::neighbors::ivf_pq::index<int64_t>& idx)
  -> cuvs::neighbors::ivf_pq::index<int64_t>;

/**
 * @brief Extend the index with the new data.
 *
 * Note, the user can set a stream pool in the input raft::resource with
 * at least one stream to enable kernel and copy overlapping.
 *
 * Usage example:
 * @code{.cpp}
 *   using namespace cuvs::neighbors;
 *   ivf_pq::index_params index_params;
 *   index_params.add_data_on_build = false;      // don't populate index on build
 *   index_params.kmeans_trainset_fraction = 1.0; // use whole dataset for kmeans training
 *   // train the index from a [N, D] dataset
 *   auto index_empty = ivf_pq::build(handle, index_params, dataset);
 *   // optional: create a stream pool with at least one stream to enable kernel and copy
 *   // overlapping
 *   raft::resource::set_cuda_stream_pool(handle, std::make_shared<rmm::cuda_stream_pool>(1));
 *   // fill the index with the data
 *   std::optional<raft::host_vector_view<const IdxT, IdxT>> no_op = std::nullopt;
 *   ivf_pq::extend(handle, new_vectors, no_op, &index_empty);
 * @endcode
 *
 * @param[in] handle
 * @param[in] new_vectors a host matrix view to a row-major matrix [n_rows, idx.dim()]
 * @param[in] new_indices a host vector view to a vector of indices [n_rows].
 *    If the original index is empty (`idx.size() == 0`), you can pass `std::nullopt`
 *    here to imply a continuous range `[0...n_rows)`.
 * @param[inout] idx
 */
void extend(raft::resources const& handle,
            raft::host_matrix_view<const float, int64_t, raft::row_major> new_vectors,
            std::optional<raft::host_vector_view<const int64_t, int64_t>> new_indices,
            cuvs::neighbors::ivf_pq::index<int64_t>* idx);

/**
 * @brief Extend the index with the new data.
 *
 * Note, the user can set a stream pool in the input raft::resource with
 * at least one stream to enable kernel and copy overlapping.
 *
 * Usage example:
 * @code{.cpp}
 *   using namespace cuvs::neighbors;
 *   ivf_pq::index_params index_params;
 *   index_params.add_data_on_build = false;      // don't populate index on build
 *   index_params.kmeans_trainset_fraction = 1.0; // use whole dataset for kmeans training
 *   // train the index from a [N, D] dataset
 *   auto index_empty = ivf_pq::build(handle, index_params, dataset);
 *   // optional: create a stream pool with at least one stream to enable kernel and copy
 *   // overlapping
 *   raft::resource::set_cuda_stream_pool(handle, std::make_shared<rmm::cuda_stream_pool>(1));
 *   // fill the index with the data
 *   std::optional<raft::host_vector_view<const IdxT, IdxT>> no_op = std::nullopt;
 *   auto index = ivf_pq::extend(handle, new_vectors, no_op, index_empty);
 * @endcode
 *
 * @param[in] handle
 * @param[in] new_vectors a host matrix view to a row-major matrix [n_rows, idx.dim()]
 * @param[in] new_indices a host vector view to a vector of indices [n_rows].
 *    If the original index is empty (`idx.size() == 0`), you can pass `std::nullopt`
 *    here to imply a continuous range `[0...n_rows)`.
 * @param[inout] idx
 */
auto extend(raft::resources const& handle,
            raft::host_matrix_view<const int8_t, int64_t, raft::row_major> new_vectors,
            std::optional<raft::host_vector_view<const int64_t, int64_t>> new_indices,
            const cuvs::neighbors::ivf_pq::index<int64_t>& idx)
  -> cuvs::neighbors::ivf_pq::index<int64_t>;

/**
 * @brief Extend the index with the new data.
 *
 * Note, the user can set a stream pool in the input raft::resource with
 * at least one stream to enable kernel and copy overlapping.
 *
 * Usage example:
 * @code{.cpp}
 *   using namespace cuvs::neighbors;
 *   ivf_pq::index_params index_params;
 *   index_params.add_data_on_build = false;      // don't populate index on build
 *   index_params.kmeans_trainset_fraction = 1.0; // use whole dataset for kmeans training
 *   // train the index from a [N, D] dataset
 *   auto index_empty = ivf_pq::build(handle, index_params, dataset);
 *   // optional: create a stream pool with at least one stream to enable kernel and copy
 *   // overlapping
 *   raft::resource::set_cuda_stream_pool(handle, std::make_shared<rmm::cuda_stream_pool>(1));
 *   // fill the index with the data
 *   std::optional<raft::host_vector_view<const IdxT, IdxT>> no_op = std::nullopt;
 *   ivf_pq::extend(handle, new_vectors, no_op, &index_empty);
 * @endcode
 *
 * @param[in] handle
 * @param[in] new_vectors a host matrix view to a row-major matrix [n_rows, idx.dim()]
 * @param[in] new_indices a host vector view to a vector of indices [n_rows].
 *    If the original index is empty (`idx.size() == 0`), you can pass `std::nullopt`
 *    here to imply a continuous range `[0...n_rows)`.
 * @param[inout] idx
 */
void extend(raft::resources const& handle,
            raft::host_matrix_view<const int8_t, int64_t, raft::row_major> new_vectors,
            std::optional<raft::host_vector_view<const int64_t, int64_t>> new_indices,
            cuvs::neighbors::ivf_pq::index<int64_t>* idx);

/**
 * @brief Extend the index with the new data.
 *
 * Note, the user can set a stream pool in the input raft::resource with
 * at least one stream to enable kernel and copy overlapping.
 *
 * Usage example:
 * @code{.cpp}
 *   using namespace cuvs::neighbors;
 *   ivf_pq::index_params index_params;
 *   index_params.add_data_on_build = false;      // don't populate index on build
 *   index_params.kmeans_trainset_fraction = 1.0; // use whole dataset for kmeans training
 *   // train the index from a [N, D] dataset
 *   auto index_empty = ivf_pq::build(handle, index_params, dataset);
 *   // optional: create a stream pool with at least one stream to enable kernel and copy
 *   // overlapping
 *   raft::resource::set_cuda_stream_pool(handle, std::make_shared<rmm::cuda_stream_pool>(1));
 *   // fill the index with the data
 *   std::optional<raft::host_vector_view<const IdxT, IdxT>> no_op = std::nullopt;
 *   auto index = ivf_pq::extend(handle, new_vectors, no_op, index_empty);
 * @endcode
 *
 * @param[in] handle
 * @param[in] new_vectors a host matrix view to a row-major matrix [n_rows, idx.dim()]
 * @param[in] new_indices a host vector view to a vector of indices [n_rows].
 *    If the original index is empty (`idx.size() == 0`), you can pass `std::nullopt`
 *    here to imply a continuous range `[0...n_rows)`.
 * @param[inout] idx
 */
auto extend(raft::resources const& handle,
            raft::host_matrix_view<const uint8_t, int64_t, raft::row_major> new_vectors,
            std::optional<raft::host_vector_view<const int64_t, int64_t>> new_indices,
            const cuvs::neighbors::ivf_pq::index<int64_t>& idx)
  -> cuvs::neighbors::ivf_pq::index<int64_t>;

/**
 * @brief Extend the index with the new data.
 *
 * Note, the user can set a stream pool in the input raft::resource with
 * at least one stream to enable kernel and copy overlapping.
 *
 * Usage example:
 * @code{.cpp}
 *   using namespace cuvs::neighbors;
 *   ivf_pq::index_params index_params;
 *   index_params.add_data_on_build = false;      // don't populate index on build
 *   index_params.kmeans_trainset_fraction = 1.0; // use whole dataset for kmeans training
 *   // train the index from a [N, D] dataset
 *   auto index_empty = ivf_pq::build(handle, index_params, dataset);
 *   // optional: create a stream pool with at least one stream to enable kernel and copy
 *   // overlapping
 *   raft::resource::set_cuda_stream_pool(handle, std::make_shared<rmm::cuda_stream_pool>(1));
 *   // fill the index with the data
 *   std::optional<raft::host_vector_view<const IdxT, IdxT>> no_op = std::nullopt;
 *   ivf_pq::extend(handle, new_vectors, no_op, &index_empty);
 *
 * @endcode
 *
 * @param[in] handle
 * @param[in] new_vectors a host matrix view to a row-major matrix [n_rows, idx.dim()]
 * @param[in] new_indices a host vector view to a vector of indices [n_rows].
 *    If the original index is empty (`idx.size() == 0`), you can pass `std::nullopt`
 *    here to imply a continuous range `[0...n_rows)`.
 * @param[inout] idx
 */
void extend(raft::resources const& handle,
            raft::host_matrix_view<const uint8_t, int64_t, raft::row_major> new_vectors,
            std::optional<raft::host_vector_view<const int64_t, int64_t>> new_indices,
            cuvs::neighbors::ivf_pq::index<int64_t>* idx);
/**
 * @}
 */

/**
 * @defgroup ivf_pq_cpp_index_search IVF-PQ index search
 * @{
 */
/**
 * @brief Search ANN using the constructed index.
 *
 * See the [ivf_pq::build](#ivf_pq::build) documentation for a usage example.
 *
 * Note, this function requires a temporary buffer to store intermediate results between cuda kernel
 * calls, which may lead to undesirable allocations and slowdown. To alleviate the problem, you can
 * pass a pool memory resource or a large enough pre-allocated memory resource to reduce or
 * eliminate entirely allocations happening within `search`.
 * The exact size of the temporary buffer depends on multiple factors and is an implementation
 * detail. However, you can safely specify a small initial size for the memory pool, so that only a
 * few allocations happen to grow it during the first invocations of the `search`.
 *
 * @code{.cpp}
 *   ...
 *   // use default search parameters
 *   ivf_pq::search_params search_params;
 *   // Use the same allocator across multiple searches to reduce the number of
 *   // cuda memory allocations
 *   ivf_pq::search(handle, search_params, index, queries1, out_inds1, out_dists1);
 *   ivf_pq::search(handle, search_params, index, queries2, out_inds2, out_dists2);
 *   ivf_pq::search(handle, search_params, index, queries3, out_inds3, out_dists3);
 *   ...
 * @endcode
 *
 * @param[in] handle
 * @param[in] search_params configure the search
 * @param[in] index ivf-pq constructed index
 * @param[in] queries a device matrix view to a row-major matrix [n_queries, index->dim()]
 * @param[out] neighbors a device matrix view to the indices of the neighbors in the source dataset
 * [n_queries, k]
 * @param[out] distances a device matrix view to the distances to the selected neighbors [n_queries,
 * k]
 */
void search(raft::resources const& handle,
            const cuvs::neighbors::ivf_pq::search_params& search_params,
            const cuvs::neighbors::ivf_pq::index<int64_t>& index,
            raft::device_matrix_view<const float, int64_t, raft::row_major> queries,
            raft::device_matrix_view<int64_t, int64_t, raft::row_major> neighbors,
            raft::device_matrix_view<float, int64_t, raft::row_major> distances);

/**
 * @brief Search ANN using the constructed index.
 *
 * See the [ivf_pq::build](#ivf_pq::build) documentation for a usage example.
 *
 * Note, this function requires a temporary buffer to store intermediate results between cuda kernel
 * calls, which may lead to undesirable allocations and slowdown. To alleviate the problem, you can
 * pass a pool memory resource or a large enough pre-allocated memory resource to reduce or
 * eliminate entirely allocations happening within `search`.
 * The exact size of the temporary buffer depends on multiple factors and is an implementation
 * detail. However, you can safely specify a small initial size for the memory pool, so that only a
 * few allocations happen to grow it during the first invocations of the `search`.
 *
 * @code{.cpp}
 *   ...
 *   // use default search parameters
 *   ivf_pq::search_params search_params;
 *   // Use the same allocator across multiple searches to reduce the number of
 *   // cuda memory allocations
 *   ivf_pq::search(handle, search_params, index, queries1, out_inds1, out_dists1);
 *   ivf_pq::search(handle, search_params, index, queries2, out_inds2, out_dists2);
 *   ivf_pq::search(handle, search_params, index, queries3, out_inds3, out_dists3);
 *   ...
 * @endcode
 *
 * @param[in] handle
 * @param[in] search_params configure the search
 * @param[in] index ivf-pq constructed index
 * @param[in] queries a device matrix view to a row-major matrix [n_queries, index->dim()]
 * @param[out] neighbors a device matrix view to the indices of the neighbors in the source dataset
 * [n_queries, k]
 * @param[out] distances a device matrix view to the distances to the selected neighbors [n_queries,
 * k]
 */
void search(raft::resources const& handle,
            const cuvs::neighbors::ivf_pq::search_params& search_params,
<<<<<<< HEAD
            const cuvs::neighbors::ivf_pq::index<int64_t>& index,
=======
            cuvs::neighbors::ivf_pq::index<int64_t>& index,
            raft::device_matrix_view<const half, int64_t, raft::row_major> queries,
            raft::device_matrix_view<int64_t, int64_t, raft::row_major> neighbors,
            raft::device_matrix_view<float, int64_t, raft::row_major> distances);

/**
 * @brief Search ANN using the constructed index.
 *
 * See the [ivf_pq::build](#ivf_pq::build) documentation for a usage example.
 *
 * Note, this function requires a temporary buffer to store intermediate results between cuda kernel
 * calls, which may lead to undesirable allocations and slowdown. To alleviate the problem, you can
 * pass a pool memory resource or a large enough pre-allocated memory resource to reduce or
 * eliminate entirely allocations happening within `search`.
 * The exact size of the temporary buffer depends on multiple factors and is an implementation
 * detail. However, you can safely specify a small initial size for the memory pool, so that only a
 * few allocations happen to grow it during the first invocations of the `search`.
 *
 * @code{.cpp}
 *   ...
 *   // use default search parameters
 *   ivf_pq::search_params search_params;
 *   // Use the same allocator across multiple searches to reduce the number of
 *   // cuda memory allocations
 *   ivf_pq::search(handle, search_params, index, queries1, out_inds1, out_dists1);
 *   ivf_pq::search(handle, search_params, index, queries2, out_inds2, out_dists2);
 *   ivf_pq::search(handle, search_params, index, queries3, out_inds3, out_dists3);
 *   ...
 * @endcode
 *
 * @param[in] handle
 * @param[in] search_params configure the search
 * @param[in] index ivf-pq constructed index
 * @param[in] queries a device matrix view to a row-major matrix [n_queries, index->dim()]
 * @param[out] neighbors a device matrix view to the indices of the neighbors in the source dataset
 * [n_queries, k]
 * @param[out] distances a device matrix view to the distances to the selected neighbors [n_queries,
 * k]
 */
void search(raft::resources const& handle,
            const cuvs::neighbors::ivf_pq::search_params& search_params,
            cuvs::neighbors::ivf_pq::index<int64_t>& index,
>>>>>>> c616a229
            raft::device_matrix_view<const int8_t, int64_t, raft::row_major> queries,
            raft::device_matrix_view<int64_t, int64_t, raft::row_major> neighbors,
            raft::device_matrix_view<float, int64_t, raft::row_major> distances);

/**
 * @brief Search ANN using the constructed index.
 *
 * See the [ivf_pq::build](#ivf_pq::build) documentation for a usage example.
 *
 * Note, this function requires a temporary buffer to store intermediate results between cuda kernel
 * calls, which may lead to undesirable allocations and slowdown. To alleviate the problem, you can
 * pass a pool memory resource or a large enough pre-allocated memory resource to reduce or
 * eliminate entirely allocations happening within `search`.
 * The exact size of the temporary buffer depends on multiple factors and is an implementation
 * detail. However, you can safely specify a small initial size for the memory pool, so that only a
 * few allocations happen to grow it during the first invocations of the `search`.
 *
 * @code{.cpp}
 *   ...
 *   // use default search parameters
 *   ivf_pq::search_params search_params;
 *   // Use the same allocator across multiple searches to reduce the number of
 *   // cuda memory allocations
 *   ivf_pq::search(handle, search_params, index, queries1, out_inds1, out_dists1);
 *   ivf_pq::search(handle, search_params, index, queries2, out_inds2, out_dists2);
 *   ivf_pq::search(handle, search_params, index, queries3, out_inds3, out_dists3);
 *   ...
 * @endcode
 *
 * @param[in] handle
 * @param[in] search_params configure the search
 * @param[in] index ivf-pq constructed index
 * @param[in] queries a device matrix view to a row-major matrix [n_queries, index->dim()]
 * @param[out] neighbors a device matrix view to the indices of the neighbors in the source dataset
 * [n_queries, k]
 * @param[out] distances a device matrix view to the distances to the selected neighbors [n_queries,
 * k]
 */
void search(raft::resources const& handle,
            const cuvs::neighbors::ivf_pq::search_params& search_params,
            const cuvs::neighbors::ivf_pq::index<int64_t>& index,
            raft::device_matrix_view<const uint8_t, int64_t, raft::row_major> queries,
            raft::device_matrix_view<int64_t, int64_t, raft::row_major> neighbors,
            raft::device_matrix_view<float, int64_t, raft::row_major> distances);

/**
 * @brief Search ANN using the constructed index with the given filter.
 *
 * See the [ivf_pq::build](#ivf_pq::build) documentation for a usage example.
 *
 * Note, this function requires a temporary buffer to store intermediate results between cuda kernel
 * calls, which may lead to undesirable allocations and slowdown. To alleviate the problem, you can
 * pass a pool memory resource or a large enough pre-allocated memory resource to reduce or
 * eliminate entirely allocations happening within `search`.
 * The exact size of the temporary buffer depends on multiple factors and is an implementation
 * detail. However, you can safely specify a small initial size for the memory pool, so that only a
 * few allocations happen to grow it during the first invocations of the `search`.
 *
 * @param[in] handle
 * @param[in] params configure the search
 * @param[in] idx ivf-pq constructed index
 * @param[in] queries a device matrix view to a row-major matrix [n_queries, index->dim()]
 * @param[out] neighbors a device matrix view to the indices of the neighbors in the source dataset
 * [n_queries, k]
 * @param[out] distances a device matrix view to the distances to the selected neighbors [n_queries,
 * k]
 * @param[in] sample_filter a device bitset filter function that greenlights samples for a given
 * query.
 */
void search_with_filtering(
  raft::resources const& handle,
  const search_params& params,
  index<int64_t>& idx,
  raft::device_matrix_view<const float, int64_t, raft::row_major> queries,
  raft::device_matrix_view<int64_t, int64_t, raft::row_major> neighbors,
  raft::device_matrix_view<float, int64_t, raft::row_major> distances,
  cuvs::neighbors::filtering::bitset_filter<uint32_t, int64_t> sample_filter);

/**
 * @brief Search ANN using the constructed index with the given filter.
 *
 * See the [ivf_pq::build](#ivf_pq::build) documentation for a usage example.
 *
 * Note, this function requires a temporary buffer to store intermediate results between cuda kernel
 * calls, which may lead to undesirable allocations and slowdown. To alleviate the problem, you can
 * pass a pool memory resource or a large enough pre-allocated memory resource to reduce or
 * eliminate entirely allocations happening within `search`.
 * The exact size of the temporary buffer depends on multiple factors and is an implementation
 * detail. However, you can safely specify a small initial size for the memory pool, so that only a
 * few allocations happen to grow it during the first invocations of the `search`.
 *
 * @param[in] handle
 * @param[in] params configure the search
 * @param[in] idx ivf-pq constructed index
 * @param[in] queries a device matrix view to a row-major matrix [n_queries, index->dim()]
 * @param[out] neighbors a device matrix view to the indices of the neighbors in the source dataset
 * [n_queries, k]
 * @param[out] distances a device matrix view to the distances to the selected neighbors [n_queries,
 * k]
 * @param[in] sample_filter a device bitset filter function that greenlights samples for a given
 * query.
 */
void search_with_filtering(
  raft::resources const& handle,
  const search_params& params,
  index<int64_t>& idx,
  raft::device_matrix_view<const half, int64_t, raft::row_major> queries,
  raft::device_matrix_view<int64_t, int64_t, raft::row_major> neighbors,
  raft::device_matrix_view<float, int64_t, raft::row_major> distances,
  cuvs::neighbors::filtering::bitset_filter<uint32_t, int64_t> sample_filter);

/**
 * @brief Search ANN using the constructed index with the given filter.
 *
 * See the [ivf_pq::build](#ivf_pq::build) documentation for a usage example.
 *
 * Note, this function requires a temporary buffer to store intermediate results between cuda kernel
 * calls, which may lead to undesirable allocations and slowdown. To alleviate the problem, you can
 * pass a pool memory resource or a large enough pre-allocated memory resource to reduce or
 * eliminate entirely allocations happening within `search`.
 * The exact size of the temporary buffer depends on multiple factors and is an implementation
 * detail. However, you can safely specify a small initial size for the memory pool, so that only a
 * few allocations happen to grow it during the first invocations of the `search`.
 *
 * @param[in] handle
 * @param[in] params configure the search
 * @param[in] idx ivf-pq constructed index
 * @param[in] queries a device matrix view to a row-major matrix [n_queries, index->dim()]
 * @param[out] neighbors a device matrix view to the indices of the neighbors in the source dataset
 * [n_queries, k]
 * @param[out] distances a device matrix view to the distances to the selected neighbors [n_queries,
 * k]
 * @param[in] sample_filter a device bitset filter function that greenlights samples for a given
 * query.
 */
void search_with_filtering(
  raft::resources const& handle,
  const search_params& params,
  index<int64_t>& idx,
  raft::device_matrix_view<const int8_t, int64_t, raft::row_major> queries,
  raft::device_matrix_view<int64_t, int64_t, raft::row_major> neighbors,
  raft::device_matrix_view<float, int64_t, raft::row_major> distances,
  cuvs::neighbors::filtering::bitset_filter<uint32_t, int64_t> sample_filter);

/**
 * @brief Search ANN using the constructed index with the given filter.
 *
 * See the [ivf_pq::build](#ivf_pq::build) documentation for a usage example.
 *
 * Note, this function requires a temporary buffer to store intermediate results between cuda kernel
 * calls, which may lead to undesirable allocations and slowdown. To alleviate the problem, you can
 * pass a pool memory resource or a large enough pre-allocated memory resource to reduce or
 * eliminate entirely allocations happening within `search`.
 * The exact size of the temporary buffer depends on multiple factors and is an implementation
 * detail. However, you can safely specify a small initial size for the memory pool, so that only a
 * few allocations happen to grow it during the first invocations of the `search`.
 *
 * @param[in] handle
 * @param[in] params configure the search
 * @param[in] idx ivf-pq constructed index
 * @param[in] queries a device matrix view to a row-major matrix [n_queries, index->dim()]
 * @param[out] neighbors a device matrix view to the indices of the neighbors in the source dataset
 * [n_queries, k]
 * @param[out] distances a device matrix view to the distances to the selected neighbors [n_queries,
 * k]
 * @param[in] sample_filter a device bitset filter function that greenlights samples for a given
 * query.
 */
void search_with_filtering(
  raft::resources const& handle,
  const search_params& params,
  index<int64_t>& idx,
  raft::device_matrix_view<const uint8_t, int64_t, raft::row_major> queries,
  raft::device_matrix_view<int64_t, int64_t, raft::row_major> neighbors,
  raft::device_matrix_view<float, int64_t, raft::row_major> distances,
  cuvs::neighbors::filtering::bitset_filter<uint32_t, int64_t> sample_filter);
/**
 * @}
 */

/**
 * @defgroup ivf_pq_cpp_serialize IVF-PQ index serialize
 * @{
 */
/**
 * Write the index to an output stream
 *
 * @code{.cpp}
 * #include <raft/core/resources.hpp>
 *
 * raft::resources handle;
 *
 * // create an output stream
 * std::ostream os(std::cout.rdbuf());
 * // create an index with `auto index = ivf_pq::build(...);`
 * cuvs::neighbors::ivf_pq::serialize(handle, os, index);
 * @endcode
 *
 * @param[in] handle the raft handle
 * @param[in] os output stream
 * @param[in] index IVF-PQ index
 *
 */
void serialize(raft::resources const& handle,
               std::ostream& os,
               const cuvs::neighbors::ivf_pq::index<int64_t>& index);

/**
 * Save the index to file.
 *
 * @code{.cpp}
 * #include <raft/core/resources.hpp>
 *
 * raft::resources handle;
 *
 * // create a string with a filepath
 * std::string filename("/path/to/index");
 * // create an index with `auto index = ivf_pq::build(...);`
 * cuvs::neighbors::ivf_pq::serialize(handle, filename, index);
 * @endcode
 *
 * @param[in] handle the raft handle
 * @param[in] filename the file name for saving the index
 * @param[in] index IVF-PQ index
 *
 */
void serialize(raft::resources const& handle,
               const std::string& filename,
               const cuvs::neighbors::ivf_pq::index<int64_t>& index);

/**
 * Load index from input stream
 *
 * @code{.cpp}
 * #include <raft/core/resources.hpp>
 *
 * raft::resources handle;
 *
 * // create an input stream
 * std::istream is(std::cin.rdbuf());
 *
 * using IdxT = int64_t; // type of the index
 * // create an empty index
 * cuvs::neighbors::ivf_pq::index<IdxT> index(handle);
 *
 * cuvs::neighbors::ivf_pq::deserialize(handle, is, index);
 * @endcode
 *
 * @param[in] handle the raft handle
 * @param[in] str the name of the file that stores the index
 * @param[out] index IVF-PQ index
 *
 */
void deserialize(raft::resources const& handle,
                 std::istream& str,
                 cuvs::neighbors::ivf_pq::index<int64_t>* index);
/**
 * Load index from file.
 *
 * @code{.cpp}
 * #include <raft/core/resources.hpp>
 *
 * raft::resources handle;
 *
 * // create a string with a filepath
 * std::string filename("/path/to/index");
 * using IdxT = int64_t; // type of the index
 * // create an empty index
 * ivf_pq::index<IdxT> index(handle);
 *
 * cuvs::neighbors::ivf_pq::deserialize(handle, filename, &index);
 * @endcode
 *
 * @param[in] handle the raft handle
 * @param[in] filename the name of the file that stores the index
 * @param[out] index IVF-PQ index
 *
 */
void deserialize(raft::resources const& handle,
                 const std::string& filename,
                 cuvs::neighbors::ivf_pq::index<int64_t>* index);
/**
 * @}
 */

namespace helpers {
/**
 * @defgroup ivf_pq_cpp_helpers IVF-PQ helper methods
 * @{
 */
namespace codepacker {
/**
 * @addtogroup ivf_pq_cpp_helpers
 * @{
 */
/**
 * @brief Unpack `n_take` consecutive records of a single list (cluster) in the compressed index
 * starting at given `offset`.
 *
 * Bit compression is removed, which means output will have pq_dim dimensional vectors (one code per
 * byte, instead of ceildiv(pq_dim * pq_bits, 8) bytes of pq codes).
 *
 * Usage example:
 * @code{.cpp}
 *   auto list_data = index.lists()[label]->data.view();
 *   // allocate the buffer for the output
 *   uint32_t n_take = 4;
 *   auto codes = raft::make_device_matrix<uint8_t>(res, n_take, index.pq_dim());
 *   uint32_t offset = 0;
 *   // unpack n_take elements from the list
 *   ivf_pq::helpers::codepacker::unpack(res, list_data, index.pq_bits(), offset, codes.view());
 * @endcode
 *
 * @param[in] res raft resource
 * @param[in] list_data block to read from
 * @param[in] pq_bits bit length of encoded vector elements
 * @param[in] offset
 *   How many records in the list to skip.
 * @param[out] codes
 *   the destination buffer [n_take, index.pq_dim()].
 *   The length `n_take` defines how many records to unpack,
 *   it must be smaller than the list size.
 */
void unpack(
  raft::resources const& res,
  raft::device_mdspan<const uint8_t, list_spec<uint32_t, uint32_t>::list_extents, raft::row_major>
    list_data,
  uint32_t pq_bits,
  uint32_t offset,
  raft::device_matrix_view<uint8_t, uint32_t, raft::row_major> codes);

/**
 * @brief Unpack `n_rows` consecutive records of a single list (cluster) in the compressed index
 * starting at given `offset`. The output codes of a single vector are contiguous, not expanded to
 * one code per byte, which means the output has ceildiv(pq_dim * pq_bits, 8) bytes per PQ encoded
 * vector.
 *
 * Usage example:
 * @code{.cpp}
 *   raft::resources res;
 *   auto list_data = index.lists()[label]->data.view();
 *   // allocate the buffer for the output
 *   uint32_t n_rows = 4;
 *   auto codes = raft::make_device_matrix<uint8_t>(
 *     res, n_rows, raft::ceildiv(index.pq_dim() * index.pq_bits(), 8));
 *   uint32_t offset = 0;
 *   // unpack n_rows elements from the list
 *   ivf_pq::helpers::codepacker::unpack_contiguous(
 *     res, list_data, index.pq_bits(), offset, n_rows, index.pq_dim(), codes.data_handle());
 * @endcode
 *
 * @param[in] res raft resource
 * @param[in] list_data block to read from
 * @param[in] pq_bits bit length of encoded vector elements
 * @param[in] offset
 *   How many records in the list to skip.
 * @param[in] n_rows How many records to unpack
 * @param[in] pq_dim The dimensionality of the PQ compressed records
 * @param[out] codes
 *   the destination buffer [n_rows, ceildiv(pq_dim * pq_bits, 8)].
 *   The length `n_rows` defines how many records to unpack,
 *   it must be smaller than the list size.
 */
void unpack_contiguous(
  raft::resources const& res,
  raft::device_mdspan<const uint8_t, list_spec<uint32_t, uint32_t>::list_extents, raft::row_major>
    list_data,
  uint32_t pq_bits,
  uint32_t offset,
  uint32_t n_rows,
  uint32_t pq_dim,
  uint8_t* codes);

/**
 * Write flat PQ codes into an existing list by the given offset.
 *
 * NB: no memory allocation happens here; the list must fit the data (offset + n_vec).
 *
 * Usage example:
 * @code{.cpp}
 *   auto list_data  = index.lists()[label]->data.view();
 *   // allocate the buffer for the input codes
 *   auto codes = raft::make_device_matrix<uint8_t>(res, n_vec, index.pq_dim());
 *   ... prepare n_vecs to pack into the list in codes ...
 *   // write codes into the list starting from the 42nd position
 *   ivf_pq::helpers::codepacker::pack(
 *       res, make_const_mdspan(codes.view()), index.pq_bits(), 42, list_data);
 * @endcode
 *
 * @param[in] res raft resource
 * @param[in] codes flat PQ codes, one code per byte [n_vec, pq_dim]
 * @param[in] pq_bits bit length of encoded vector elements
 * @param[in] offset how many records to skip before writing the data into the list
 * @param[in] list_data block to write into
 */
void pack(raft::resources const& res,
          raft::device_matrix_view<const uint8_t, uint32_t, raft::row_major> codes,
          uint32_t pq_bits,
          uint32_t offset,
          raft::device_mdspan<uint8_t, list_spec<uint32_t, uint32_t>::list_extents, raft::row_major>
            list_data);

/**
 * Write flat PQ codes into an existing list by the given offset. The input codes of a single vector
 * are contiguous (not expanded to one code per byte).
 *
 * NB: no memory allocation happens here; the list must fit the data (offset + n_rows records).
 *
 * Usage example:
 * @code{.cpp}
 *   raft::resources res;
 *   auto list_data  = index.lists()[label]->data.view();
 *   // allocate the buffer for the input codes
 *   auto codes = raft::make_device_matrix<uint8_t>(
 *     res, n_rows, raft::ceildiv(index.pq_dim() * index.pq_bits(), 8));
 *   ... prepare compressed vectors to pack into the list in codes ...
 *   // write codes into the list starting from the 42nd position. If the current size of the list
 *   // is greater than 42, this will overwrite the codes starting at this offset.
 *   ivf_pq::helpers::codepacker::pack_contiguous(
 *     res, codes.data_handle(), n_rows, index.pq_dim(), index.pq_bits(), 42, list_data);
 * @endcode
 *
 * @param[in] res raft resource
 * @param[in] codes flat PQ codes, [n_vec, ceildiv(pq_dim * pq_bits, 8)]
 * @param[in] n_rows number of records
 * @param[in] pq_dim
 * @param[in] pq_bits bit length of encoded vector elements
 * @param[in] offset how many records to skip before writing the data into the list
 * @param[in] list_data block to write into
 */
void pack_contiguous(
  raft::resources const& res,
  const uint8_t* codes,
  uint32_t n_rows,
  uint32_t pq_dim,
  uint32_t pq_bits,
  uint32_t offset,
  raft::device_mdspan<uint8_t, list_spec<uint32_t, uint32_t>::list_extents, raft::row_major>
    list_data);

/**
 * Write flat PQ codes into an existing list by the given offset.
 *
 * The list is identified by its label.
 *
 * NB: no memory allocation happens here; the list must fit the data (offset + n_vec).
 *
 * Usage example:
 * @code{.cpp}
 *   // We will write into the 137th cluster
 *   uint32_t label = 137;
 *   // allocate the buffer for the input codes
 *   auto codes = raft::make_device_matrix<const uint8_t>(res, n_vec, index.pq_dim());
 *   ... prepare n_vecs to pack into the list in codes ...
 *   // write codes into the list starting from the 42nd position
 *   ivf_pq::helpers::codepacker::pack_list_data(res, &index, codes_to_pack, label, 42);
 * @endcode
 *
 * @param[in] res raft resource
 * @param[inout] index IVF-PQ index.
 * @param[in] codes flat PQ codes, one code per byte [n_rows, pq_dim]
 * @param[in] label The id of the list (cluster) into which we write.
 * @param[in] offset how many records to skip before writing the data into the list
 */
void pack_list_data(raft::resources const& res,
                    index<int64_t>* index,
                    raft::device_matrix_view<const uint8_t, uint32_t, raft::row_major> codes,
                    uint32_t label,
                    uint32_t offset);

/**
 * Write flat PQ codes into an existing list by the given offset. Use this when the input
 * vectors are PQ encoded and not expanded to one code per byte.
 *
 * The list is identified by its label.
 *
 * NB: no memory allocation happens here; the list into which the vectors are packed must fit offset
 * + n_rows rows.
 *
 * Usage example:
 * @code{.cpp}
 *   using namespace cuvs::neighbors;
 *   raft::resources res;
 *   // use default index parameters
 *   ivf_pq::index_params index_params;
 *   // create and fill the index from a [N, D] dataset
 *   auto index = ivf_pq::build(res, index_params, dataset, N, D);
 *   // allocate the buffer for n_rows input codes. Each vector occupies
 *   // raft::ceildiv(index.pq_dim() * index.pq_bits(), 8) bytes because
 *   // codes are compressed and without gaps.
 *   auto codes = raft::make_device_matrix<const uint8_t>(
 *     res, n_rows, raft::ceildiv(index.pq_dim() * index.pq_bits(), 8));
 *   ... prepare the compressed vectors to pack into the list in codes ...
 *   // the first n_rows codes in the fourth IVF list are to be overwritten.
 *   uint32_t label = 3;
 *   // write codes into the list starting from the 0th position
 *   ivf_pq::helpers::codepacker::pack_contiguous_list_data(
 *     res, &index, codes.data_handle(), n_rows, label, 0);
 * @endcode
 *
 * @param[in] res raft resource
 * @param[inout] index pointer to IVF-PQ index
 * @param[in] codes flat contiguous PQ codes [n_rows, ceildiv(pq_dim * pq_bits, 8)]
 * @param[in] n_rows how many records to pack
 * @param[in] label The id of the list (cluster) into which we write.
 * @param[in] offset how many records to skip before writing the data into the list
 */
void pack_contiguous_list_data(raft::resources const& res,
                               index<int64_t>* index,
                               uint8_t* codes,
                               uint32_t n_rows,
                               uint32_t label,
                               uint32_t offset);

/**
 * @brief Unpack `n_take` consecutive records of a single list (cluster) in the compressed index
 * starting at given `offset`, one code per byte (independently of pq_bits).
 *
 * Usage example:
 * @code{.cpp}
 *   // We will unpack the fourth cluster
 *   uint32_t label = 3;
 *   // Get the list size
 *   uint32_t list_size = 0;
 *   raft::copy(&list_size, index.list_sizes().data_handle() + label, 1,
 * resource::get_cuda_stream(res)); resource::sync_stream(res);
 *   // allocate the buffer for the output
 *   auto codes = raft::make_device_matrix<float>(res, list_size, index.pq_dim());
 *   // unpack the whole list
 *   ivf_pq::helpers::codepacker::unpack_list_data(res, index, codes.view(), label, 0);
 * @endcode
 *
 * @param[in] res
 * @param[in] index
 * @param[out] out_codes
 *   the destination buffer [n_take, index.pq_dim()].
 *   The length `n_take` defines how many records to unpack,
 *   it must be smaller than the list size.
 * @param[in] label
 *   The id of the list (cluster) to decode.
 * @param[in] offset
 *   How many records in the list to skip.
 */
void unpack_list_data(raft::resources const& res,
                      const index<int64_t>& index,
                      raft::device_matrix_view<uint8_t, uint32_t, raft::row_major> out_codes,
                      uint32_t label,
                      uint32_t offset);

/**
 * @brief Unpack a series of records of a single list (cluster) in the compressed index
 * by their in-list offsets, one code per byte (independently of pq_bits).
 *
 * Usage example:
 * @code{.cpp}
 *   // We will unpack the fourth cluster
 *   uint32_t label = 3;
 *   // Create the selection vector
 *   auto selected_indices = raft::make_device_vector<uint32_t>(res, 4);
 *   ... fill the indices ...
 *   resource::sync_stream(res);
 *   // allocate the buffer for the output
 *   auto codes = raft::make_device_matrix<float>(res, selected_indices.size(), index.pq_dim());
 *   // decode the whole list
 *   ivf_pq::helpers::codepacker::unpack_list_data(
 *       res, index, selected_indices.view(), codes.view(), label);
 * @endcode
 *
 * @param[in] res raft resource
 * @param[in] index IVF-PQ index (passed by reference)
 * @param[in] in_cluster_indices
 *   The offsets of the selected indices within the cluster.
 * @param[out] out_codes
 *   the destination buffer [n_take, index.pq_dim()].
 *   The length `n_take` defines how many records to unpack,
 *   it must be smaller than the list size.
 * @param[in] label
 *   The id of the list (cluster) to decode.
 */
void unpack_list_data(raft::resources const& res,
                      const index<int64_t>& index,
                      raft::device_vector_view<const uint32_t> in_cluster_indices,
                      raft::device_matrix_view<uint8_t, uint32_t, raft::row_major> out_codes,
                      uint32_t label);

/**
 * @brief Unpack `n_rows` consecutive PQ encoded vectors of a single list (cluster) in the
 * compressed index starting at given `offset`, not expanded to one code per byte. Each code in the
 * output buffer occupies ceildiv(index.pq_dim() * index.pq_bits(), 8) bytes.
 *
 * Usage example:
 * @code{.cpp}
 *   raft::resources res;
 *   // We will unpack the whole fourth cluster
 *   uint32_t label = 3;
 *   // Get the list size
 *   uint32_t list_size = 0;
 *   raft::update_host(&list_size, index.list_sizes().data_handle() + label, 1,
 *     raft::resource::get_cuda_stream(res));
 *   raft::resource::sync_stream(res);
 *   // allocate the buffer for the output
 *   auto codes = raft::make_device_matrix<float>(res, list_size, raft::ceildiv(index.pq_dim() *
 *     index.pq_bits(), 8));
 *   // unpack the whole list
 *   ivf_pq::helpers::codepacker::unpack_list_data(res, index, codes.data_handle(), list_size,
 * label, 0);
 * @endcode
 *
 * @param[in] res raft resource
 * @param[in] index IVF-PQ index (passed by reference)
 * @param[out] out_codes
 *   the destination buffer [n_rows, ceildiv(index.pq_dim() * index.pq_bits(), 8)].
 *   The length `n_rows` defines how many records to unpack,
 *   offset + n_rows must be smaller than or equal to the list size.
 * @param[in] n_rows how many codes to unpack
 * @param[in] label
 *   The id of the list (cluster) to decode.
 * @param[in] offset
 *   How many records in the list to skip.
 */
void unpack_contiguous_list_data(raft::resources const& res,
                                 const index<int64_t>& index,
                                 uint8_t* out_codes,
                                 uint32_t n_rows,
                                 uint32_t label,
                                 uint32_t offset);

/**
 * @brief Decode `n_take` consecutive records of a single list (cluster) in the compressed index
 * starting at given `offset`.
 *
 * Usage example:
 * @code{.cpp}
 *   // We will reconstruct the fourth cluster
 *   uint32_t label = 3;
 *   // Get the list size
 *   uint32_t list_size = 0;
 *   raft::copy(&list_size, index.list_sizes().data_handle() + label, 1,
 *   resource::get_cuda_stream(res)); resource::sync_stream(res);
 *   // allocate the buffer for the output
 *   auto decoded_vectors = raft::make_device_matrix<float>(res, list_size, index.dim());
 *   // decode the whole list
 *   ivf_pq::helpers::codepacker::reconstruct_list_data(res, index, decoded_vectors.view(), label,
 * 0);
 * @endcode
 *
 * @param[in] res
 * @param[in] index
 * @param[out] out_vectors
 *   the destination buffer [n_take, index.dim()].
 *   The length `n_take` defines how many records to reconstruct,
 *   it must be smaller than the list size.
 * @param[in] label
 *   The id of the list (cluster) to decode.
 * @param[in] offset
 *   How many records in the list to skip.
 */
void reconstruct_list_data(raft::resources const& res,
                           const index<int64_t>& index,
                           raft::device_matrix_view<float, uint32_t, raft::row_major> out_vectors,
                           uint32_t label,
                           uint32_t offset);

void reconstruct_list_data(raft::resources const& res,
                           const index<int64_t>& index,
                           raft::device_matrix_view<half, uint32_t, raft::row_major> out_vectors,
                           uint32_t label,
                           uint32_t offset);

void reconstruct_list_data(raft::resources const& res,
                           const index<int64_t>& index,
                           raft::device_matrix_view<int8_t, uint32_t, raft::row_major> out_vectors,
                           uint32_t label,
                           uint32_t offset);

void reconstruct_list_data(raft::resources const& res,
                           const index<int64_t>& index,
                           raft::device_matrix_view<uint8_t, uint32_t, raft::row_major> out_vectors,
                           uint32_t label,
                           uint32_t offset);

/**
 * @brief Decode a series of records of a single list (cluster) in the compressed index
 * by their in-list offsets.
 *
 * Usage example:
 * @code{.cpp}
 *   // We will reconstruct the fourth cluster
 *   uint32_t label = 3;
 *   // Create the selection vector
 *   auto selected_indices = raft::make_device_vector<uint32_t>(res, 4);
 *   ... fill the indices ...
 *   resource::sync_stream(res);
 *   // allocate the buffer for the output
 *   auto decoded_vectors = raft::make_device_matrix<float>(
 *                             res, selected_indices.size(), index.dim());
 *   // decode the whole list
 *   ivf_pq::helpers::codepacker::reconstruct_list_data(
 *       res, index, selected_indices.view(), decoded_vectors.view(), label);
 * @endcode
 *
 * @param[in] res
 * @param[in] index
 * @param[in] in_cluster_indices
 *   The offsets of the selected indices within the cluster.
 * @param[out] out_vectors
 *   the destination buffer [n_take, index.dim()].
 *   The length `n_take` defines how many records to reconstruct,
 *   it must be smaller than the list size.
 * @param[in] label
 *   The id of the list (cluster) to decode.
 */
void reconstruct_list_data(raft::resources const& res,
                           const index<int64_t>& index,
                           raft::device_vector_view<const uint32_t> in_cluster_indices,
                           raft::device_matrix_view<float, uint32_t, raft::row_major> out_vectors,
                           uint32_t label);
void reconstruct_list_data(raft::resources const& res,
                           const index<int64_t>& index,
                           raft::device_vector_view<const uint32_t> in_cluster_indices,
                           raft::device_matrix_view<half, uint32_t, raft::row_major> out_vectors,
                           uint32_t label);
void reconstruct_list_data(raft::resources const& res,
                           const index<int64_t>& index,
                           raft::device_vector_view<const uint32_t> in_cluster_indices,
                           raft::device_matrix_view<int8_t, uint32_t, raft::row_major> out_vectors,
                           uint32_t label);
void reconstruct_list_data(raft::resources const& res,
                           const index<int64_t>& index,
                           raft::device_vector_view<const uint32_t> in_cluster_indices,
                           raft::device_matrix_view<uint8_t, uint32_t, raft::row_major> out_vectors,
                           uint32_t label);

/**
 * @brief Extend one list of the index in-place, by the list label, skipping the classification and
 * encoding steps.
 *
 * Usage example:
 * @code{.cpp}
 *   // We will extend the fourth cluster
 *   uint32_t label = 3;
 *   // We will fill 4 new vectors
 *   uint32_t n_vec = 4;
 *   // Indices of the new vectors
 *   auto indices = raft::make_device_vector<uint32_t>(res, n_vec);
 *   ... fill the indices ...
 *   auto new_codes = raft::make_device_matrix<uint8_t, uint32_t, row_major> new_codes(
 *       res, n_vec, index.pq_dim());
 *   ... fill codes ...
 *   // extend list with new codes
 *   ivf_pq::helpers::codepacker::extend_list_with_codes(
 *       res, &index, codes.view(), indices.view(), label);
 * @endcode
 *
 * @param[in] res
 * @param[inout] index
 * @param[in] new_codes flat PQ codes, one code per byte [n_rows, index.pq_dim()]
 * @param[in] new_indices source indices [n_rows]
 * @param[in] label the id of the target list (cluster).
 */
void extend_list_with_codes(
  raft::resources const& res,
  index<int64_t>* index,
  raft::device_matrix_view<const uint8_t, uint32_t, raft::row_major> new_codes,
  raft::device_vector_view<const int64_t, uint32_t, raft::row_major> new_indices,
  uint32_t label);

/**
 * @brief Extend one list of the index in-place, by the list label, skipping the classification
 * step.
 *
 *  Usage example:
 * @code{.cpp}
 *   // We will extend the fourth cluster
 *   uint32_t label = 3;
 *   // We will extend with 4 new vectors
 *   uint32_t n_vec = 4;
 *   // Indices of the new vectors
 *   auto indices = raft::make_device_vector<uint32_t>(res, n_vec);
 *   ... fill the indices ...
 *   auto new_vectors = raft::make_device_matrix<float, uint32_t, row_major> new_codes(
 *       res, n_vec, index.dim());
 *   ... fill vectors ...
 *   // extend list with new vectors
 *   ivf_pq::helpers::codepacker::extend_list(
 *       res, &index, new_vectors.view(), indices.view(), label);
 * @endcode
 *
 *
 * @param[in] res
 * @param[inout] index
 * @param[in] new_vectors data to encode [n_rows, index.dim()]
 * @param[in] new_indices source indices [n_rows]
 * @param[in] label the id of the target list (cluster).
 */
void extend_list(raft::resources const& res,
                 index<int64_t>* index,
                 raft::device_matrix_view<const float, uint32_t, raft::row_major> new_vectors,
                 raft::device_vector_view<const int64_t, uint32_t, raft::row_major> new_indices,
                 uint32_t label);
void extend_list(raft::resources const& res,
                 index<int64_t>* index,
                 raft::device_matrix_view<const int8_t, uint32_t, raft::row_major> new_vectors,
                 raft::device_vector_view<const int64_t, uint32_t, raft::row_major> new_indices,
                 uint32_t label);
void extend_list(raft::resources const& res,
                 index<int64_t>* index,
                 raft::device_matrix_view<const uint8_t, uint32_t, raft::row_major> new_vectors,
                 raft::device_vector_view<const int64_t, uint32_t, raft::row_major> new_indices,
                 uint32_t label);

/**
 * @}
 */
};  // namespace codepacker

/**
 * @brief Remove all data from a single list (cluster) in the index.
 *
 * Usage example:
 * @code{.cpp}
 *   // We will erase the fourth cluster (label = 3)
 *   ivf_pq::helpers::erase_list(res, &index, 3);
 * @endcode
 *
 *
 * @param[in] res
 * @param[inout] index
 * @param[in] label the id of the target list (cluster).
 */
void erase_list(raft::resources const& res, index<int64_t>* index, uint32_t label);

/**
 * @brief Public helper API to reset the data and indices ptrs, and the list sizes. Useful for
 * externally modifying the index without going through the build stage. The data and indices of the
 * IVF lists will be lost.
 *
 * Usage example:
 * @code{.cpp}
 *   raft::resources res;
 *   using namespace cuvs::neighbors;
 *   // use default index parameters
 *   ivf_pq::index_params index_params;
 *   // initialize an empty index
 *   ivf_pq::index<int64_t> index(res, index_params, D);
 *   // reset the index's state and list sizes
 *   ivf_pq::helpers::reset_index(res, &index);
 * @endcode
 *
 * @param[in] res raft resource
 * @param[inout] index pointer to IVF-PQ index
 */
void reset_index(const raft::resources& res, index<int64_t>* index);

/**
 * @brief Public helper API exposing the computation of the index's rotation matrix.
 * NB: This is to be used only when the rotation matrix is not already computed through
 * cuvs::neighbors::ivf_pq::build.
 *
 * Usage example:
 * @code{.cpp}
 *   raft::resources res;
 *   // use default index parameters
 *   ivf_pq::index_params index_params;
 *   // force random rotation
 *   index_params.force_random_rotation = true;
 *   // initialize an empty index
 *   cuvs::neighbors::ivf_pq::index<int64_t> index(res, index_params, D);
 *   // reset the index
 *   reset_index(res, &index);
 *   // compute the rotation matrix with random_rotation
 *   cuvs::neighbors::ivf_pq::helpers::make_rotation_matrix(
 *     res, &index, index_params.force_random_rotation);
 * @endcode
 *
 * @param[in] res raft resource
 * @param[inout] index pointer to IVF-PQ index
 * @param[in] force_random_rotation whether to apply a random rotation matrix on the input data. See
 * cuvs::neighbors::ivf_pq::index_params for more details.
 */
void make_rotation_matrix(raft::resources const& res,
                          index<int64_t>* index,
                          bool force_random_rotation);

/**
 * @brief Public helper API for externally modifying the index's IVF centroids.
 * NB: The index must be reset before this. Use raft::neighbors::ivf_pq::extend to construct IVF
 lists according to new centroids.
 *
 * Usage example:
 * @code{.cpp}
 *   raft::resources res;
 *   // allocate the buffer for the input centers
 *   auto cluster_centers = raft::make_device_matrix<float, uint32_t>(res, index.n_lists(),
 index.dim());
 *   ... prepare ivf centroids in cluster_centers ...
 *   // reset the index
 *   reset_index(res, &index);
 *   // recompute the state of the index
 *   cuvs::neighbors::ivf_pq::helpers::recompute_internal_state(res, index);
 *   // Write the IVF centroids
 *   cuvs::neighbors::ivf_pq::helpers::set_centers(
                    res,
                    &index,
                    cluster_centers);
 * @endcode
 *
 * @param[in] res raft resource
 * @param[inout] index pointer to IVF-PQ index
 * @param[in] cluster_centers new cluster centers [index.n_lists(), index.dim()]
 */
void set_centers(raft::resources const& res,
                 index<int64_t>* index,
                 raft::device_matrix_view<const float, uint32_t> cluster_centers);

/**
 * @brief Public helper API for fetching a trained index's IVF centroids
 *
 * Usage example:
 * @code{.cpp}
 *   raft::resources res;
 *   // allocate the buffer for the output centers
 *   auto cluster_centers = raft::make_device_matrix<float, uint32_t>(
 *     res, index.n_lists(), index.dim());
 *   // Extract the IVF centroids into the buffer
 *   cuvs::neighbors::ivf_pq::helpers::extract_centers(res, index, cluster_centers.data_handle());
 * @endcode
 *
 * @param[in] res raft resource
 * @param[in] index IVF-PQ index (passed by reference)
 * @param[out] cluster_centers IVF cluster centers [index.n_lists(), index.dim]
 */
void extract_centers(raft::resources const& res,
                     const index<int64_t>& index,
                     raft::device_matrix_view<float, uint32_t, raft::row_major> cluster_centers);

/**
 * @brief Helper exposing the re-computation of list sizes and related arrays if IVF lists have been
 * modified externally.
 *
 * Usage example:
 * @code{.cpp}
 *   using namespace cuvs::neighbors;
 *   raft::resources res;
 *   // use default index parameters
 *   ivf_pq::index_params index_params;
 *   // initialize an empty index
 *   ivf_pq::index<int64_t> index(res, index_params, D);
 *   ivf_pq::helpers::reset_index(res, &index);
 *   // resize the first IVF list to hold 5 records
 *   auto spec = list_spec<uint32_t, int64_t>{
 *     index->pq_bits(), index->pq_dim(), index->conservative_memory_allocation()};
 *   uint32_t new_size = 5;
 *   ivf::resize_list(res, list, spec, new_size, 0);
 *   raft::update_device(index.list_sizes(), &new_size, 1, stream);
 *   // recompute the internal state of the index
 *   ivf_pq::helpers::recompute_internal_state(res, index);
 * @endcode
 *
 * @param[in] res raft resource
 * @param[inout] index pointer to IVF-PQ index
 */
void recompute_internal_state(const raft::resources& res, index<int64_t>* index);

/**
 * @}
 */
}  // namespace helpers

}  // namespace cuvs::neighbors::ivf_pq<|MERGE_RESOLUTION|>--- conflicted
+++ resolved
@@ -1444,10 +1444,7 @@
  */
 void search(raft::resources const& handle,
             const cuvs::neighbors::ivf_pq::search_params& search_params,
-<<<<<<< HEAD
             const cuvs::neighbors::ivf_pq::index<int64_t>& index,
-=======
-            cuvs::neighbors::ivf_pq::index<int64_t>& index,
             raft::device_matrix_view<const half, int64_t, raft::row_major> queries,
             raft::device_matrix_view<int64_t, int64_t, raft::row_major> neighbors,
             raft::device_matrix_view<float, int64_t, raft::row_major> distances);
@@ -1488,8 +1485,7 @@
  */
 void search(raft::resources const& handle,
             const cuvs::neighbors::ivf_pq::search_params& search_params,
-            cuvs::neighbors::ivf_pq::index<int64_t>& index,
->>>>>>> c616a229
+            const cuvs::neighbors::ivf_pq::index<int64_t>& index,
             raft::device_matrix_view<const int8_t, int64_t, raft::row_major> queries,
             raft::device_matrix_view<int64_t, int64_t, raft::row_major> neighbors,
             raft::device_matrix_view<float, int64_t, raft::row_major> distances);
