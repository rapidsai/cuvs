--- conflicted
+++ resolved
@@ -2033,38 +2033,7 @@
  */
 void set_centers(raft::resources const& res,
                  index<int64_t>* index,
-<<<<<<< HEAD
                  raft::device_matrix_view<const float, uint32_t> cluster_centers);
-=======
-                 raft::device_matrix_view<const float, uint32_t, raft::row_major> cluster_centers);
-/**
- * @brief Helper exposing the re-computation of list sizes and related arrays if IVF lists have been
- * modified.
- *
- * Usage example:
- * @code{.cpp}
- *   using namespace cuvs::neighbors;
- *   raft::resources res;
- *   // use default index parameters
- *   ivf_pq::index_params index_params;
- *   // initialize an empty index
- *   ivf_pq::index<int64_t> index(res, index_params, D);
- *   ivf_pq::helpers::reset_index(res, &index);
- *   // resize the first IVF list to hold 5 records
- *   auto spec = list_spec<uint32_t, int64_t>{
- *     index->pq_bits(), index->pq_dim(), index->conservative_memory_allocation()};
- *   uint32_t new_size = 5;
- *   ivf::resize_list(res, list, spec, new_size, 0);
- *   raft::update_device(index.list_sizes(), &new_size, 1, stream);
- *   // recompute the internal state of the index
- *   ivf_pq::helpers::recompute_internal_state(res, &index);
- * @endcode
- *
- * @param[in] res raft resource
- * @param[inout] index pointer to IVF-PQ index
- */
-void recompute_internal_state(const raft::resources& res, index<int64_t>* index);
->>>>>>> 1193c6bd
 
 /**
  * @brief Public helper API for fetching a trained index's IVF centroids
