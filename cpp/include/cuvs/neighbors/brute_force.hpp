/*
 * Copyright (c) 2024, NVIDIA CORPORATION.
 *
 * Licensed under the Apache License, Version 2.0 (the "License");
 * you may not use this file except in compliance with the License.
 * You may obtain a copy of the License at
 *
 *     http://www.apache.org/licenses/LICENSE-2.0
 *
 * Unless required by applicable law or agreed to in writing, software
 * distributed under the License is distributed on an "AS IS" BASIS,
 * WITHOUT WARRANTIES OR CONDITIONS OF ANY KIND, either express or implied.
 * See the License for the specific language governing permissions and
 * limitations under the License.
 */

#pragma once

#include "common.hpp"
#include <cuvs/neighbors/common.hpp>
#include <raft/core/device_mdarray.hpp>
#include <raft/core/device_mdspan.hpp>
#include <raft/core/handle.hpp>
#include <raft/core/host_mdspan.hpp>

namespace cuvs::neighbors::brute_force {

/**
 * @defgroup bruteforce_cpp_index Bruteforce index
 * @{
 */
/**
 * @brief Brute Force index.
 *
 * The index stores the dataset and norms for the dataset in device memory.
 *
 * @tparam T data element type
 */
template <typename T>
struct index : cuvs::neighbors::index {
 public:
  index(const index&)            = delete;
  index(index&&)                 = default;
  index& operator=(const index&) = delete;
  index& operator=(index&&)      = default;
  ~index()                       = default;

  /** Construct a brute force index from dataset
   *
   * Constructs a brute force index from a dataset. This lets us precompute norms for
   * the dataset, providing a speed benefit over doing this at query time.
   * This index will copy the host dataset onto the device, and take ownership of any
   * precaculated norms.
   */
  index(raft::resources const& res,
        raft::host_matrix_view<const T, int64_t, raft::row_major> dataset_view,
        std::optional<raft::device_vector<T, int64_t>>&& norms,
        cuvs::distance::DistanceType metric,
        T metric_arg = 0.0);

  /** Construct a brute force index from dataset
   *
   * Constructs a brute force index from a dataset. This lets us precompute norms for
   * the dataset, providing a speed benefit over doing this at query time.
   * This index will store a non-owning reference to the dataset, but will move
   * any norms supplied.
   */
  index(raft::resources const& res,
        raft::device_matrix_view<const T, int64_t, raft::row_major> dataset_view,
        std::optional<raft::device_vector<T, int64_t>>&& norms,
        cuvs::distance::DistanceType metric,
        T metric_arg = 0.0);

  /** Construct a brute force index from dataset
   *
   * This class stores a non-owning reference to the dataset and norms.
   * Having precomputed norms gives us a performance advantage at query time.
   */
  index(raft::resources const& res,
        raft::device_matrix_view<const T, int64_t, raft::row_major> dataset_view,
        std::optional<raft::device_vector_view<const T, int64_t>> norms_view,
        cuvs::distance::DistanceType metric,
        T metric_arg = 0.0);

  /** Construct a brute force index from dataset
   *
   * This class stores a non-owning reference to the dataset and norms, with
   * the dataset being supplied on device in a col_major format
   */
  index(raft::resources const& res,
        raft::device_matrix_view<const T, int64_t, raft::col_major> dataset_view,
        std::optional<raft::device_vector<T, int64_t>>&& norms,
        cuvs::distance::DistanceType metric,
        T metric_arg = 0.0);

  /**
   * Replace the dataset with a new dataset.
   */
  void update_dataset(raft::resources const& res,
                      raft::device_matrix_view<const T, int64_t, raft::row_major> dataset);

  /**
   * Replace the dataset with a new dataset.
   *
   * We create a copy of the dataset on the device. The index manages the lifetime of this copy.
   */
  void update_dataset(raft::resources const& res,
                      raft::host_matrix_view<const T, int64_t, raft::row_major> dataset);

  /** Distance metric used for retrieval */
  cuvs::distance::DistanceType metric() const noexcept { return metric_; }

  /** Metric argument */
  T metric_arg() const noexcept { return metric_arg_; }

  /** Total length of the index (number of vectors). */
  size_t size() const noexcept { return dataset_view_.extent(0); }

  /** Dimensionality of the data. */
  size_t dim() const noexcept { return dataset_view_.extent(1); }

  /** Dataset [size, dim] */
  raft::device_matrix_view<const T, int64_t, raft::row_major> dataset() const noexcept
  {
    return dataset_view_;
  }

  /** Dataset norms */
  raft::device_vector_view<const T, int64_t, raft::row_major> norms() const
  {
    return norms_view_.value();
  }

  /** Whether ot not this index has dataset norms */
  inline bool has_norms() const noexcept { return norms_view_.has_value(); }

 private:
  cuvs::distance::DistanceType metric_;
  raft::device_matrix<T, int64_t, raft::row_major> dataset_;
  std::optional<raft::device_vector<T, int64_t>> norms_;
  std::optional<raft::device_vector_view<const T, int64_t>> norms_view_;
  raft::device_matrix_view<const T, int64_t, raft::row_major> dataset_view_;
  T metric_arg_;
};
/**
 * @}
 */

/**
 * @defgroup bruteforce_cpp_index_build Bruteforce index build
 * @{
 */
/**
 * @brief Build the index from the dataset for efficient search.
 *
 * Usage example:
 * @code{.cpp}
 *   using namespace cuvs::neighbors;
 *   // create and fill the index from a [N, D] dataset
 *   auto index = brute_force::build(handle, dataset, metric);
 * @endcode
 *
 * @param[in] handle
 * @param[in] dataset a device pointer to a row-major matrix [n_rows, dim]
 * @param[in] metric cuvs::distance::DistanceType
 * @param[in] metric_arg metric argument
 *
<<<<<<< HEAD
 * @return the constructed brute-force index
=======
 * @return the constructed bruteforce index
>>>>>>> 5cd039d0
 */
auto build(raft::resources const& handle,
           raft::device_matrix_view<const float, int64_t, raft::row_major> dataset,
           cuvs::distance::DistanceType metric = cuvs::distance::DistanceType::L2Unexpanded,
           float metric_arg                    = 0) -> cuvs::neighbors::brute_force::index<float>;

/**
 * @brief Build the index from the dataset for efficient search.
 *
 * Usage example:
 * @code{.cpp}
 *   using namespace cuvs::neighbors;
 *   // create and fill the index from a [N, D] dataset
 *   auto index = brute_force::build(handle, dataset, metric);
 * @endcode
 *
 * @param[in] handle
 * @param[in] dataset a device pointer to a col-major matrix [n_rows, dim]
 * @param[in] metric cuvs::distance::DistanceType
 * @param[in] metric_arg metric argument
 *
 * @return the constructed bruteforce index
 */
auto build(raft::resources const& handle,
           raft::device_matrix_view<const float, int64_t, raft::col_major> dataset,
           cuvs::distance::DistanceType metric = cuvs::distance::DistanceType::L2Unexpanded,
           float metric_arg                    = 0) -> cuvs::neighbors::brute_force::index<float>;
/**
 * @}
 */

/**
 * @defgroup bruteforce_cpp_index_search Bruteforce index search
 * @{
 */
/**
 * @brief Search ANN using the constructed index.
 *
 * See the [brute_force::build](#brute_force::build) documentation for a usage example.
 *
 * Note, this function requires a temporary buffer to store intermediate results between cuda kernel
 * calls, which may lead to undesirable allocations and slowdown. To alleviate the problem, you can
 * pass a pool memory resource or a large enough pre-allocated memory resource to reduce or
 * eliminate entirely allocations happening within `search`:
 * @code{.cpp}
 *   ...
 *   // Use the same allocator across multiple searches to reduce the number of
 *   // cuda memory allocations
 *   brute_force::search(handle, index, queries1, out_inds1, out_dists1);
 *   brute_force::search(handle, index, queries2, out_inds2, out_dists2);
 *   brute_force::search(handle, index, queries3, out_inds3, out_dists3);
 *   ...
 * @endcode
 *
 * @param[in] handle
<<<<<<< HEAD
 * @param[in] index brute-force constructed index
=======
 * @param[in] index bruteforce constructed index
>>>>>>> 5cd039d0
 * @param[in] queries a device pointer to a row-major matrix [n_queries, index->dim()]
 * @param[out] neighbors a device pointer to the indices of the neighbors in the source dataset
 * [n_queries, k]
 * @param[out] distances a device pointer to the distances to the selected neighbors [n_queries, k]
<<<<<<< HEAD
 * @param[in] sample_filter An optional device bitmap filter function with a `row-major` layout and
 * the shape of [n_queries, index->size()], which means the filter will use the first
 * `index->size()` bits to indicate whether queries[0] should compute the distance with dataset.
=======
 * @param[in] sample_filter an optional device bitmap filter function that greenlights samples for a
 * given query
>>>>>>> 5cd039d0
 */
void search(raft::resources const& handle,
            const cuvs::neighbors::brute_force::index<float>& index,
            raft::device_matrix_view<const float, int64_t, raft::row_major> queries,
            raft::device_matrix_view<int64_t, int64_t, raft::row_major> neighbors,
            raft::device_matrix_view<float, int64_t, raft::row_major> distances,
            std::optional<cuvs::core::bitmap_view<const uint32_t, int64_t>> sample_filter);

/**
 * @brief Search ANN using the constructed index.
 *
 * See the [brute_force::build](#brute_force::build) documentation for a usage example.
 *
 * @param[in] handle
 * @param[in] index bruteforce constructed index
 * @param[in] queries a device pointer to a col-major matrix [n_queries, index->dim()]
 * @param[out] neighbors a device pointer to the indices of the neighbors in the source dataset
 * [n_queries, k]
 * @param[out] distances a device pointer to the distances to the selected neighbors [n_queries, k]
 * @param[in] sample_filter an optional device bitmap filter function that greenlights samples for a
 * given query
 */
void search(raft::resources const& handle,
            const cuvs::neighbors::brute_force::index<float>& index,
            raft::device_matrix_view<const float, int64_t, raft::col_major> queries,
            raft::device_matrix_view<int64_t, int64_t, raft::row_major> neighbors,
            raft::device_matrix_view<float, int64_t, raft::row_major> distances,
            std::optional<cuvs::core::bitmap_view<const uint32_t, int64_t>> sample_filter);
/**
 * @}
 */

}  // namespace cuvs::neighbors::brute_force<|MERGE_RESOLUTION|>--- conflicted
+++ resolved
@@ -165,11 +165,7 @@
  * @param[in] metric cuvs::distance::DistanceType
  * @param[in] metric_arg metric argument
  *
-<<<<<<< HEAD
  * @return the constructed brute-force index
-=======
- * @return the constructed bruteforce index
->>>>>>> 5cd039d0
  */
 auto build(raft::resources const& handle,
            raft::device_matrix_view<const float, int64_t, raft::row_major> dataset,
@@ -225,23 +221,14 @@
  * @endcode
  *
  * @param[in] handle
-<<<<<<< HEAD
  * @param[in] index brute-force constructed index
-=======
- * @param[in] index bruteforce constructed index
->>>>>>> 5cd039d0
  * @param[in] queries a device pointer to a row-major matrix [n_queries, index->dim()]
  * @param[out] neighbors a device pointer to the indices of the neighbors in the source dataset
  * [n_queries, k]
  * @param[out] distances a device pointer to the distances to the selected neighbors [n_queries, k]
-<<<<<<< HEAD
  * @param[in] sample_filter An optional device bitmap filter function with a `row-major` layout and
  * the shape of [n_queries, index->size()], which means the filter will use the first
  * `index->size()` bits to indicate whether queries[0] should compute the distance with dataset.
-=======
- * @param[in] sample_filter an optional device bitmap filter function that greenlights samples for a
- * given query
->>>>>>> 5cd039d0
  */
 void search(raft::resources const& handle,
             const cuvs::neighbors::brute_force::index<float>& index,
