/*
 * Copyright (c) 2024, NVIDIA CORPORATION.
 *
 * Licensed under the Apache License, Version 2.0 (the "License");
 * you may not use this file except in compliance with the License.
 * You may obtain a copy of the License at
 *
 *     http://www.apache.org/licenses/LICENSE-2.0
 *
 * Unless required by applicable law or agreed to in writing, software
 * distributed under the License is distributed on an "AS IS" BASIS,
 * WITHOUT WARRANTIES OR CONDITIONS OF ANY KIND, either express or implied.
 * See the License for the specific language governing permissions and
 * limitations under the License.
 */

#pragma once

#include "common.hpp"
#include <cuvs/neighbors/common.hpp>
#include <raft/core/device_mdarray.hpp>
#include <raft/core/device_mdspan.hpp>
#include <raft/core/handle.hpp>
#include <raft/core/host_mdspan.hpp>

namespace cuvs::neighbors::brute_force {

/**
 * @defgroup bruteforce_cpp_index Bruteforce index
 * @{
 */
/**
 * @brief Brute Force index.
 *
 * The index stores the dataset and norms for the dataset in device memory.
 *
 * @tparam T data element type
 */
template <typename T>
struct index : cuvs::neighbors::index {
 public:
  index(const index&)            = delete;
  index(index&&)                 = default;
  index& operator=(const index&) = delete;
  index& operator=(index&&)      = default;
  ~index()                       = default;

  /** Construct a brute force index from dataset
   *
   * Constructs a brute force index from a dataset. This lets us precompute norms for
   * the dataset, providing a speed benefit over doing this at query time.
   * This index will copy the host dataset onto the device, and take ownership of any
   * precaculated norms.
   */
  index(raft::resources const& res,
        raft::host_matrix_view<const T, int64_t, raft::row_major> dataset_view,
        std::optional<raft::device_vector<T, int64_t>>&& norms,
        cuvs::distance::DistanceType metric,
        T metric_arg = 0.0);

  /** Construct a brute force index from dataset
   *
   * Constructs a brute force index from a dataset. This lets us precompute norms for
   * the dataset, providing a speed benefit over doing this at query time.
   * This index will store a non-owning reference to the dataset, but will move
   * any norms supplied.
   */
  index(raft::resources const& res,
        raft::device_matrix_view<const T, int64_t, raft::row_major> dataset_view,
        std::optional<raft::device_vector<T, int64_t>>&& norms,
        cuvs::distance::DistanceType metric,
        T metric_arg = 0.0);

  /** Construct a brute force index from dataset
   *
   * This class stores a non-owning reference to the dataset and norms.
   * Having precomputed norms gives us a performance advantage at query time.
   */
  index(raft::resources const& res,
        raft::device_matrix_view<const T, int64_t, raft::row_major> dataset_view,
        std::optional<raft::device_vector_view<const T, int64_t>> norms_view,
        cuvs::distance::DistanceType metric,
        T metric_arg = 0.0);

  /** Construct a brute force index from dataset
   *
   * Constructs a brute force index from a dataset. This lets us precompute norms for
   * the dataset, providing a speed benefit over doing this at query time.
   * This index will store a non-owning reference to the dataset, but will move
   * any norms supplied.
   */
  index(raft::resources const& res,
        raft::device_matrix_view<const T, int64_t, raft::col_major> dataset_view,
        std::optional<raft::device_vector<T, int64_t>>&& norms,
        cuvs::distance::DistanceType metric,
        T metric_arg = 0.0);

  /** Construct a brute force index from dataset
   *
   * This class stores a non-owning reference to the dataset and norms, with
   * the dataset being supplied on device in a col_major format
   */
  index(raft::resources const& res,
        raft::device_matrix_view<const T, int64_t, raft::col_major> dataset_view,
        std::optional<raft::device_vector_view<const T, int64_t>> norms_view,
        cuvs::distance::DistanceType metric,
        T metric_arg = 0.0);

  /**
   * Replace the dataset with a new dataset.
   */
  void update_dataset(raft::resources const& res,
                      raft::device_matrix_view<const T, int64_t, raft::row_major> dataset);

  /**
   * Replace the dataset with a new dataset.
   *
   * We create a copy of the dataset on the device. The index manages the lifetime of this copy.
   */
  void update_dataset(raft::resources const& res,
                      raft::host_matrix_view<const T, int64_t, raft::row_major> dataset);

  /** Distance metric used for retrieval */
  cuvs::distance::DistanceType metric() const noexcept { return metric_; }

  /** Metric argument */
  T metric_arg() const noexcept { return metric_arg_; }

  /** Total length of the index (number of vectors). */
  size_t size() const noexcept { return dataset_view_.extent(0); }

  /** Dimensionality of the data. */
  size_t dim() const noexcept { return dataset_view_.extent(1); }

  /** Dataset [size, dim] */
  raft::device_matrix_view<const T, int64_t, raft::row_major> dataset() const noexcept
  {
    return dataset_view_;
  }

  /** Dataset norms */
  raft::device_vector_view<const T, int64_t, raft::row_major> norms() const
  {
    return norms_view_.value();
  }

  /** Whether ot not this index has dataset norms */
  inline bool has_norms() const noexcept { return norms_view_.has_value(); }

 private:
  cuvs::distance::DistanceType metric_;
  raft::device_matrix<T, int64_t, raft::row_major> dataset_;
  std::optional<raft::device_vector<T, int64_t>> norms_;
  std::optional<raft::device_vector_view<const T, int64_t>> norms_view_;
  raft::device_matrix_view<const T, int64_t, raft::row_major> dataset_view_;
  T metric_arg_;
};
/**
 * @}
 */

/**
 * @defgroup bruteforce_cpp_index_build Bruteforce index build
 * @{
 */
/**
 * @brief Build the index from the dataset for efficient search.
 *
 * Usage example:
 * @code{.cpp}
 *   using namespace cuvs::neighbors;
 *   // create and fill the index from a [N, D] dataset
 *   auto index = brute_force::build(handle, dataset, metric);
 * @endcode
 *
 * @param[in] handle
 * @param[in] dataset a device pointer to a row-major matrix [n_rows, dim]
 * @param[in] metric cuvs::distance::DistanceType
 * @param[in] metric_arg metric argument
 *
 * @return the constructed brute-force index
 */
auto build(raft::resources const& handle,
           raft::device_matrix_view<const float, int64_t, raft::row_major> dataset,
           cuvs::distance::DistanceType metric = cuvs::distance::DistanceType::L2Unexpanded,
           float metric_arg                    = 0) -> cuvs::neighbors::brute_force::index<float>;

/**
 * @brief Build the index from the dataset for efficient search.
 *
 * Usage example:
 * @code{.cpp}
 *   using namespace cuvs::neighbors;
 *   // create and fill the index from a [N, D] dataset
 *   auto index = brute_force::build(handle, dataset, metric);
 * @endcode
 *
 * @param[in] handle
 * @param[in] dataset a device pointer to a col-major matrix [n_rows, dim]
 * @param[in] metric cuvs::distance::DistanceType
 * @param[in] metric_arg metric argument
 *
 * @return the constructed bruteforce index
 */
auto build(raft::resources const& handle,
           raft::device_matrix_view<const float, int64_t, raft::col_major> dataset,
           cuvs::distance::DistanceType metric = cuvs::distance::DistanceType::L2Unexpanded,
           float metric_arg                    = 0) -> cuvs::neighbors::brute_force::index<float>;
/**
 * @}
 */

/**
 * @defgroup bruteforce_cpp_index_search Bruteforce index search
 * @{
 */
/**
 * @brief Search ANN using the constructed index.
 *
 * See the [brute_force::build](#brute_force::build) documentation for a usage example.
 *
 * Note, this function requires a temporary buffer to store intermediate results between cuda kernel
 * calls, which may lead to undesirable allocations and slowdown. To alleviate the problem, you can
 * pass a pool memory resource or a large enough pre-allocated memory resource to reduce or
 * eliminate entirely allocations happening within `search`:
 * @code{.cpp}
 *   ...
 *   // Use the same allocator across multiple searches to reduce the number of
 *   // cuda memory allocations
 *   brute_force::search(handle, index, queries1, out_inds1, out_dists1);
 *   brute_force::search(handle, index, queries2, out_inds2, out_dists2);
 *   brute_force::search(handle, index, queries3, out_inds3, out_dists3);
 *   ...
 * @endcode
 *
 * @param[in] handle
 * @param[in] index brute-force constructed index
 * @param[in] queries a device pointer to a row-major matrix [n_queries, index->dim()]
 * @param[out] neighbors a device pointer to the indices of the neighbors in the source dataset
 * [n_queries, k]
 * @param[out] distances a device pointer to the distances to the selected neighbors [n_queries, k]
 * @param[in] sample_filter An optional device bitmap filter function with a `row-major` layout and
 * the shape of [n_queries, index->size()], which means the filter will use the first
 * `index->size()` bits to indicate whether queries[0] should compute the distance with dataset.
 */
<<<<<<< HEAD
void search(
  raft::resources const& handle,
  const cuvs::neighbors::brute_force::index<float>& index,
  raft::device_matrix_view<const float, int64_t, raft::row_major> queries,
  raft::device_matrix_view<int64_t, int64_t, raft::row_major> neighbors,
  raft::device_matrix_view<float, int64_t, raft::row_major> distances,
  std::optional<cuvs::core::bitmap_view<const uint32_t, int64_t>> sample_filter = std::nullopt);
=======
void search(raft::resources const& handle,
            const cuvs::neighbors::brute_force::index<float>& index,
            raft::device_matrix_view<const float, int64_t, raft::row_major> queries,
            raft::device_matrix_view<int64_t, int64_t, raft::row_major> neighbors,
            raft::device_matrix_view<float, int64_t, raft::row_major> distances,
            std::optional<cuvs::core::bitmap_view<const uint32_t, int64_t>> sample_filter);

/**
 * @brief Search ANN using the constructed index.
 *
 * See the [brute_force::build](#brute_force::build) documentation for a usage example.
 *
 * @param[in] handle
 * @param[in] index bruteforce constructed index
 * @param[in] queries a device pointer to a col-major matrix [n_queries, index->dim()]
 * @param[out] neighbors a device pointer to the indices of the neighbors in the source dataset
 * [n_queries, k]
 * @param[out] distances a device pointer to the distances to the selected neighbors [n_queries, k]
 * @param[in] sample_filter an optional device bitmap filter function that greenlights samples for a
 * given query
 */
void search(raft::resources const& handle,
            const cuvs::neighbors::brute_force::index<float>& index,
            raft::device_matrix_view<const float, int64_t, raft::col_major> queries,
            raft::device_matrix_view<int64_t, int64_t, raft::row_major> neighbors,
            raft::device_matrix_view<float, int64_t, raft::row_major> distances,
            std::optional<cuvs::core::bitmap_view<const uint32_t, int64_t>> sample_filter);
>>>>>>> 9cf4800d
/**
 * @}
 */

}  // namespace cuvs::neighbors::brute_force<|MERGE_RESOLUTION|>--- conflicted
+++ resolved
@@ -243,15 +243,6 @@
  * the shape of [n_queries, index->size()], which means the filter will use the first
  * `index->size()` bits to indicate whether queries[0] should compute the distance with dataset.
  */
-<<<<<<< HEAD
-void search(
-  raft::resources const& handle,
-  const cuvs::neighbors::brute_force::index<float>& index,
-  raft::device_matrix_view<const float, int64_t, raft::row_major> queries,
-  raft::device_matrix_view<int64_t, int64_t, raft::row_major> neighbors,
-  raft::device_matrix_view<float, int64_t, raft::row_major> distances,
-  std::optional<cuvs::core::bitmap_view<const uint32_t, int64_t>> sample_filter = std::nullopt);
-=======
 void search(raft::resources const& handle,
             const cuvs::neighbors::brute_force::index<float>& index,
             raft::device_matrix_view<const float, int64_t, raft::row_major> queries,
@@ -279,7 +270,6 @@
             raft::device_matrix_view<int64_t, int64_t, raft::row_major> neighbors,
             raft::device_matrix_view<float, int64_t, raft::row_major> distances,
             std::optional<cuvs::core::bitmap_view<const uint32_t, int64_t>> sample_filter);
->>>>>>> 9cf4800d
 /**
  * @}
  */
