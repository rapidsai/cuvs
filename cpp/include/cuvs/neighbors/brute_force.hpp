--- conflicted
+++ resolved
@@ -233,16 +233,11 @@
  * @param[out] neighbors a device pointer to the indices of the neighbors in the source dataset
  * [n_queries, k]
  * @param[out] distances a device pointer to the distances to the selected neighbors [n_queries, k]
-<<<<<<< HEAD
- * @param[in] sample_filter an optional device bitmap filter function that greenlights samples for a
- * given query
- * @param[in] distance_epilogue An optional host function that allows you to transform the
- * distances calculated
-=======
  * @param[in] sample_filter An optional device bitmap filter function with a `row-major` layout and
  * the shape of [n_queries, index->size()], which means the filter will use the first
  * `index->size()` bits to indicate whether queries[0] should compute the distance with dataset.
->>>>>>> dcfa3a7f
+ * @param[in] distance_epilogue An optional host function that allows you to transform the
+ * distances calculated
  */
 void search(
   raft::resources const& handle,
