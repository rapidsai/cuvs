--- conflicted
+++ resolved
@@ -103,8 +103,18 @@
 cuvsError_t cuvsStreamSync(cuvsResources_t res);
 
 /**
-<<<<<<< HEAD
+ * @brief Get the id of the device associated with this cuvsResources_t
+ *
+ * @param[in] res cuvsResources_t opaque C handle
+ * @param[out] device_id int the id of the device associated with res
+ * @return cuvsError_t
+ */
+cuvsError_t cuvsDeviceIdGet(cuvsResources_t res, int* device_id);
+
+/**
  * @brief Create a SNMG resources handle with all available GPUs
+ * @param[out] res output handle
+ * @return cuvsError_t
  */
 cuvsError_t cuvsSNMGResourcesCreate(cuvsResources_t* res);
 
@@ -113,19 +123,11 @@
  * @param[in] res output handle
  * @param[in] device_ids pointer to device ids array
  * @param[in] num_ids number of device ids
+ * @return cuvsError_t
  */
 cuvsError_t cuvsSNMGResourcesCreateWithDevices(cuvsResources_t* res,
                                                const int* device_ids,
                                                int num_ids);
-=======
- * @brief Get the id of the device associated with this cuvsResources_t
- *
- * @param[in] res cuvsResources_t opaque C handle
- * @param[out] device_id int the id of the device associated with res
- * @return cuvsError_t
- */
-cuvsError_t cuvsDeviceIdGet(cuvsResources_t res, int* device_id);
->>>>>>> e02b7d12
 /** @} */
 
 /**
