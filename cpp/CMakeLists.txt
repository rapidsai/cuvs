--- conflicted
+++ resolved
@@ -474,14 +474,8 @@
   # Keep cuVS as lightweight as possible. Only CUDA libs and rmm should be used in global target.
   target_link_libraries(
     cuvs
-<<<<<<< HEAD
-    PUBLIC rmm::rmm raft::raft 
-    PRIVATE ${CUVS_CTK_MATH_DEPENDENCIES} nvidia::cutlass::cutlass 
-            $<TARGET_NAME_IF_EXISTS:OpenMP::OpenMP_CXX>
-=======
     PUBLIC rmm::rmm raft::raft ${CUVS_CTK_MATH_DEPENDENCIES}
     PRIVATE nvidia::cutlass::cutlass $<TARGET_NAME_IF_EXISTS:OpenMP::OpenMP_CXX>
->>>>>>> b1f17eda
   )
 endif()
 
