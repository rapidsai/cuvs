--- conflicted
+++ resolved
@@ -373,11 +373,8 @@
     src/distance/distance.cu
     src/distance/kernel_gram.cu
     src/distance/pairwise_distance.cu
-<<<<<<< HEAD
+    src/distance/sparse_distance.cu
     src/embed/spectral.cu
-=======
-    src/distance/sparse_distance.cu
->>>>>>> 441d2f1b
     src/neighbors/brute_force.cu
     src/neighbors/brute_force_serialize.cu
     src/neighbors/cagra_build_float.cu
