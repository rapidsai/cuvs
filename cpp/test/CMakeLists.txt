--- conflicted
+++ resolved
@@ -152,15 +152,14 @@
     100
   )
 
-<<<<<<< HEAD
+  if(BUILD_CAGRA_HNSWLIB)
+    ConfigureTest(NAME NEIGHBORS_HNSW_TEST PATH test/neighbors/hnsw.cu GPUS 1 PERCENT 100)
+  endif()
+
   if(BUILD_MG_ALGOS)
     ConfigureTest(
       NAME NEIGHBORS_ANN_MG_TEST PATH test/neighbors/ann_mg/test_float.cu GPUS 1 PERCENT 100
     )
-=======
-  if(BUILD_CAGRA_HNSWLIB)
-    ConfigureTest(NAME NEIGHBORS_HNSW_TEST PATH test/neighbors/hnsw.cu GPUS 1 PERCENT 100)
->>>>>>> b4427561
   endif()
 
   ConfigureTest(
