--- conflicted
+++ resolved
@@ -229,15 +229,14 @@
   )
 
   ConfigureTest(
-<<<<<<< HEAD
     NAME SPARSE_TEST PATH sparse/cluster/cluster_solvers.cu sparse/cluster/eigen_solvers.cu
     sparse/cluster/spectral.cu GPUS 1 PERCENT 100
   )
-=======
+  
+  ConfigureTest(
     NAME PREPROCESSING_TEST PATH preprocessing/scalar_quantization.cu GPUS 1 PERCENT 100
   )
 
->>>>>>> c5e03f2e
   ConfigureTest(
     NAME STATS_TEST PATH stats/trustworthiness.cu stats/silhouette_score.cu GPUS 1 PERCENT 100
   )
