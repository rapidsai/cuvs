--- conflicted
+++ resolved
@@ -209,19 +209,12 @@
     NAME IVF_FLAT_C_TEST PATH neighbors/run_ivf_flat_c.c neighbors/ann_ivf_flat_c.cu C_LIB
   )
 
-<<<<<<< HEAD
-  ConfigureTest(NAME CAGRA_C_TEST PATH test/neighbors/ann_cagra_c.cu C_LIB)
-
-  if (BUILD_CAGRA_HNSWLIB)
-    ConfigureTest(NAME HNSW_C_TEST PATH test/neighbors/ann_hnsw_c.cu C_LIB)
-=======
   ConfigureTest(NAME IVF_PQ_C_TEST PATH neighbors/run_ivf_pq_c.c neighbors/ann_ivf_pq_c.cu C_LIB)
 
   ConfigureTest(NAME CAGRA_C_TEST PATH neighbors/ann_cagra_c.cu C_LIB)
 
   if(BUILD_CAGRA_HNSWLIB)
     ConfigureTest(NAME HNSW_C_TEST PATH neighbors/ann_hnsw_c.cu C_LIB)
->>>>>>> c40abaeb
   endif()
 endif()
 
