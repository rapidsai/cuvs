--- conflicted
+++ resolved
@@ -91,18 +91,13 @@
 
 if(BUILD_TESTS)
   ConfigureTest(
-<<<<<<< HEAD
-    NAME NEIGHBORS_TEST PATH test/neighbors/brute_force.cu
-    test/neighbors/brute_force_prefiltered.cu test/neighbors/refine.cu GPUS 1 PERCENT 100
-=======
-    NAME NEIGHBORS_TEST PATH neighbors/brute_force.cu
-    neighbors/brute_force_prefiltered.cu neighbors/refine.cu GPUS 1 PERCENT 100
->>>>>>> 9cf4800d
-  )
-
-  ConfigureTest(
-    NAME CLUSTER_TEST PATH cluster/kmeans.cu cluster/kmeans_balanced.cu
-    cluster/kmeans_find_k.cu cluster/linkage.cu GPUS 1 PERCENT 100
+    NAME NEIGHBORS_TEST PATH neighbors/brute_force.cu neighbors/brute_force_prefiltered.cu
+    neighbors/refine.cu GPUS 1 PERCENT 100
+  )
+
+  ConfigureTest(
+    NAME CLUSTER_TEST PATH cluster/kmeans.cu cluster/kmeans_balanced.cu cluster/kmeans_find_k.cu
+    cluster/linkage.cu GPUS 1 PERCENT 100
   )
 
   ConfigureTest(
@@ -157,13 +152,9 @@
     100
   )
 
-<<<<<<< HEAD
-  ConfigureTest(NAME NEIGHBORS_BALL_COVER_TEST PATH test/neighbors/ball_cover.cu GPUS 1 PERCENT 100)
-=======
   if(BUILD_CAGRA_HNSWLIB)
     ConfigureTest(NAME NEIGHBORS_HNSW_TEST PATH neighbors/hnsw.cu GPUS 1 PERCENT 100)
   endif()
->>>>>>> 9cf4800d
 
   ConfigureTest(
     NAME
@@ -195,23 +186,19 @@
 if(BUILD_C_TESTS)
   ConfigureTest(NAME INTEROP_TEST PATH core/interop.cu C_LIB)
   ConfigureTest(
-    NAME DISTANCE_C_TEST PATH distance/run_pairwise_distance_c.c
-    distance/pairwise_distance_c.cu C_LIB
-  )
-
-  ConfigureTest(
-    NAME BRUTEFORCE_C_TEST PATH neighbors/run_brute_force_c.c neighbors/brute_force_c.cu
+    NAME DISTANCE_C_TEST PATH distance/run_pairwise_distance_c.c distance/pairwise_distance_c.cu
     C_LIB
   )
 
   ConfigureTest(
-    NAME IVF_FLAT_C_TEST PATH neighbors/run_ivf_flat_c.c neighbors/ann_ivf_flat_c.cu
-    C_LIB
-  )
-
-  ConfigureTest(
-    NAME IVF_PQ_C_TEST PATH neighbors/run_ivf_pq_c.c neighbors/ann_ivf_pq_c.cu C_LIB
-  )
+    NAME BRUTEFORCE_C_TEST PATH neighbors/run_brute_force_c.c neighbors/brute_force_c.cu C_LIB
+  )
+
+  ConfigureTest(
+    NAME IVF_FLAT_C_TEST PATH neighbors/run_ivf_flat_c.c neighbors/ann_ivf_flat_c.cu C_LIB
+  )
+
+  ConfigureTest(NAME IVF_PQ_C_TEST PATH neighbors/run_ivf_pq_c.c neighbors/ann_ivf_pq_c.cu C_LIB)
 
   ConfigureTest(NAME CAGRA_C_TEST PATH neighbors/ann_cagra_c.cu C_LIB)
 endif()
