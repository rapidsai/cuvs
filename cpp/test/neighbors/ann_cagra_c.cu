--- conflicted
+++ resolved
@@ -149,11 +149,7 @@
   cuvsResourcesDestroy(res);
 }
 
-<<<<<<< HEAD
-TEST(CagraC, BuildExtendSearch)
-=======
 TEST(CagraC, BuildSearchFiltered)
->>>>>>> efeaf395
 {
   // create cuvsResources_t
   cuvsResources_t res;
@@ -161,7 +157,116 @@
   cudaStream_t stream;
   cuvsStreamGet(res, &stream);
 
-<<<<<<< HEAD
+  // create dataset DLTensor
+  DLManagedTensor dataset_tensor;
+  dataset_tensor.dl_tensor.data               = dataset;
+  dataset_tensor.dl_tensor.device.device_type = kDLCPU;
+  dataset_tensor.dl_tensor.ndim               = 2;
+  dataset_tensor.dl_tensor.dtype.code         = kDLFloat;
+  dataset_tensor.dl_tensor.dtype.bits         = 32;
+  dataset_tensor.dl_tensor.dtype.lanes        = 1;
+  int64_t dataset_shape[2]                    = {4, 2};
+  dataset_tensor.dl_tensor.shape              = dataset_shape;
+  dataset_tensor.dl_tensor.strides            = nullptr;
+
+  // create index
+  cuvsCagraIndex_t index;
+  cuvsCagraIndexCreate(&index);
+
+  // build index
+  cuvsCagraIndexParams_t build_params;
+  cuvsCagraIndexParamsCreate(&build_params);
+  cuvsCagraBuild(res, build_params, &dataset_tensor, index);
+
+  // create queries DLTensor
+  rmm::device_uvector<float> queries_d(4 * 2, stream);
+  raft::copy(queries_d.data(), (float*)queries, 4 * 2, stream);
+
+  DLManagedTensor queries_tensor;
+  queries_tensor.dl_tensor.data               = queries_d.data();
+  queries_tensor.dl_tensor.device.device_type = kDLCUDA;
+  queries_tensor.dl_tensor.ndim               = 2;
+  queries_tensor.dl_tensor.dtype.code         = kDLFloat;
+  queries_tensor.dl_tensor.dtype.bits         = 32;
+  queries_tensor.dl_tensor.dtype.lanes        = 1;
+  int64_t queries_shape[2]                    = {4, 2};
+  queries_tensor.dl_tensor.shape              = queries_shape;
+  queries_tensor.dl_tensor.strides            = nullptr;
+
+  // create neighbors DLTensor
+  rmm::device_uvector<uint32_t> neighbors_d(4, stream);
+
+  DLManagedTensor neighbors_tensor;
+  neighbors_tensor.dl_tensor.data               = neighbors_d.data();
+  neighbors_tensor.dl_tensor.device.device_type = kDLCUDA;
+  neighbors_tensor.dl_tensor.ndim               = 2;
+  neighbors_tensor.dl_tensor.dtype.code         = kDLUInt;
+  neighbors_tensor.dl_tensor.dtype.bits         = 32;
+  neighbors_tensor.dl_tensor.dtype.lanes        = 1;
+  int64_t neighbors_shape[2]                    = {4, 1};
+  neighbors_tensor.dl_tensor.shape              = neighbors_shape;
+  neighbors_tensor.dl_tensor.strides            = nullptr;
+
+  // create distances DLTensor
+  rmm::device_uvector<float> distances_d(4, stream);
+
+  DLManagedTensor distances_tensor;
+  distances_tensor.dl_tensor.data               = distances_d.data();
+  distances_tensor.dl_tensor.device.device_type = kDLCUDA;
+  distances_tensor.dl_tensor.ndim               = 2;
+  distances_tensor.dl_tensor.dtype.code         = kDLFloat;
+  distances_tensor.dl_tensor.dtype.bits         = 32;
+  distances_tensor.dl_tensor.dtype.lanes        = 1;
+  int64_t distances_shape[2]                    = {4, 1};
+  distances_tensor.dl_tensor.shape              = distances_shape;
+  distances_tensor.dl_tensor.strides            = nullptr;
+
+  // create filter DLTensor
+  rmm::device_uvector<uint32_t> filter_d(1, stream);
+  raft::copy(filter_d.data(), filter, 1, stream);
+
+  cuvsFilter filter;
+
+  DLManagedTensor filter_tensor;
+  filter_tensor.dl_tensor.data               = filter_d.data();
+  filter_tensor.dl_tensor.device.device_type = kDLCUDA;
+  filter_tensor.dl_tensor.ndim               = 1;
+  filter_tensor.dl_tensor.dtype.code         = kDLUInt;
+  filter_tensor.dl_tensor.dtype.bits         = 32;
+  filter_tensor.dl_tensor.dtype.lanes        = 1;
+  int64_t filter_shape[1]                    = {1};
+  filter_tensor.dl_tensor.shape              = filter_shape;
+  filter_tensor.dl_tensor.strides            = nullptr;
+
+  filter.type = BITSET;
+  filter.addr = (uintptr_t)&filter_tensor;
+
+  // search index
+  cuvsCagraSearchParams_t search_params;
+  cuvsCagraSearchParamsCreate(&search_params);
+  cuvsCagraSearch(
+    res, search_params, index, &queries_tensor, &neighbors_tensor, &distances_tensor, filter);
+  // verify output
+  ASSERT_TRUE(cuvs::devArrMatchHost(
+    neighbors_exp_filtered, neighbors_d.data(), 4, cuvs::Compare<uint32_t>()));
+  ASSERT_TRUE(cuvs::devArrMatchHost(
+    distances_exp_filtered, distances_d.data(), 4, cuvs::CompareApprox<float>(0.001f)));
+
+  // de-allocate index and res
+  cuvsCagraSearchParamsDestroy(search_params);
+  cuvsCagraIndexParamsDestroy(build_params);
+  cuvsCagraIndexDestroy(index);
+  cuvsResourcesDestroy(res);
+}
+
+TEST(CagraC, BuildExtendSearch)
+{
+  // create cuvsResources_t
+  cuvsResources_t res;
+  cuvsResourcesCreate(&res);
+  cudaStream_t stream;
+  cuvsStreamGet(res, &stream);
+
   raft::resources handle;
 
   const int32_t dimensions = 16;
@@ -189,17 +294,10 @@
   DLManagedTensor dataset_tensor;
   dataset_tensor.dl_tensor.data               = main_d.data();
   dataset_tensor.dl_tensor.device.device_type = kDLCUDA;
-=======
-  // create dataset DLTensor
-  DLManagedTensor dataset_tensor;
-  dataset_tensor.dl_tensor.data               = dataset;
-  dataset_tensor.dl_tensor.device.device_type = kDLCPU;
->>>>>>> efeaf395
   dataset_tensor.dl_tensor.ndim               = 2;
   dataset_tensor.dl_tensor.dtype.code         = kDLFloat;
   dataset_tensor.dl_tensor.dtype.bits         = 32;
   dataset_tensor.dl_tensor.dtype.lanes        = 1;
-<<<<<<< HEAD
   int64_t dataset_shape[2]                    = {main_data_size, dimensions};
   dataset_tensor.dl_tensor.shape              = dataset_shape;
   dataset_tensor.dl_tensor.strides            = nullptr;
@@ -235,12 +333,6 @@
   additional_dataset_return_tensor.dl_tensor.shape   = additional_return_dataset_shape;
   additional_dataset_return_tensor.dl_tensor.strides = nullptr;
 
-=======
-  int64_t dataset_shape[2]                    = {4, 2};
-  dataset_tensor.dl_tensor.shape              = dataset_shape;
-  dataset_tensor.dl_tensor.strides            = nullptr;
-
->>>>>>> efeaf395
   // create index
   cuvsCagraIndex_t index;
   cuvsCagraIndexCreate(&index);
@@ -250,7 +342,6 @@
   cuvsCagraIndexParamsCreate(&build_params);
   cuvsCagraBuild(res, build_params, &dataset_tensor, index);
 
-<<<<<<< HEAD
   cuvsStreamSync(res);
 
   // extend index
@@ -265,12 +356,6 @@
              random_data_d.data() + (main_data_size + additional_data_size) * dimensions,
              num_queries * dimensions,
              stream);
-=======
-  // create queries DLTensor
-  rmm::device_uvector<float> queries_d(4 * 2, stream);
-  raft::copy(queries_d.data(), (float*)queries, 4 * 2, stream);
-
->>>>>>> efeaf395
   DLManagedTensor queries_tensor;
   queries_tensor.dl_tensor.data               = queries_d.data();
   queries_tensor.dl_tensor.device.device_type = kDLCUDA;
@@ -278,7 +363,6 @@
   queries_tensor.dl_tensor.dtype.code         = kDLFloat;
   queries_tensor.dl_tensor.dtype.bits         = 32;
   queries_tensor.dl_tensor.dtype.lanes        = 1;
-<<<<<<< HEAD
   int64_t queries_shape[2]                    = {4, dimensions};
   queries_tensor.dl_tensor.shape              = queries_shape;
   queries_tensor.dl_tensor.strides            = nullptr;
@@ -327,12 +411,6 @@
     min_cols_distances[i] = pairwise_distances(i, mc);
   }
 
-=======
-  int64_t queries_shape[2]                    = {4, 2};
-  queries_tensor.dl_tensor.shape              = queries_shape;
-  queries_tensor.dl_tensor.strides            = nullptr;
-
->>>>>>> efeaf395
   // create neighbors DLTensor
   rmm::device_uvector<uint32_t> neighbors_d(4, stream);
 
@@ -343,22 +421,15 @@
   neighbors_tensor.dl_tensor.dtype.code         = kDLUInt;
   neighbors_tensor.dl_tensor.dtype.bits         = 32;
   neighbors_tensor.dl_tensor.dtype.lanes        = 1;
-<<<<<<< HEAD
   int64_t neighbors_shape[2]                    = {num_queries, 1};
-=======
-  int64_t neighbors_shape[2]                    = {4, 1};
->>>>>>> efeaf395
   neighbors_tensor.dl_tensor.shape              = neighbors_shape;
   neighbors_tensor.dl_tensor.strides            = nullptr;
 
   // create distances DLTensor
   rmm::device_uvector<float> distances_d(4, stream);
 
-<<<<<<< HEAD
   distances_d.resize(4, stream);
 
-=======
->>>>>>> efeaf395
   DLManagedTensor distances_tensor;
   distances_tensor.dl_tensor.data               = distances_d.data();
   distances_tensor.dl_tensor.device.device_type = kDLCUDA;
@@ -366,7 +437,6 @@
   distances_tensor.dl_tensor.dtype.code         = kDLFloat;
   distances_tensor.dl_tensor.dtype.bits         = 32;
   distances_tensor.dl_tensor.dtype.lanes        = 1;
-<<<<<<< HEAD
   int64_t distances_shape[2]                    = {num_queries, 1};
   distances_tensor.dl_tensor.shape              = distances_shape;
   distances_tensor.dl_tensor.strides            = nullptr;
@@ -396,45 +466,6 @@
   // de-allocate index and res
   cuvsCagraSearchParamsDestroy(search_params);
   cuvsCagraExtendParamsDestroy(extend_params);
-=======
-  int64_t distances_shape[2]                    = {4, 1};
-  distances_tensor.dl_tensor.shape              = distances_shape;
-  distances_tensor.dl_tensor.strides            = nullptr;
-
-  // create filter DLTensor
-  rmm::device_uvector<uint32_t> filter_d(1, stream);
-  raft::copy(filter_d.data(), filter, 1, stream);
-
-  cuvsFilter filter;
-
-  DLManagedTensor filter_tensor;
-  filter_tensor.dl_tensor.data               = filter_d.data();
-  filter_tensor.dl_tensor.device.device_type = kDLCUDA;
-  filter_tensor.dl_tensor.ndim               = 1;
-  filter_tensor.dl_tensor.dtype.code         = kDLUInt;
-  filter_tensor.dl_tensor.dtype.bits         = 32;
-  filter_tensor.dl_tensor.dtype.lanes        = 1;
-  int64_t filter_shape[1]                    = {1};
-  filter_tensor.dl_tensor.shape              = filter_shape;
-  filter_tensor.dl_tensor.strides            = nullptr;
-
-  filter.type = BITSET;
-  filter.addr = (uintptr_t)&filter_tensor;
-
-  // search index
-  cuvsCagraSearchParams_t search_params;
-  cuvsCagraSearchParamsCreate(&search_params);
-  cuvsCagraSearch(
-    res, search_params, index, &queries_tensor, &neighbors_tensor, &distances_tensor, filter);
-  // verify output
-  ASSERT_TRUE(cuvs::devArrMatchHost(
-    neighbors_exp_filtered, neighbors_d.data(), 4, cuvs::Compare<uint32_t>()));
-  ASSERT_TRUE(cuvs::devArrMatchHost(
-    distances_exp_filtered, distances_d.data(), 4, cuvs::CompareApprox<float>(0.001f)));
-
-  // de-allocate index and res
-  cuvsCagraSearchParamsDestroy(search_params);
->>>>>>> efeaf395
   cuvsCagraIndexParamsDestroy(build_params);
   cuvsCagraIndexDestroy(index);
   cuvsResourcesDestroy(res);
