--- conflicted
+++ resolved
@@ -32,11 +32,8 @@
 option(CUVS_ANN_BENCH_USE_CUVS_CAGRA_HNSWLIB "Include cuVS CAGRA with HNSW search in benchmark" ON)
 option(CUVS_ANN_BENCH_USE_HNSWLIB "Include hnsw algorithm in benchmark" ON)
 option(CUVS_ANN_BENCH_USE_GGNN "Include ggnn algorithm in benchmark" OFF)
-<<<<<<< HEAD
 option(CUVS_ANN_BENCH_USE_DISKANN "Include DISKANN search in benchmark" ON)
-=======
 option(CUVS_ANN_BENCH_USE_CUVS_MG "Include cuVS ann mg algorithm in benchmark" ${BUILD_MG_ALGOS})
->>>>>>> 496427f6
 option(CUVS_ANN_BENCH_SINGLE_EXE
        "Make a single executable with benchmark as shared library modules" OFF
 )
@@ -317,8 +314,12 @@
 endif()
 
 if(CUVS_ANN_BENCH_USE_DISKANN)
-  ConfigureAnnBench(NAME DISKANN_MEMORY PATH src/diskann/diskann_benchmark.cpp LINKS cuvs diskann::diskann)
-  ConfigureAnnBench(NAME DISKANN_SSD PATH src/diskann/diskann_benchmark.cpp LINKS cuvs diskann::diskann)
+  ConfigureAnnBench(
+    NAME DISKANN_MEMORY PATH src/diskann/diskann_benchmark.cpp LINKS cuvs diskann::diskann
+  )
+  ConfigureAnnBench(
+    NAME DISKANN_SSD PATH src/diskann/diskann_benchmark.cpp LINKS cuvs diskann::diskann
+  )
 endif()
 
 # ##################################################################################################
