--- conflicted
+++ resolved
@@ -121,17 +121,10 @@
   // TODO(snanditale): if the number of results is less than k, the remaining elements of
   // 'neighbors' will be filled with (size_t)-1
   virtual void search(const T* queries,
-<<<<<<< HEAD
-                      int batch_size,
-                      int k,
-                      algo_base::index_type* neighbors,
-                      float* distances) const;
-=======
               int batch_size,
               int k,
               algo_base::index_type* neighbors,
               float* distances) const;
->>>>>>> 41018434
 
   [[nodiscard]] auto get_sync_stream() const noexcept -> cudaStream_t override
   {
@@ -559,10 +552,6 @@
     config.graph_degree              = param.graph_degree;
     config.intermediate_graph_degree = param.intermediate_graph_degree;
     config.device                    = this->device_;
-<<<<<<< HEAD
-    // The dataset is serialized along with then HNSW index. No need to store it in the index.
-=======
->>>>>>> 41018434
     config.store_dataset = false;
     if (param.cagra_build_algo == "IVF_PQ") {
       config.build_algo = faiss::gpu::graph_build_algo::IVF_PQ;
@@ -603,9 +592,6 @@
   }
   std::unique_ptr<algo<T>> copy() override { return std::make_unique<faiss_gpu_cagra<T>>(*this); };
 
-<<<<<<< HEAD
-  std::shared_ptr<faiss::gpu::GpuIndex> faiss_index() { return this->index_; }
-=======
   std::shared_ptr<faiss::gpu::GpuIndex> faiss_index() {
     return this->index_;
   }
@@ -675,7 +661,6 @@
   private:
     std::shared_ptr<faiss_gpu_cagra<T>> build_index_;
     std::shared_ptr<faiss::IndexHNSWCagra> search_index_;
->>>>>>> 41018434
 };
 
 template <typename T>
