--- conflicted
+++ resolved
@@ -58,11 +58,7 @@
   using search_param_base = typename algo<T>::search_param;
   struct search_param : public search_param_base {
     uint32_t L_search;
-<<<<<<< HEAD
     uint32_t num_threads = omp_get_max_threads();
-=======
-    uint32_t num_threads = omp_get_max_threads() / 2;
->>>>>>> 3fcaf8d6
     // Mode metric_objective;
   };
 
