--- conflicted
+++ resolved
@@ -35,15 +35,9 @@
 void parse_build_param(const nlohmann::json& conf,
                        typename cuvs::bench::diskann_memory<T>::build_param& param)
 {
-<<<<<<< HEAD
-  param.R = conf.at("R");
-  if (conf.contains("L_build")) { param.L_build = conf.at("L_build"); }
-  if (conf.contains("alpha")) { param.alpha = conf.at("alpha"); }
-=======
   param.R       = conf.at("R");
   param.L_build = conf.at("L_build");
   if (conf.contains("alpha")) { param.num_threads = conf.at("alpha"); }
->>>>>>> 35cda392
   if (conf.contains("num_threads")) { param.num_threads = conf.at("num_threads"); }
 }
 
@@ -51,15 +45,9 @@
 void parse_build_param(const nlohmann::json& conf,
                        typename cuvs::bench::diskann_ssd<T>::build_param& param)
 {
-<<<<<<< HEAD
-  param.R = conf.at("R");
-  if (conf.contains("L_build")) { param.L_build = conf.at("L_build"); }
-  if (conf.contains("alpha")) { param.alpha = conf.at("alpha"); }
-=======
   param.R       = conf.at("R");
   param.L_build = conf.at("L_build");
   if (conf.contains("alpha")) { param.num_threads = conf.at("alpha"); }
->>>>>>> 35cda392
   if (conf.contains("num_threads")) { param.num_threads = conf.at("num_threads"); }
   if (conf.contains("QD")) { param.QD = conf.at("QD"); }
   param.dataset_base_file = cuvs::bench::configuration::singleton().get_dataset_conf().base_file;
