--- conflicted
+++ resolved
@@ -81,17 +81,11 @@
   using large_mr_type = rmm::mr::cuda_memory_resource;
 
   shared_raft_resources()
-<<<<<<< HEAD
   try
     : orig_resource_{rmm::mr::get_current_device_resource()},
       pool_resource_(orig_resource_, 1024 * 1024 * 1024ull),
       resource_(&pool_resource_, rmm_oom_callback, nullptr),
       large_mr_() {
-=======
-  try : orig_resource_{rmm::mr::get_current_device_resource()},
-    pool_resource_(),
-    resource_(&pool_resource_, rmm_oom_callback, nullptr), large_mr_() {
->>>>>>> daf299d5
     rmm::mr::set_current_device_resource(&resource_);
   } catch (const std::exception& e) {
     auto cuda_status = cudaGetLastError();
