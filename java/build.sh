--- conflicted
+++ resolved
@@ -7,12 +7,8 @@
 ARGS="$*"
 NUMARGS=$#
 
-<<<<<<< HEAD
-VERSION="25.06.1" # Note: The version is updated automatically when ci/release/update-version.sh is invoked
-=======
 CURDIR=$(cd "$(dirname "$0")"; pwd)
 VERSION="25.08.0" # Note: The version is updated automatically when ci/release/update-version.sh is invoked
->>>>>>> 94c28199
 GROUP_ID="com.nvidia.cuvs"
 
 if [ -z "${CMAKE_PREFIX_PATH:=}" ]; then
