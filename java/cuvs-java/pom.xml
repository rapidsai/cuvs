--- conflicted
+++ resolved
@@ -158,38 +158,6 @@
             </plugin>
             <plugin>
                 <groupId>org.apache.maven.plugins</groupId>
-<<<<<<< HEAD
-=======
-                <artifactId>maven-dependency-plugin</artifactId>
-                <version>2.10</version>
-                <executions>
-                    <execution>
-                        <id>copy</id>
-                        <phase>compile</phase>
-                        <goals>
-                            <goal>copy</goal>
-                        </goals>
-                        <configuration>
-                            <artifactItems>
-                                <artifactItem>
-                                    <groupId>com.nvidia.cuvs</groupId>
-                                    <artifactId>cuvs-java-internal</artifactId>
-                                    <!-- NOTE: The version automatically gets updated when ci/release/update-version.sh is invoked. -->
-                                    <!--CUVS_JAVA#VERSION_UPDATE_MARKER_START--><version>25.08.0</version><!--CUVS_JAVA#VERSION_UPDATE_MARKER_END-->
-                                    <type>so</type>
-                                    <overWrite>false</overWrite>
-                                    <outputDirectory>
-                                        ${project.build.directory}/classes/META-INF/native/linux_x64</outputDirectory>
-                                    <destFileName>libcuvs_java.so</destFileName>
-                                </artifactItem>
-                            </artifactItems>
-                        </configuration>
-                    </execution>
-                </executions>
-            </plugin>
-            <plugin>
-                <groupId>org.apache.maven.plugins</groupId>
->>>>>>> 192dcfb2
                 <artifactId>maven-assembly-plugin</artifactId>
                 <version>3.4.2</version>
                 <configuration>
