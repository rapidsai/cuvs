/*
 * Copyright (c) 2025, NVIDIA CORPORATION.
 *
 * Licensed under the Apache License, Version 2.0 (the "License");
 * you may not use this file except in compliance with the License.
 * You may obtain a copy of the License at
 *
 *     http://www.apache.org/licenses/LICENSE-2.0
 *
 * Unless required by applicable law or agreed to in writing, software
 * distributed under the License is distributed on an "AS IS" BASIS,
 * WITHOUT WARRANTIES OR CONDITIONS OF ANY KIND, either express or implied.
 * See the License for the specific language governing permissions and
 * limitations under the License.
 */
package com.nvidia.cuvs;

import static com.carrotsearch.randomizedtesting.RandomizedTest.*;
import static org.junit.Assert.assertArrayEquals;
import static org.junit.Assert.assertEquals;

import com.carrotsearch.randomizedtesting.RandomizedRunner;
import java.lang.foreign.*;
import java.util.Locale;
import org.junit.Before;
import org.junit.Test;
import org.junit.runner.RunWith;
import org.slf4j.Logger;
import org.slf4j.LoggerFactory;

@RunWith(RandomizedRunner.class)
public class CuVSMatrixIT extends CuVSTestCase {

  private static final Logger log = LoggerFactory.getLogger(CuVSMatrixIT.class);

  @Before
  public void setup() {
    assumeTrue("not supported on " + System.getProperty("os.name"), isLinuxAmd64());
    initializeRandom();
  }

  private static final float DELTA = 1e-9f;

  private static final byte[][] byteData = {
    {1, 2, 3},
    {0, 2, 3},
    {4, 1, 3},
    {3, 0, 2},
    {0, 4, 2}
  };

  private int[][] createIntMatrix() {
    int rows = randomIntBetween(1, 32);
    int cols = randomIntBetween(1, 100);

    int[][] result = new int[rows][cols];

    for (int r = 0; r < rows; ++r) {
      for (int c = 0; c < cols; ++c) {
        result[r][c] = randomInt();
      }
    }
    return result;
  }

  private float[][] createFloatMatrix() {
    int rows = randomIntBetween(1, 32);
    int cols = randomIntBetween(1, 100);

    return createFloatMatrix(rows, cols);
  }

  private float[][] createFloatMatrix(int rows, int cols) {
    float[][] result = new float[rows][cols];

    float value = 1;
    for (int r = 0; r < rows; ++r) {
      for (int c = 0; c < cols; ++c) {
        result[r][c] = value;
        value += 1;
      }
    }
    return result;
  }

  private void testByteDatasetRowGetAccess(CuVSMatrix dataset) {
    for (int n = 0; n < dataset.size(); ++n) {
      var row = dataset.getRow(n);
      assertEquals(dataset.columns(), row.size());
      for (int i = 0; i < dataset.columns(); ++i) {
        assertEquals(byteData[n][i], row.getAsByte(i));
      }
    }
  }

  @Test
  public void testByteHostDatasetRowGetAccess() {
    try (var matrix = CuVSMatrix.ofArray(byteData)) {
      testByteDatasetRowGetAccess(matrix);
    }
  }

  @Test
  public void testByteDeviceDatasetRowGetAccess() throws Throwable {
    try (var resources = CheckedCuVSResources.create()) {
      var builder =
          CuVSMatrix.deviceBuilder(
              resources, byteData.length, byteData[0].length, CuVSMatrix.DataType.BYTE);
      for (int i = 0; i < byteData.length; i++) {
        builder.addVector(byteData[i]);
      }
      try (var matrix = builder.build()) {
        testByteDatasetRowGetAccess(matrix);
      }
    }
  }

  private void testByteDatasetRowCopy(CuVSMatrix dataset) {
    for (int n = 0; n < dataset.size(); ++n) {
      var row = dataset.getRow(n);
      assertEquals(dataset.columns(), row.size());

      var rowCopy = new byte[(int) row.size()];
      row.toArray(rowCopy);
      assertArrayEquals(byteData[n], rowCopy);
    }
  }

  @Test
  public void testByteHostDatasetRowCopy() {
    try (var dataset = CuVSMatrix.ofArray(byteData)) {
      testByteDatasetRowCopy(dataset);
    }
  }

  @Test
  public void testByteDeviceDatasetRowCopy() throws Throwable {
    try (var resources = CheckedCuVSResources.create()) {
      var builder =
          CuVSMatrix.deviceBuilder(
              resources, byteData.length, byteData[0].length, CuVSMatrix.DataType.BYTE);
      for (int i = 0; i < byteData.length; i++) {
        builder.addVector(byteData[i]);
      }
      try (var matrix = builder.build()) {
        testByteDatasetRowCopy(matrix);
      }
    }
  }

  private void testByteDatasetCopy(CuVSMatrix dataset) {
    var dataCopy = new byte[(int) dataset.size()][(int) dataset.columns()];
    dataset.toArray(dataCopy);
    for (int n = 0; n < dataset.size(); ++n) {
      for (int i = 0; i < dataset.columns(); ++i) {
        assertEquals(byteData[n][i], dataCopy[n][i]);
      }
    }
  }

  @Test
  public void testByteHostDatasetCopy() {
    try (var dataset = CuVSMatrix.ofArray(byteData)) {
      testByteDatasetCopy(dataset);
    }
  }

  @Test
  public void testByteDeviceDatasetCopy() throws Throwable {
    try (var resources = CheckedCuVSResources.create()) {
      var builder =
          CuVSMatrix.deviceBuilder(
              resources, byteData.length, byteData[0].length, CuVSMatrix.DataType.BYTE);
      for (int i = 0; i < byteData.length; i++) {
        builder.addVector(byteData[i]);
      }
      try (var matrix = builder.build()) {
        testByteDatasetCopy(matrix);
      }
    }
  }

  @Test
  public void testIntDatasetRowGetAccess() {
    var intData = createIntMatrix();
    try (var dataset = CuVSMatrix.ofArray(intData)) {
      for (int n = 0; n < dataset.size(); ++n) {
        var row = dataset.getRow(n);
        assertEquals(dataset.columns(), row.size());
        for (int i = 0; i < dataset.columns(); ++i) {
          assertEquals(intData[n][i], row.getAsInt(i));
        }
      }
    }
  }

  @Test
  public void testIntDatasetRowCopy() {
    var intData = createIntMatrix();
    try (var dataset = CuVSMatrix.ofArray(intData)) {
      for (int n = 0; n < dataset.size(); ++n) {
        var row = dataset.getRow(n);
        assertEquals(dataset.columns(), row.size());

        var rowCopy = new int[(int) row.size()];
        row.toArray(rowCopy);
        assertArrayEquals(intData[n], rowCopy);
      }
    }
  }

  @Test
  public void testIntDatasetCopy() {
    var intData = createIntMatrix();
    try (var dataset = CuVSMatrix.ofArray(intData)) {
      var intDataCopy = new int[(int) dataset.size()][(int) dataset.columns()];
      dataset.toArray(intDataCopy);
      assertSame2dArray(dataset.size(), dataset.columns(), intData, intDataCopy);
    }
  }

  @Test
  public void testFloatDatasetRowGetAccess() {
    var floatData = createFloatMatrix();
    try (var dataset = CuVSMatrix.ofArray(floatData)) {
      for (int n = 0; n < dataset.size(); ++n) {
        var row = dataset.getRow(n);
        assertEquals(dataset.columns(), row.size());
        for (int i = 0; i < dataset.columns(); ++i) {
          assertEquals(floatData[n][i], row.getAsFloat(i), DELTA);
        }
      }
    }
  }

  @Test
  public void testFloatDatasetRowCopy() {
    var floatData = createFloatMatrix();
    try (var dataset = CuVSMatrix.ofArray(floatData)) {
      for (int n = 0; n < dataset.size(); ++n) {
        var row = dataset.getRow(n);
        assertEquals(dataset.columns(), row.size());

        var rowCopy = new float[(int) row.size()];
        row.toArray(rowCopy);
        assertArrayEquals(floatData[n], rowCopy, DELTA);
      }
    }
  }

  @Test
  public void testFloatDatasetCopy() {
    var floatData = createFloatMatrix();
    try (var dataset = CuVSMatrix.ofArray(floatData)) {
      var dataCopy = new float[(int) dataset.size()][(int) dataset.columns()];
      dataset.toArray(dataCopy);
      assertSame2dArray(dataset.size(), dataset.columns(), floatData, dataCopy);
    }
  }

  static void assertSame2dArray(long rows, long cols, float[][] array1, float[][] array2) {
    assertEquals(rows, array1.length);
    assertEquals(cols, array1[0].length);
    assertEquals(rows, array2.length);
    assertEquals(cols, array2[0].length);

    for (int n = 0; n < rows; ++n) {
      for (int i = 0; i < cols; ++i) {
        assertEquals(array1[n][i], array2[n][i], DELTA);
      }
    }
  }

  static void assertSame2dArray(long rows, long cols, int[][] array1, int[][] array2) {
    assertEquals(rows, array1.length);
    assertEquals(cols, array1[0].length);
    assertEquals(rows, array2.length);
    assertEquals(cols, array2[0].length);

    for (int n = 0; n < rows; ++n) {
      for (int i = 0; i < cols; ++i) {
        assertEquals(array1[n][i], array2[n][i]);
      }
    }
  }

  private void testFloatDatasetBuilder(int rows, int cols, CuVSMatrix.Builder<?> builder) {

    float[][] data = new float[rows][cols];
    for (int r = 0; r < rows; ++r) {
      for (int c = 0; c < cols; ++c) {
        data[r][c] = randomFloat();
      }
    }

    for (int r = 0; r < rows; ++r) {
      builder.addVector(data[r]);
    }

    float[][] roundTripData = new float[rows][cols];

    try (var dataset = builder.build()) {
      dataset.toArray(roundTripData);

      assertSame2dArray(dataset.size(), dataset.columns(), data, roundTripData);
    }
  }

  @Test
  public void testFloatDatasetHostBuilder() {
    int rows = randomIntBetween(1, 32);
    int cols = randomIntBetween(1, 100);
    testFloatDatasetBuilder(
        rows, cols, CuVSMatrix.hostBuilder(rows, cols, CuVSMatrix.DataType.FLOAT));
  }

  @Test
  public void testFloatDatasetDeviceBuilder() throws Throwable {
    int rows = randomIntBetween(1, 1024);
    int cols = randomIntBetween(1, 2048);
    try (var resources = CheckedCuVSResources.create()) {
      testFloatDatasetBuilder(
          rows, cols, CuVSMatrix.deviceBuilder(resources, rows, cols, CuVSMatrix.DataType.FLOAT));
    }
  }

  private void testIntDatasetBuilder(int rows, int cols, CuVSMatrix.Builder<?> builder) {

    var data = new int[rows][cols];
    for (int r = 0; r < rows; ++r) {
      for (int c = 0; c < cols; ++c) {
        data[r][c] = randomInt();
      }
    }

    for (int r = 0; r < rows; ++r) {
      builder.addVector(data[r]);
    }

    var roundTripData = new int[rows][cols];

    try (var dataset = builder.build()) {
      dataset.toArray(roundTripData);
      assertSame2dArray(dataset.size(), dataset.columns(), data, roundTripData);
    }
  }

  @Test
  public void testIntDatasetHostBuilder() {
    int rows = randomIntBetween(1, 32);
    int cols = randomIntBetween(1, 100);
    testIntDatasetBuilder(rows, cols, CuVSMatrix.hostBuilder(rows, cols, CuVSMatrix.DataType.INT));
  }

  @Test
  public void testIntDatasetDeviceBuilder() throws Throwable {
    int rows = randomIntBetween(1, 1024);
    int cols = randomIntBetween(1, 2048);
    try (var resources = CheckedCuVSResources.create()) {
      testIntDatasetBuilder(
          rows, cols, CuVSMatrix.deviceBuilder(resources, rows, cols, CuVSMatrix.DataType.INT));
    }
  }

  private void testByteDatasetBuilder(int rows, int cols, CuVSMatrix.Builder<?> builder) {

    var data = new byte[rows][cols];
    for (int r = 0; r < rows; ++r) {
      for (int c = 0; c < cols; ++c) {
        data[r][c] = randomByte();
      }
    }

    for (int r = 0; r < rows; ++r) {
      builder.addVector(data[r]);
    }

    var roundTripData = new byte[rows][cols];

    try (var dataset = builder.build()) {
      dataset.toArray(roundTripData);

      for (int n = 0; n < dataset.size(); ++n) {
        for (int i = 0; i < dataset.columns(); ++i) {
          assertEquals(data[n][i], roundTripData[n][i]);
        }
      }
    }
  }

  @Test
  public void testByteDatasetHostBuilder() {
    int rows = randomIntBetween(1, 32);
    int cols = randomIntBetween(1, 100);
    testByteDatasetBuilder(
        rows, cols, CuVSMatrix.hostBuilder(rows, cols, CuVSMatrix.DataType.BYTE));
  }

  @Test
  public void testByteDatasetDeviceBuilder() throws Throwable {
    int rows = randomIntBetween(1, 1024);
    int cols = randomIntBetween(1, 2048);
    try (var resources = CheckedCuVSResources.create()) {
      testByteDatasetBuilder(
          rows, cols, CuVSMatrix.deviceBuilder(resources, rows, cols, CuVSMatrix.DataType.BYTE));
    }
  }

  @Test
  public void testDeviceToHost() throws Throwable {

    final int size = 16 * 1024;
    final int columns = 2048;
    final float[][] data = createFloatMatrix(size, columns);

    try (var resources = CuVSResources.create()) {

      var builder = CuVSMatrix.deviceBuilder(resources, size, columns, CuVSMatrix.DataType.FLOAT);
      for (int i = 0; i < size; ++i) {
        var array = data[i];
        builder.addVector(array);
      }

      try (var deviceMatrix = builder.build();
          var hostMatrix = deviceMatrix.toHost()) {
        checkSameData(deviceMatrix, hostMatrix, data, size, columns);
      }
    }
  }

  @Test
  public void testHostToDevice() throws Throwable {

    final int size = 16 * 1024;
    final int columns = 2048;
    final float[][] data = createFloatMatrix(size, columns);

    try (var resources = CuVSResources.create()) {

<<<<<<< HEAD
      try (var hostMatrix = CuVSMatrix.ofArray(data);
          var deviceMatrix = hostMatrix.toDevice(resources)) {
        checkSameData(hostMatrix, deviceMatrix, data, size, columns);
=======
        assertSame2dArray(hostMatrix.size(), hostMatrix.columns(), data, roundTripData);
>>>>>>> c55cfd7f
      }
    }
  }

  @Test
  public void testHostToHostReturnsWeakReferenceSameData() {

    final int size = 16 * 1024;
    final int columns = 2048;
    final float[][] data = createFloatMatrix(size, columns);

    try (var hostMatrix = CuVSMatrix.ofArray(data);
        var hostMatrix2 = hostMatrix.toHost()) {
      checkSameData(hostMatrix, hostMatrix2, data, size, columns);
    }
  }

  @Test
  public void testDeviceToDeviceReturnsWeakReferenceSameData() throws Throwable {

    final int size = 16 * 1024;
    final int columns = 2048;
    final float[][] data = createFloatMatrix(size, columns);

    try (var resources = CuVSResources.create()) {

      var builder = CuVSMatrix.deviceBuilder(resources, size, columns, CuVSMatrix.DataType.FLOAT);
      for (int i = 0; i < size; ++i) {
        var array = data[i];
        builder.addVector(array);
      }

      try (var deviceMatrix = builder.build();
          var deviceMatrix2 = deviceMatrix.toDevice(resources)) {
        checkSameData(deviceMatrix, deviceMatrix2, data, size, columns);
      }
    }
  }

  @Test
  public void testHostToHostWithDifferentStrides() {

    int size = randomIntBetween(1, 32 * 1024);
    int columns = randomIntBetween(16, 2048);
    int rowStride1 = randomIntBetween(columns, columns * 2);
    int rowStride2 = randomIntBetween(columns, columns * 2);
    final float[][] data = createFloatMatrix(size, columns);

    var builder1 = CuVSMatrix.hostBuilder(size, columns, rowStride1, -1, CuVSMatrix.DataType.FLOAT);
    for (int i = 0; i < size; ++i) {
      var array = data[i];
      builder1.addVector(array);
    }

    var builder2 = CuVSMatrix.hostBuilder(size, columns, rowStride2, -1, CuVSMatrix.DataType.FLOAT);

<<<<<<< HEAD
    try (var matrix1 = builder1.build();
        var matrix2 = builder2.build()) {

      matrix1.toHost(matrix2);
      checkSameData(matrix1, matrix2, data, size, columns);
    }
  }

  @Test
  public void testHostBuilderWithDifferentStrides() throws Throwable {

    int size = randomIntBetween(1, 32 * 1024);
    int columns = randomIntBetween(16, 2048);
    int rowStride1 = randomIntBetween(columns, columns * 2);
    int rowStride2 = randomIntBetween(columns, columns * 2);
    final float[][] data = createFloatMatrix(size, columns);

    var builder1 = CuVSMatrix.hostBuilder(size, columns, rowStride1, -1, CuVSMatrix.DataType.FLOAT);
    for (int i = 0; i < size; ++i) {
      var array = data[i];
      builder1.addVector(array);
    }

    var builder2 = CuVSMatrix.hostBuilder(size, columns, rowStride2, -1, CuVSMatrix.DataType.FLOAT);
    for (int i = 0; i < size; ++i) {
      var array = data[i];
      builder2.addVector(array);
    }

    try (var matrix1 = builder1.build();
        var matrix2 = builder2.build()) {
      checkSameData(matrix1, matrix2, data, size, columns);
    }
  }

  @Test
  public void testDeviceToHostWithDifferentStrides() throws Throwable {

    int size = randomIntBetween(1, 32 * 1024);
    int columns = randomIntBetween(16, 2048);
    int rowStride1 = randomIntBetween(columns, columns * 2);
    int rowStride2 = randomIntBetween(columns, columns * 2);
    final float[][] data = createFloatMatrix(size, columns);

    try (var resources = CuVSResources.create()) {
      var builder1 =
          CuVSMatrix.deviceBuilder(
              resources, size, columns, rowStride1, -1, CuVSMatrix.DataType.FLOAT);
      for (int i = 0; i < size; ++i) {
        var array = data[i];
        builder1.addVector(array);
      }

      var builder2 =
          CuVSMatrix.hostBuilder(size, columns, rowStride2, -1, CuVSMatrix.DataType.FLOAT);

      try (var matrix1 = builder1.build();
          var matrix2 = builder2.build()) {

        matrix1.toHost(matrix2);
        checkSameData(matrix1, matrix2, data, size, columns);
=======
        assertSame2dArray(deviceMatrix.size(), deviceMatrix.columns(), data, roundTripData);
>>>>>>> c55cfd7f
      }
    }
  }

  @Test
  public void testDeviceToDeviceWithDifferentStrides() throws Throwable {

    int size = randomIntBetween(1, 32 * 1024);
    int columns = randomIntBetween(16, 2048);
    int rowStride1 = randomIntBetween(columns, columns * 2);
    int rowStride2 = randomIntBetween(columns, columns * 2);
    final float[][] data = createFloatMatrix(size, columns);

    try (var resources = CuVSResources.create()) {
      var builder1 =
          CuVSMatrix.deviceBuilder(
              resources, size, columns, rowStride1, -1, CuVSMatrix.DataType.FLOAT);
      for (int i = 0; i < size; ++i) {
        var array = data[i];
        builder1.addVector(array);
      }

      var builder2 =
          CuVSMatrix.deviceBuilder(
              resources, size, columns, rowStride2, -1, CuVSMatrix.DataType.FLOAT);

      try (var matrix1 = builder1.build();
          var matrix2 = builder2.build()) {

        matrix1.toDevice(matrix2, resources);
        checkSameData(matrix1, matrix2, data, size, columns);
      }
    }
  }

  private static void checkSameData(
      CuVSMatrix matrix1, CuVSMatrix matrix2, float[][] data, int size, int columns) {
    assertEquals(data.length, matrix1.size());
    assertEquals(data[0].length, matrix1.columns());

    assertEquals(matrix1.size(), matrix2.size());
    assertEquals(matrix1.columns(), matrix2.columns());

    var roundTripData1 = new float[size][columns];
    var roundTripData2 = new float[size][columns];

    matrix1.toArray(roundTripData1);
    matrix2.toArray(roundTripData2);

<<<<<<< HEAD
    for (int n = 0; n < matrix2.size(); ++n) {
      for (int i = 0; i < matrix2.columns(); ++i) {
        var diff1 = Math.abs(data[n][i] - roundTripData1[n][i]);
        if (diff1 > DELTA) {
          throw new AssertionError(
              String.format(
                  Locale.ROOT,
                  "Matrix1 mismatch. Expected:<%f> but was:<%f> at row [%d]of[%d], col [%d]of[%d]",
                  data[n][i],
                  roundTripData2[n][i],
                  n,
                  size,
                  i,
                  columns));
        }
        var diff2 = Math.abs(data[n][i] - roundTripData2[n][i]);
        if (diff2 > DELTA) {
          throw new AssertionError(
              String.format(
                  Locale.ROOT,
                  "Matrix2 mismatch. Expected:<%f> but was:<%f> at row [%d]of[%d], col [%d]of[%d]",
                  data[n][i],
                  roundTripData2[n][i],
                  n,
                  size,
                  i,
                  columns));
        }
      }
=======
      assertSame2dArray(hostMatrix2.size(), hostMatrix2.columns(), data, roundTripData);
>>>>>>> c55cfd7f
    }
  }

  @Test
  public void testDeviceBuilderWithDifferentStrides() throws Throwable {

    int size = randomIntBetween(1, 32 * 1024);
    int columns = randomIntBetween(16, 2048);
    int rowStride1 = randomIntBetween(columns, columns * 2);
    int rowStride2 = randomIntBetween(columns, columns * 2);
    final float[][] data = createFloatMatrix(size, columns);

    try (var resources = CuVSResources.create()) {
      var builder1 =
          CuVSMatrix.deviceBuilder(
              resources, size, columns, rowStride1, -1, CuVSMatrix.DataType.FLOAT);
      for (int i = 0; i < size; ++i) {
        var array = data[i];
        builder1.addVector(array);
      }

      var builder2 =
          CuVSMatrix.deviceBuilder(
              resources, size, columns, rowStride2, -1, CuVSMatrix.DataType.FLOAT);
      for (int i = 0; i < size; ++i) {
        var array = data[i];
        builder2.addVector(array);
      }

      try (var matrix1 = builder1.build();
          var matrix2 = builder2.build()) {
        checkSameData(matrix1, matrix2, data, size, columns);
      }
    }
  }

  @Test
  public void testHostMatrixFromNativeDataset() {
    int size = randomIntBetween(1, 32 * 1024);
    int columns = randomIntBetween(16, 2048);
    final float[][] data = createFloatMatrix(size, columns);

    ValueLayout.OfFloat C_FLOAT =
        (ValueLayout.OfFloat) Linker.nativeLinker().canonicalLayouts().get("float");

    MemoryLayout dataMemoryLayout = MemoryLayout.sequenceLayout((long) size * columns, C_FLOAT);

    try (Arena arena = Arena.ofShared()) {
      MemorySegment dataMemorySegment = arena.allocate(dataMemoryLayout);
      for (int r = 0; r < size; r++) {
        MemorySegment.copy(
            data[r], 0, dataMemorySegment, C_FLOAT, (r * columns * C_FLOAT.byteSize()), columns);
      }

      try (var nativeDataset =
          DatasetHelper.fromMemorySegment(
              dataMemorySegment, size, columns, CuVSMatrix.DataType.FLOAT)) {

        var roundTripData = new float[size][columns];
        nativeDataset.toArray(roundTripData);

        for (int n = 0; n < nativeDataset.size(); ++n) {
          for (int i = 0; i < nativeDataset.columns(); ++i) {
            assertEquals(data[n][i], roundTripData[n][i], DELTA);
          }
        }
      }
    }
  }

  @Test
  public void testHostMatrixFromNativeDatasetWithStride() {
    int size = randomIntBetween(1, 32 * 1024);
    int columns = randomIntBetween(16, 2048);
    int rowStride = randomIntBetween(columns, columns * 2);
    final float[][] data = createFloatMatrix(size, columns);

    ValueLayout.OfFloat C_FLOAT =
        (ValueLayout.OfFloat) Linker.nativeLinker().canonicalLayouts().get("float");

    MemoryLayout dataMemoryLayout = MemoryLayout.sequenceLayout((long) size * rowStride, C_FLOAT);

    try (Arena arena = Arena.ofShared()) {
      MemorySegment dataMemorySegment = arena.allocate(dataMemoryLayout);
      for (int r = 0; r < size; r++) {
        MemorySegment.copy(
            data[r], 0, dataMemorySegment, C_FLOAT, (r * rowStride * C_FLOAT.byteSize()), columns);
      }

      try (var nativeDataset =
          DatasetHelper.fromMemorySegment(
              dataMemorySegment, size, columns, rowStride, -1, CuVSMatrix.DataType.FLOAT)) {

        var roundTripData = new float[size][columns];
        nativeDataset.toArray(roundTripData);

<<<<<<< HEAD
        for (int n = 0; n < nativeDataset.size(); ++n) {
          for (int i = 0; i < nativeDataset.columns(); ++i) {
            assertEquals(data[n][i], roundTripData[n][i], DELTA);
          }
        }
=======
        assertSame2dArray(deviceMatrix2.size(), deviceMatrix2.columns(), data, roundTripData);
>>>>>>> c55cfd7f
      }
    }
  }
}<|MERGE_RESOLUTION|>--- conflicted
+++ resolved
@@ -437,13 +437,9 @@
 
     try (var resources = CuVSResources.create()) {
 
-<<<<<<< HEAD
       try (var hostMatrix = CuVSMatrix.ofArray(data);
           var deviceMatrix = hostMatrix.toDevice(resources)) {
         checkSameData(hostMatrix, deviceMatrix, data, size, columns);
-=======
-        assertSame2dArray(hostMatrix.size(), hostMatrix.columns(), data, roundTripData);
->>>>>>> c55cfd7f
       }
     }
   }
@@ -500,7 +496,6 @@
 
     var builder2 = CuVSMatrix.hostBuilder(size, columns, rowStride2, -1, CuVSMatrix.DataType.FLOAT);
 
-<<<<<<< HEAD
     try (var matrix1 = builder1.build();
         var matrix2 = builder2.build()) {
 
@@ -562,9 +557,6 @@
 
         matrix1.toHost(matrix2);
         checkSameData(matrix1, matrix2, data, size, columns);
-=======
-        assertSame2dArray(deviceMatrix.size(), deviceMatrix.columns(), data, roundTripData);
->>>>>>> c55cfd7f
       }
     }
   }
@@ -614,7 +606,6 @@
     matrix1.toArray(roundTripData1);
     matrix2.toArray(roundTripData2);
 
-<<<<<<< HEAD
     for (int n = 0; n < matrix2.size(); ++n) {
       for (int i = 0; i < matrix2.columns(); ++i) {
         var diff1 = Math.abs(data[n][i] - roundTripData1[n][i]);
@@ -644,9 +635,6 @@
                   columns));
         }
       }
-=======
-      assertSame2dArray(hostMatrix2.size(), hostMatrix2.columns(), data, roundTripData);
->>>>>>> c55cfd7f
     }
   }
 
@@ -743,15 +731,11 @@
         var roundTripData = new float[size][columns];
         nativeDataset.toArray(roundTripData);
 
-<<<<<<< HEAD
         for (int n = 0; n < nativeDataset.size(); ++n) {
           for (int i = 0; i < nativeDataset.columns(); ++i) {
             assertEquals(data[n][i], roundTripData[n][i], DELTA);
           }
         }
-=======
-        assertSame2dArray(deviceMatrix2.size(), deviceMatrix2.columns(), data, roundTripData);
->>>>>>> c55cfd7f
       }
     }
   }
