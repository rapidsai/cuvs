/*
 * Copyright (c) 2025, NVIDIA CORPORATION.
 *
 * Licensed under the Apache License, Version 2.0 (the "License");
 * you may not use this file except in compliance with the License.
 * You may obtain a copy of the License at
 *
 *     http://www.apache.org/licenses/LICENSE-2.0
 *
 * Unless required by applicable law or agreed to in writing, software
 * distributed under the License is distributed on an "AS IS" BASIS,
 * WITHOUT WARRANTIES OR CONDITIONS OF ANY KIND, either express or implied.
 * See the License for the specific language governing permissions and
 * limitations under the License.
 */
package com.nvidia.cuvs;

import static com.carrotsearch.randomizedtesting.RandomizedTest.assumeTrue;
import static org.junit.Assert.*;

import com.carrotsearch.randomizedtesting.RandomizedRunner;
import com.nvidia.cuvs.CagraIndexParams.CagraGraphBuildAlgo;
import com.nvidia.cuvs.CagraIndexParams.CuvsDistanceType;
import java.lang.invoke.MethodHandles;
import java.util.ArrayList;
import java.util.List;
import java.util.Random;
import java.util.concurrent.CountDownLatch;
import java.util.concurrent.ExecutorService;
import java.util.concurrent.Executors;
import java.util.concurrent.Future;
import java.util.concurrent.TimeUnit;
import java.util.concurrent.atomic.AtomicInteger;
import java.util.concurrent.atomic.AtomicReference;
import org.junit.Before;
import org.junit.Test;
import org.junit.runner.RunWith;
import org.slf4j.Logger;
import org.slf4j.LoggerFactory;

@RunWith(RandomizedRunner.class)
public class CagraMultiThreadStabilityIT extends CuVSTestCase {

  private static final Logger log = LoggerFactory.getLogger(MethodHandles.lookup().lookupClass());

  private final int dimensions = 256;
  private final int queriesPerThread = 500;
  private final int queryBatchSize = 1; // Small batch size to increase frequency of calls
  private final int topK = 10;

  @FunctionalInterface
  private interface QueryAction {
    void run(CagraIndex index) throws Throwable;
  }

  @Before
  public void setup() {
    assumeTrue("not supported on " + System.getProperty("os.name"), isLinuxAmd64());
    initializeRandom();
    log.info("Multi-threaded stability test initialized");
  }

  @Test
  public void testQueryingUsingMultipleThreadsWithSharedSynchronizedResources() throws Throwable {
    try (CuVSResources sharedResources = SynchronizedCuVSResources.create()) {
      testQueryingUsingMultipleThreads(
          index -> performQueryWithSharedSynchronizedResource(sharedResources, index));
    }
  }

  @Test
  public void testQueryingUsingMultipleThreadsWithPrivateResources() throws Throwable {
    testQueryingUsingMultipleThreads(this::performQueryWithPrivateResource);
  }

  private void testQueryingUsingMultipleThreads(QueryAction queryAction) throws Throwable {
    final int dataSize = 10000;
    final int numThreads = 16;

    log.info("  Dataset: {}x{}", dataSize, dimensions);
    // High thread count to increase contention
    log.info("  Threads: {}, Queries per thread: {}", numThreads, queriesPerThread);

    float[][] dataset = generateRandomDataset(dataSize);

    try (CuVSResources resources = CheckedCuVSResources.create()) {
      log.info("Creating CAGRA index for MultiThreaded stability test...");

      CagraIndexParams indexParams =
          new CagraIndexParams.Builder()
              .withCagraGraphBuildAlgo(CagraGraphBuildAlgo.NN_DESCENT)
              .withGraphDegree(64)
              .withIntermediateGraphDegree(128)
              .withNumWriterThreads(8)
              .withMetric(CuvsDistanceType.L2Expanded)
              .build();

      CagraIndex index =
          CagraIndex.newBuilder(resources)
              .withDataset(dataset)
              .withIndexParams(indexParams)
              .build();

      log.info("CAGRA index created, starting high-contention multi-threaded search...");

      // Create high contention scenario that would fail without using separate resources in every
      // thread
<<<<<<< HEAD
      ExecutorService executor = Executors.newFixedThreadPool(numThreads);
      List<Future<?>> futures = new ArrayList<>();
      CountDownLatch startLatch = new CountDownLatch(1);
      AtomicInteger successfulQueries = new AtomicInteger(0);
      AtomicReference<Throwable> firstError = new AtomicReference<>();

      for (int threadId = 0; threadId < numThreads; threadId++) {
        final int finalThreadId = threadId;

        Future<?> future =
            executor.submit(
                () -> {
                  try {
                    // Wait for all threads to start simultaneously
                    startLatch.await();

                    for (int queryId = 0; queryId < queriesPerThread; queryId++) {
                      float[][] queries = generateRandomDataset(queryBatchSize, dimensions);

                      try (CuVSResources threadResources = CheckedCuVSResources.create()) {
                        CagraSearchParams searchParams = new CagraSearchParams.Builder().build();
                        CagraQuery query =
                            new CagraQuery.Builder(threadResources)
                                .withTopK(topK)
                                .withSearchParams(searchParams)
                                .withQueryVectors(queries)
                                .build();

                        // This call should now work with per-thread resources
                        SearchResults results = index.search(query);
                        assertNotNull("Query should return results", results);
                        assertTrue(
                            "Query should return some results", !results.getResults().isEmpty());

=======
      try (ExecutorService executor = Executors.newFixedThreadPool(numThreads)) {
        List<Future<?>> futures = new ArrayList<>();
        CountDownLatch startLatch = new CountDownLatch(1);
        AtomicInteger successfulQueries = new AtomicInteger(0);
        AtomicReference<Throwable> firstError = new AtomicReference<>();

        for (int threadId = 0; threadId < numThreads; threadId++) {
          final int finalThreadId = threadId;

          Future<?> future =
              executor.submit(
                  () -> {
                    try {
                      // Wait for all threads to start simultaneously
                      startLatch.await();

                      for (int queryId = 0; queryId < queriesPerThread; queryId++) {
                        queryAction.run(index);
>>>>>>> 6e734d5e
                        successfulQueries.incrementAndGet();

                        // No Thread.yield() - maximize contention
                      }

                      log.info("Thread {} completed successfully", finalThreadId);

                    } catch (Throwable t) {
                      log.error("Thread {} failed: {}", finalThreadId, t.getMessage(), t);
                      firstError.compareAndSet(null, t);
                      throw new RuntimeException("Thread failed", t);
                    }
                  });

          futures.add(future);
        }

        // Start all threads simultaneously to maximize contention
        log.info("Starting all {} threads simultaneously...", numThreads);
        startLatch.countDown();

        // Wait for all threads to complete
        boolean allCompleted = true;
        for (Future<?> future : futures) {
          try {
            future.get(120, TimeUnit.SECONDS); // Longer timeout for stress test
          } catch (Exception e) {
            allCompleted = false;
            log.error("Thread failed: {}", e.getMessage(), e);
            if (firstError.get() == null) {
              firstError.set(e);
            }
          }
        }

        executor.shutdown();
        if (!executor.awaitTermination(10, TimeUnit.SECONDS)) {
          executor.shutdownNow();
        }

        // Verify results
        int expectedTotalQueries = numThreads * queriesPerThread;
        int actualSuccessfulQueries = successfulQueries.get();

        log.info("  Successful queries: {} / {}", actualSuccessfulQueries, expectedTotalQueries);

<<<<<<< HEAD
      if (firstError.get() != null) {
        fail("MultiThreaded stablity test failed:" + " " + firstError.get().getMessage());
      }
=======
        if (firstError.get() != null) {
          fail("MultiThreaded stablity test failed:" + " " + firstError.get().getMessage());
        }
>>>>>>> 6e734d5e

        assertTrue("All threads should complete successfully", allCompleted);
        assertEquals(
            "All queries should complete successfully",
            expectedTotalQueries,
            actualSuccessfulQueries);
      }

      index.destroyIndex();
    }
  }

  private void performQueryWithPrivateResource(CagraIndex index) throws Throwable {
    float[][] queries = generateRandomDataset(queryBatchSize);

    try (CuVSResources threadResources = CheckedCuVSResources.create()) {
      CagraSearchParams searchParams = new CagraSearchParams.Builder().build();
      CagraQuery query =
          new CagraQuery.Builder(threadResources)
              .withTopK(topK)
              .withSearchParams(searchParams)
              .withQueryVectors(queries)
              .build();

      // This call should now work with per-thread resources
      SearchResults results = index.search(query);
      assertNotNull("Query should return results", results);
      assertFalse("Query should return some results", results.getResults().isEmpty());
    }
  }

  private void performQueryWithSharedSynchronizedResource(
      CuVSResources threadResources, CagraIndex index) throws Throwable {
    float[][] queries = generateRandomDataset(queryBatchSize);

    CagraSearchParams searchParams = new CagraSearchParams.Builder().build();
    CagraQuery query =
        new CagraQuery.Builder(threadResources)
            .withTopK(topK)
            .withSearchParams(searchParams)
            .withQueryVectors(queries)
            .build();

    // This call should now work with per-thread resources
    SearchResults results = index.search(query);
    assertNotNull("Query should return results", results);
    assertFalse("Query should return some results", results.getResults().isEmpty());
  }

  private float[][] generateRandomDataset(int size) {
    Random random = new Random(42 + System.nanoTime());
    float[][] data = new float[size][dimensions];

    for (int i = 0; i < size; i++) {
      for (int j = 0; j < dimensions; j++) {
        data[i][j] = random.nextFloat() * 2.0f - 1.0f;
      }
    }

    return data;
  }
}<|MERGE_RESOLUTION|>--- conflicted
+++ resolved
@@ -105,42 +105,6 @@
 
       // Create high contention scenario that would fail without using separate resources in every
       // thread
-<<<<<<< HEAD
-      ExecutorService executor = Executors.newFixedThreadPool(numThreads);
-      List<Future<?>> futures = new ArrayList<>();
-      CountDownLatch startLatch = new CountDownLatch(1);
-      AtomicInteger successfulQueries = new AtomicInteger(0);
-      AtomicReference<Throwable> firstError = new AtomicReference<>();
-
-      for (int threadId = 0; threadId < numThreads; threadId++) {
-        final int finalThreadId = threadId;
-
-        Future<?> future =
-            executor.submit(
-                () -> {
-                  try {
-                    // Wait for all threads to start simultaneously
-                    startLatch.await();
-
-                    for (int queryId = 0; queryId < queriesPerThread; queryId++) {
-                      float[][] queries = generateRandomDataset(queryBatchSize, dimensions);
-
-                      try (CuVSResources threadResources = CheckedCuVSResources.create()) {
-                        CagraSearchParams searchParams = new CagraSearchParams.Builder().build();
-                        CagraQuery query =
-                            new CagraQuery.Builder(threadResources)
-                                .withTopK(topK)
-                                .withSearchParams(searchParams)
-                                .withQueryVectors(queries)
-                                .build();
-
-                        // This call should now work with per-thread resources
-                        SearchResults results = index.search(query);
-                        assertNotNull("Query should return results", results);
-                        assertTrue(
-                            "Query should return some results", !results.getResults().isEmpty());
-
-=======
       try (ExecutorService executor = Executors.newFixedThreadPool(numThreads)) {
         List<Future<?>> futures = new ArrayList<>();
         CountDownLatch startLatch = new CountDownLatch(1);
@@ -159,7 +123,6 @@
 
                       for (int queryId = 0; queryId < queriesPerThread; queryId++) {
                         queryAction.run(index);
->>>>>>> 6e734d5e
                         successfulQueries.incrementAndGet();
 
                         // No Thread.yield() - maximize contention
@@ -206,15 +169,9 @@
 
         log.info("  Successful queries: {} / {}", actualSuccessfulQueries, expectedTotalQueries);
 
-<<<<<<< HEAD
-      if (firstError.get() != null) {
-        fail("MultiThreaded stablity test failed:" + " " + firstError.get().getMessage());
-      }
-=======
         if (firstError.get() != null) {
           fail("MultiThreaded stablity test failed:" + " " + firstError.get().getMessage());
         }
->>>>>>> 6e734d5e
 
         assertTrue("All threads should complete successfully", allCompleted);
         assertEquals(
