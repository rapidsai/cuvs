--- conflicted
+++ resolved
@@ -142,20 +142,15 @@
         var index = indexOnce(dataset, resources);
         var indexPath = serializeOnce(index);
         var loadedIndex = deserializeOnce(indexPath, resources);
-<<<<<<< HEAD
-        queryAndCompare(index, loadedIndex, map, queries, expectedResults, resources);
-        cleanup(index, loadedIndex);
-        Files.deleteIfExists(indexPath);
-=======
-        queryOnce(
+        queryAndCompare(
             index,
             loadedIndex,
             SearchResults.IDENTITY_MAPPING,
             queries,
             expectedResults,
             resources);
-        cleanup(indexPath, index, loadedIndex);
->>>>>>> 7462cbda
+        cleanup(index, loadedIndex);
+        Files.deleteIfExists(indexPath);
       }
     }
   }
@@ -178,20 +173,15 @@
                 var index = indexOnce(dataset, resources);
                 var indexPath = serializeOnce(index);
                 var loadedIndex = deserializeOnce(indexPath, resources);
-<<<<<<< HEAD
-                queryAndCompare(index, loadedIndex, map, queries, expectedResults, resources);
-                cleanup(index, loadedIndex);
-                Files.deleteIfExists(indexPath);
-=======
-                queryOnce(
+                queryAndCompare(
                     index,
                     loadedIndex,
                     SearchResults.IDENTITY_MAPPING,
                     queries,
                     expectedResults,
                     resources);
-                cleanup(indexPath, index, loadedIndex);
->>>>>>> 7462cbda
+                cleanup(index, loadedIndex);
+                Files.deleteIfExists(indexPath);
               } catch (Throwable e) {
                 throw new RuntimeException(e);
               }
@@ -219,20 +209,15 @@
                   var index = indexOnce(dataset, resources);
                   var indexPath = serializeOnce(index);
                   var loadedIndex = deserializeOnce(indexPath, resources);
-<<<<<<< HEAD
-                  queryAndCompare(index, loadedIndex, map, queries, expectedResults, resources);
-                  cleanup(index, loadedIndex);
-                  Files.deleteIfExists(indexPath);
-=======
-                  queryOnce(
+                  queryAndCompare(
                       index,
                       loadedIndex,
                       SearchResults.IDENTITY_MAPPING,
                       queries,
                       expectedResults,
                       resources);
-                  cleanup(indexPath, index, loadedIndex);
->>>>>>> 7462cbda
+                  cleanup(index, loadedIndex);
+                  Files.deleteIfExists(indexPath);
                 } catch (Throwable e) {
                   throw new RuntimeException(e);
                 }
@@ -306,7 +291,7 @@
 
   @Test
   public void testIndexingAndSearchingFlowWithCustomMappingFunction() throws Throwable {
-    float[][] dataset = createSampleData();
+    var dataset = Dataset.ofArray(createSampleData());
     float[][] queries = createSampleQueries();
     var expectedResults =
         List.of(
@@ -315,19 +300,20 @@
             Map.of(0, 0.047766715f, 3, 0.20332818f, 1, 0.48305473f),
             Map.of(2, 0.15224178f, 1, 0.59063464f, 0, 0.5986642f));
 
-    LongToIntFunction rotate = l -> (int) ((l + 1) % dataset.length);
+    LongToIntFunction rotate = l -> (int) ((l + 1) % dataset.size());
     try (CuVSResources resources = CuVSResources.create()) {
       var index = indexOnce(dataset, resources);
       var indexPath = serializeOnce(index);
       var loadedIndex = deserializeOnce(indexPath, resources);
-      queryOnce(index, loadedIndex, rotate, queries, expectedResults, resources);
-      cleanup(indexPath, index, loadedIndex);
+      queryAndCompare(index, loadedIndex, rotate, queries, expectedResults, resources);
+      cleanup(index, loadedIndex);
+      Files.deleteIfExists(indexPath);
     }
   }
 
   @Test
   public void testIndexingAndSearchingFlowWithCustomMappingList() throws Throwable {
-    float[][] dataset = createSampleData();
+    var dataset = Dataset.ofArray(createSampleData());
     float[][] queries = createSampleQueries();
     var mappings = List.of(4, 3, 2, 1);
     var expectedResults =
@@ -342,8 +328,9 @@
       var index = indexOnce(dataset, resources);
       var indexPath = serializeOnce(index);
       var loadedIndex = deserializeOnce(indexPath, resources);
-      queryOnce(index, loadedIndex, rotate, queries, expectedResults, resources);
-      cleanup(indexPath, index, loadedIndex);
+      queryAndCompare(index, loadedIndex, rotate, queries, expectedResults, resources);
+      cleanup(index, loadedIndex);
+      Files.deleteIfExists(indexPath);
     }
   }
 
@@ -449,17 +436,10 @@
     }
   }
 
-<<<<<<< HEAD
   private void queryAndCompare(
       CagraIndex index1,
       CagraIndex index2,
-      List<Integer> map,
-=======
-  private void queryOnce(
-      CagraIndex index,
-      CagraIndex loadedIndex,
       LongToIntFunction mapping,
->>>>>>> 7462cbda
       float[][] queries,
       List<Map<Integer, Float>> expectedResults,
       CuVSResources resources)
@@ -526,7 +506,13 @@
         // Indexing with an on-heap and native datasets produce the same results
         var javaIndex = indexOnce(javaDataset, resources);
         var nativeIndex = indexOnce(nativeDataset, resources);
-        queryAndCompare(javaIndex, nativeIndex, map, queries, expectedResults, resources);
+        queryAndCompare(
+            javaIndex,
+            nativeIndex,
+            SearchResults.IDENTITY_MAPPING,
+            queries,
+            expectedResults,
+            resources);
         cleanup(javaIndex, nativeIndex);
       }
     }
