/*
 * Copyright (c) 2025, NVIDIA CORPORATION.
 *
 * Licensed under the Apache License, Version 2.0 (the "License");
 * you may not use this file except in compliance with the License.
 * You may obtain a copy of the License at
 *
 *     http://www.apache.org/licenses/LICENSE-2.0
 *
 * Unless required by applicable law or agreed to in writing, software
 * distributed under the License is distributed on an "AS IS" BASIS,
 * WITHOUT WARRANTIES OR CONDITIONS OF ANY KIND, either express or implied.
 * See the License for the specific language governing permissions and
 * limitations under the License.
 */
package com.nvidia.cuvs;

import static com.carrotsearch.randomizedtesting.RandomizedTest.assumeTrue;
import static org.junit.Assert.*;

import com.carrotsearch.randomizedtesting.RandomizedRunner;
import com.nvidia.cuvs.CagraIndexParams.CagraGraphBuildAlgo;
import com.nvidia.cuvs.CagraIndexParams.CuvsDistanceType;
import com.nvidia.cuvs.CagraMergeParams.MergeStrategy;
import java.io.File;
import java.io.FileInputStream;
import java.io.FileOutputStream;
import java.io.InputStream;
import java.lang.foreign.Arena;
import java.lang.foreign.Linker;
import java.lang.foreign.MemoryLayout;
import java.lang.foreign.MemorySegment;
import java.lang.foreign.ValueLayout;
import java.lang.invoke.MethodHandles;
import java.nio.file.Files;
import java.nio.file.Path;
import java.util.Arrays;
import java.util.BitSet;
import java.util.List;
import java.util.Map;
import java.util.UUID;
import java.util.concurrent.CompletableFuture;
import java.util.concurrent.ExecutionException;
import java.util.concurrent.ExecutorService;
import java.util.concurrent.Executors;
import java.util.concurrent.TimeUnit;
import java.util.concurrent.TimeoutException;
import java.util.function.LongToIntFunction;
import java.util.function.Supplier;
import org.junit.Before;
import org.junit.Test;
import org.junit.runner.RunWith;
import org.slf4j.Logger;
import org.slf4j.LoggerFactory;

@RunWith(RandomizedRunner.class)
public class CagraBuildAndSearchIT extends CuVSTestCase {

  private static final Logger log = LoggerFactory.getLogger(MethodHandles.lookup().lookupClass());

  @Before
  public void setup() {
    assumeTrue("not supported on " + System.getProperty("os.name"), isLinuxAmd64());
    initializeRandom();
    log.info("Random context initialized for test.");
  }

  private static void runConcurrently(int nThreads, Supplier<Runnable> runnableSupplier)
      throws ExecutionException, InterruptedException, TimeoutException {
    try (ExecutorService parallelExecutor = Executors.newFixedThreadPool(nThreads)) {
      var futures = new CompletableFuture[nThreads];
      for (int j = 0; j < nThreads; j++) {
        futures[j] = CompletableFuture.runAsync(runnableSupplier.get(), parallelExecutor);
      }

      CompletableFuture.allOf(futures)
          .exceptionally(
              t -> {
                log.error("Exception while executing runnable", t);
                fail("Exception while executing runnable: " + unwrap(t));
                return null;
              })
          .get(2000, TimeUnit.SECONDS);
    }
  }

  private static Throwable unwrap(Throwable t) {
    var root = t;
    while (root.getCause() != null) {
      root = root.getCause();
    }
    return root;
  }

  private static void runInAnotherThread(Runnable runnable)
      throws ExecutionException, InterruptedException, TimeoutException {
    try (ExecutorService singleExecutor = Executors.newSingleThreadExecutor()) {
      singleExecutor.submit(runnable).get(2000, TimeUnit.SECONDS);
    }
  }

  private static List<Map<Integer, Float>> getExpectedResults() {
    return Arrays.asList(
        Map.of(3, 0.038782578f, 2, 0.3590463f, 0, 0.83774555f),
        Map.of(0, 0.12472608f, 2, 0.21700792f, 1, 0.31918612f),
        Map.of(3, 0.047766715f, 2, 0.20332818f, 0, 0.48305473f),
        Map.of(1, 0.15224178f, 0, 0.59063464f, 3, 0.5986642f));
  }

  private static float[][] createSampleQueries() {
    return new float[][] {
      {0.48216683f, 0.0428398f},
      {0.5084142f, 0.6545497f},
      {0.51260436f, 0.2643005f},
      {0.05198065f, 0.5789965f}
    };
  }

  private static float[][] createSampleData() {
    return new float[][] {
      {0.74021935f, 0.9209938f},
      {0.03902049f, 0.9689629f},
      {0.92514056f, 0.4463501f},
      {0.6673192f, 0.10993068f}
    };
  }

  /**
   * A basic test that checks the whole flow - from indexing to search.
   */
  @Test
  public void testIndexingAndSearchingFlow() throws Throwable {
    float[][] dataset = createSampleData();
    float[][] queries = createSampleQueries();
    List<Map<Integer, Float>> expectedResults = getExpectedResults();

    int numTestsRuns = 5;
    try (CuVSResources resources = CheckedCuVSResources.create()) {
      for (int j = 0; j < numTestsRuns; j++) {
        var index = indexOnce(CuVSMatrix.ofArray(dataset), resources);
        var indexPath = serializeOnce(index);
        var loadedIndex = deserializeOnce(indexPath, resources);
        queryAndCompare(
            index,
            loadedIndex,
            SearchResults.IDENTITY_MAPPING,
            queries,
            expectedResults,
            resources);
        cleanup(index, loadedIndex);
        Files.deleteIfExists(indexPath);
      }
    }
  }

  /**
   * A basic test that checks the whole flow - from indexing to search.
   */
  @Test
  public void testIndexingAndSearchingFlowInDifferentThreads() throws Throwable {
    float[][] dataset = createSampleData();
    float[][] queries = createSampleQueries();
    List<Map<Integer, Float>> expectedResults = getExpectedResults();

    int numTestsRuns = 5;
    try (CuVSResources resources = CheckedCuVSResources.create()) {
      for (int j = 0; j < numTestsRuns; j++) {
        runInAnotherThread(
            () -> {
              try {
                var index = indexOnce(CuVSMatrix.ofArray(dataset), resources);
                var indexPath = serializeOnce(index);
                var loadedIndex = deserializeOnce(indexPath, resources);
                queryAndCompare(
                    index,
                    loadedIndex,
                    SearchResults.IDENTITY_MAPPING,
                    queries,
                    expectedResults,
                    resources);
                cleanup(index, loadedIndex);
                Files.deleteIfExists(indexPath);
              } catch (Throwable e) {
                throw new RuntimeException(e);
              }
            });
      }
    }
  }

  /**
   * A basic test that checks the whole flow - from indexing to search.
   */
  @Test
  public void testIndexingAndSearchingFlowConcurrently() throws Throwable {
    final float[][] dataset = createSampleData();
    float[][] queries = createSampleQueries();
    List<Map<Integer, Float>> expectedResults = getExpectedResults();

    int numTestsRuns = 10;

    runConcurrently(
        numTestsRuns,
        () ->
            () -> {
<<<<<<< HEAD
              try (CuVSResources resources = CuVSResources.create()) {
                var index = indexOnce(CuVSMatrix.ofArray(dataset), resources);
=======
              try (CuVSResources resources = CheckedCuVSResources.create()) {
                var index = indexOnce(Dataset.ofArray(dataset), resources);
>>>>>>> bade5ee3
                var indexPath = serializeOnce(index);
                var loadedIndex = deserializeOnce(indexPath, resources);
                queryAndCompare(
                    index,
                    loadedIndex,
                    SearchResults.IDENTITY_MAPPING,
                    queries,
                    expectedResults,
                    resources);
                cleanup(index, loadedIndex);
                Files.deleteIfExists(indexPath);
              } catch (Throwable e) {
                throw new RuntimeException(e);
              }
            });
  }

  @Test
  public void testIndexing() throws Throwable {
    for (int i = 0; i < 100; ++i) {
      final float[][] dataset = createSampleData();
      int numTestsRuns = 10;
      runConcurrently(
          numTestsRuns,
          () ->
              () -> {
<<<<<<< HEAD
                try (CuVSResources resources = CuVSResources.create()) {
                  var index = indexOnce(CuVSMatrix.ofArray(dataset), resources);
=======
                try (CuVSResources resources = CheckedCuVSResources.create()) {
                  var index = indexOnce(Dataset.ofArray(dataset), resources);
>>>>>>> bade5ee3
                  index.destroyIndex();
                } catch (Throwable e) {
                  throw new RuntimeException(e);
                }
              });
    }
  }

  @Test
  public void testSerialization() throws Throwable {
    for (int i = 0; i < 100; ++i) {
      final float[][] dataset = createSampleData();
      int numTestsRuns = 10;
      runConcurrently(
          numTestsRuns,
          () ->
              () -> {
<<<<<<< HEAD
                try (CuVSResources resources = CuVSResources.create()) {
                  var index = indexOnce(CuVSMatrix.ofArray(dataset), resources);
=======
                try (CuVSResources resources = CheckedCuVSResources.create()) {
                  var index = indexOnce(Dataset.ofArray(dataset), resources);
>>>>>>> bade5ee3
                  var indexPath = serializeOnce(index);
                  Files.deleteIfExists(indexPath);
                  index.destroyIndex();
                } catch (Throwable e) {
                  throw new RuntimeException(e);
                }
              });
    }
  }

  @Test
  public void testDeserialization() throws Throwable {
    var indexPath = createSerializedIndex(CuVSMatrix.ofArray(createSampleData()));
    for (int i = 0; i < 100; ++i) {
      int numTestsRuns = 10;
      runConcurrently(
          numTestsRuns,
          () ->
              () -> {
                try (CuVSResources resources = CheckedCuVSResources.create()) {
                  deserializeOnce(indexPath, resources).destroyIndex();
                } catch (Throwable e) {
                  throw new RuntimeException(e);
                }
              });
    }
    Files.deleteIfExists(indexPath);
  }

<<<<<<< HEAD
  private Path createSerializedIndex(CuVSMatrix dataset) throws Throwable {
    try (CuVSResources resources = CuVSResources.create()) {
=======
  private Path createSerializedIndex(Dataset dataset) throws Throwable {
    try (CuVSResources resources = CheckedCuVSResources.create()) {
>>>>>>> bade5ee3
      var index = indexOnce(dataset, resources);
      var indexPath = serializeOnce(index);
      index.destroyIndex();
      return indexPath;
    }
  }

  @Test
  public void testIndexingAndSearchingFlowWithCustomMappingFunction() throws Throwable {
    var dataset = CuVSMatrix.ofArray(createSampleData());
    float[][] queries = createSampleQueries();
    var expectedResults =
        List.of(
            Map.of(0, 0.038782578f, 3, 0.3590463f, 1, 0.83774555f),
            Map.of(1, 0.12472608f, 3, 0.21700792f, 2, 0.31918612f),
            Map.of(0, 0.047766715f, 3, 0.20332818f, 1, 0.48305473f),
            Map.of(2, 0.15224178f, 1, 0.59063464f, 0, 0.5986642f));

    LongToIntFunction rotate = l -> (int) ((l + 1) % dataset.size());
    try (CuVSResources resources = CheckedCuVSResources.create()) {
      var index = indexOnce(dataset, resources);
      var indexPath = serializeOnce(index);
      var loadedIndex = deserializeOnce(indexPath, resources);
      queryAndCompare(index, loadedIndex, rotate, queries, expectedResults, resources);
      cleanup(index, loadedIndex);
      Files.deleteIfExists(indexPath);
    }
  }

  @Test
  public void testIndexingAndSearchingFlowWithCustomMappingList() throws Throwable {
    var dataset = CuVSMatrix.ofArray(createSampleData());
    float[][] queries = createSampleQueries();
    var mappings = List.of(4, 3, 2, 1);
    var expectedResults =
        List.of(
            Map.of(1, 0.038782578f, 2, 0.3590463f, 4, 0.83774555f),
            Map.of(4, 0.12472608f, 2, 0.21700792f, 3, 0.31918612f),
            Map.of(1, 0.047766715f, 2, 0.20332818f, 4, 0.48305473f),
            Map.of(3, 0.15224178f, 4, 0.59063464f, 1, 0.5986642f));

    LongToIntFunction rotate = SearchResults.mappingsFromList(mappings);
    try (CuVSResources resources = CheckedCuVSResources.create()) {
      var index = indexOnce(dataset, resources);
      var indexPath = serializeOnce(index);
      var loadedIndex = deserializeOnce(indexPath, resources);
      queryAndCompare(index, loadedIndex, rotate, queries, expectedResults, resources);
      cleanup(index, loadedIndex);
      Files.deleteIfExists(indexPath);
    }
  }

  /**
   * A test that checks the pre-filtering feature.
   */
  @Test
  public void testPrefilteringReducesResults() throws Throwable {

    // Sample data and query
    float[][] dataset = createSampleData();
    float[][] queries = {{0.48216683f, 0.0428398f}};

    // Expected search results
    List<Map<Integer, Float>> expectedResults = List.of(Map.of(3, 0.038782578f, 2, 0.3590463f));

    // Expected filtered search results
    List<Map<Integer, Float>> expectedFilteredResults =
        List.of(Map.of(2, 0.3590463f, 0, 0.83774555f));

    CagraIndexParams indexParams =
        new CagraIndexParams.Builder()
            .withCagraGraphBuildAlgo(CagraGraphBuildAlgo.NN_DESCENT)
            .withGraphDegree(2)
            .withIntermediateGraphDegree(4)
            .withNumWriterThreads(2)
            .withMetric(CuvsDistanceType.L2Expanded)
            .build();

    try (CuVSResources resources = CheckedCuVSResources.create()) {
      CagraIndex index =
          CagraIndex.newBuilder(resources)
              .withDataset(dataset)
              .withIndexParams(indexParams)
              .build();

      // No prefilter (all points allowed)
      CagraSearchParams searchParams = new CagraSearchParams.Builder(resources).build();
      CagraQuery fullQuery =
          new CagraQuery.Builder()
              .withTopK(2)
              .withSearchParams(searchParams)
              .withQueryVectors(queries)
              .build();

      SearchResults fullSearchResults = index.search(fullQuery);
      List<Map<Integer, Float>> fullResults = fullSearchResults.getResults();
      log.info("Full results: {}", fullResults);

      // Apply prefilter: only allow ids 0 and 2 (bitset: 1100)
      BitSet prefilter = new BitSet(4);
      prefilter.set(0);
      prefilter.set(2);

      CagraQuery filteredQuery =
          new CagraQuery.Builder()
              .withTopK(2)
              .withSearchParams(searchParams)
              .withQueryVectors(queries)
              .withPrefilter(prefilter, 4)
              .build();

      SearchResults filteredSearchResults = index.search(filteredQuery);
      List<Map<Integer, Float>> filteredResults = filteredSearchResults.getResults();
      log.info("Filtered results: {}", filteredResults);

      assertEquals(expectedResults, fullResults);
      assertEquals(expectedFilteredResults, filteredResults);
    }
  }

  private CagraIndex indexOnce(CuVSMatrix dataset, CuVSResources resources) throws Throwable {
    // Configure index parameters
    CagraIndexParams indexParams =
        new CagraIndexParams.Builder()
            .withCagraGraphBuildAlgo(CagraGraphBuildAlgo.NN_DESCENT)
            .withGraphDegree(1)
            .withIntermediateGraphDegree(2)
            .withNumWriterThreads(32)
            .withMetric(CuvsDistanceType.L2Expanded)
            .build();

    // Create the index with the dataset
    return CagraIndex.newBuilder(resources)
        .withDataset(dataset)
        .withIndexParams(indexParams)
        .build();
  }

  private Path serializeOnce(CagraIndex index) throws Throwable {
    // Saving the index on to the disk.
    var indexFilePath = Path.of(UUID.randomUUID() + ".cag");
    try (var outputStream = Files.newOutputStream(indexFilePath)) {
      index.serialize(outputStream);
    }
    return indexFilePath;
  }

  private CagraIndex deserializeOnce(Path indexFilePath, CuVSResources resources) throws Throwable {
    // Loading a CAGRA index from disk.
    try (var inputStream = Files.newInputStream(indexFilePath)) {
      return CagraIndex.newBuilder(resources).from(inputStream).build();
    }
  }

  private void queryAndCompare(
      CagraIndex index1,
      CagraIndex index2,
      LongToIntFunction mapping,
      float[][] queries,
      List<Map<Integer, Float>> expectedResults,
      CuVSResources resources)
      throws Throwable {
    // Configure search parameters
    CagraSearchParams searchParams = new CagraSearchParams.Builder(resources).build();

    // Create a query object with the query vectors
    CagraQuery cuvsQuery =
        new CagraQuery.Builder()
            .withTopK(3)
            .withSearchParams(searchParams)
            .withQueryVectors(queries)
            .withMapping(mapping)
            .build();

    // Perform the search
    SearchResults results = index1.search(cuvsQuery);

    // Check results
    log.info(results.getResults().toString());
    checkResults(expectedResults, results.getResults());

    // Search from the second index
    results = index2.search(cuvsQuery);

    // Check results
    log.info(results.getResults().toString());
    checkResults(expectedResults, results.getResults());
  }

  private void cleanup(CagraIndex index, CagraIndex loadedIndex) throws Throwable {
    // Cleanup
    index.destroyIndex();
    loadedIndex.destroyIndex();
  }

  @Test
  public void testNativeDatasetEquivalent() throws Throwable {
    float[][] sampleData = createSampleData();
    float[][] queries = createSampleQueries();
    List<Map<Integer, Float>> expectedResults = getExpectedResults();

    ValueLayout.OfFloat C_FLOAT =
        (ValueLayout.OfFloat) Linker.nativeLinker().canonicalLayouts().get("float");

    int rows = sampleData.length;
    int cols = sampleData[0].length;
    MemoryLayout dataMemoryLayout = MemoryLayout.sequenceLayout((long) rows * cols, C_FLOAT);

    try (Arena arena = Arena.ofShared()) {
      MemorySegment dataMemorySegment = arena.allocate(dataMemoryLayout);
      for (int r = 0; r < rows; r++) {
        MemorySegment.copy(
            sampleData[r], 0, dataMemorySegment, C_FLOAT, (r * cols * C_FLOAT.byteSize()), cols);
      }

      try (var resources = CuVSResources.create();
          var javaDataset = CuVSMatrix.ofArray(sampleData);
          var nativeDataset =
              DatasetHelper.fromMemorySegment(
                  dataMemorySegment, rows, cols, CuVSMatrix.DataType.FLOAT)) {

        // Indexing with an on-heap and native datasets produce the same results
        var javaIndex = indexOnce(javaDataset, resources);
        var nativeIndex = indexOnce(nativeDataset, resources);
        queryAndCompare(
            javaIndex,
            nativeIndex,
            SearchResults.IDENTITY_MAPPING,
            queries,
            expectedResults,
            resources);
        cleanup(javaIndex, nativeIndex);
      }
    }
  }

  @Test
  public void testMergingIndexes() throws Throwable {
    float[][] vector1 = {
      {0.0f, 0.0f},
      {1.0f, 1.0f}
    };

    float[][] vector2 = {
      {10.0f, 10.0f},
      {11.0f, 11.0f}
    };

    float[][] queries = {
      {1.0f, 1.0f}, // Should be closest to vector1[1] -> index 1
      {10.5f, 10.5f}, // Should be closest to vector2[0] -> index 2
      {0.0f, 0.0f} // Should be closest to vector1[0] -> index 0
    };

    // Expected search results for each query (nearest neighbor and its distance)
    List<Map<Integer, Float>> expectedResults =
        Arrays.asList(
            Map.of(1, 0.0f, 0, 2.0f, 2, 162.0f),
            Map.of(2, 0.5f, 3, 0.5f, 1, 180.5f),
            Map.of(0, 0.0f, 1, 2.0f, 2, 200.0f));

    try (CuVSResources resources = CheckedCuVSResources.create()) {
      CagraIndexParams indexParams =
          new CagraIndexParams.Builder()
              .withCagraGraphBuildAlgo(CagraGraphBuildAlgo.NN_DESCENT)
              .withGraphDegree(1)
              .withIntermediateGraphDegree(2)
              .withNumWriterThreads(4)
              .withMetric(CuvsDistanceType.L2Expanded)
              .build();

      log.info("Building first index...");
      CagraIndex index1 =
          CagraIndex.newBuilder(resources)
              .withDataset(vector1)
              .withIndexParams(indexParams)
              .build();

      log.info("Building second index...");
      CagraIndex index2 =
          CagraIndex.newBuilder(resources)
              .withDataset(vector2)
              .withIndexParams(indexParams)
              .build();

      log.info("Merging indexes...");
      CagraIndex mergedIndex = CagraIndex.merge(new CagraIndex[] {index1, index2});
      log.info("Merge completed successfully");

      CagraSearchParams searchParams = new CagraSearchParams.Builder(resources).build();

      CagraQuery query =
          new CagraQuery.Builder()
              .withTopK(3)
              .withSearchParams(searchParams)
              .withQueryVectors(queries)
              .withMapping(SearchResults.IDENTITY_MAPPING)
              .build();

      log.info("Searching merged index...");
      SearchResults results = mergedIndex.search(query);
      log.info("Search results: " + results.getResults().toString());

      assertEquals(expectedResults, results.getResults());

      // --- Serialization/deserialization check ---
      String indexFileName = UUID.randomUUID() + ".cag";
      mergedIndex.serialize(new FileOutputStream(indexFileName));

      File indexFile = new File(indexFileName);
      InputStream inputStream = new FileInputStream(indexFile);
      CagraIndex loadedMergedIndex = CagraIndex.newBuilder(resources).from(inputStream).build();

      SearchResults resultsFromLoaded = loadedMergedIndex.search(query);
      assertEquals(expectedResults, resultsFromLoaded.getResults());

      if (indexFile.exists()) {
        indexFile.delete();
      }
      index1.destroyIndex();
      index2.destroyIndex();
      mergedIndex.destroyIndex();
      loadedMergedIndex.destroyIndex();
    }
  }

  // Commented out test for Logical merge strategy as it is not yet implemented in C yet
  @Test
  public void testMergeStrategies() throws Throwable {
    float[][] vector1 = {
      {0.0f, 0.0f},
      {1.0f, 1.0f}
    };

    float[][] vector2 = {
      {10.0f, 10.0f},
      {11.0f, 11.0f}
    };

    float[][] queries = {
      {1.0f, 1.0f},
      {10.5f, 10.5f},
      {0.0f, 0.0f}
    };

    List<Map<Integer, Float>> expectedResults =
        Arrays.asList(
            Map.of(1, 0.0f, 0, 2.0f, 2, 162.0f),
            Map.of(2, 0.5f, 3, 0.5f, 1, 180.5f),
            Map.of(0, 0.0f, 1, 2.0f, 2, 200.0f));

    try (CuVSResources resources = CheckedCuVSResources.create()) {
      CagraIndexParams indexParams =
          new CagraIndexParams.Builder()
              .withCagraGraphBuildAlgo(CagraGraphBuildAlgo.NN_DESCENT)
              .withGraphDegree(1)
              .withIntermediateGraphDegree(2)
              .withNumWriterThreads(4)
              .withMetric(CuvsDistanceType.L2Expanded)
              .build();

      log.info("Building first index...");
      CagraIndex index1 =
          CagraIndex.newBuilder(resources)
              .withDataset(vector1)
              .withIndexParams(indexParams)
              .build();

      log.info("Building second index...");
      CagraIndex index2 =
          CagraIndex.newBuilder(resources)
              .withDataset(vector2)
              .withIndexParams(indexParams)
              .build();

      CagraIndexParams outputIndexParams =
          new CagraIndexParams.Builder()
              .withCagraGraphBuildAlgo(CagraGraphBuildAlgo.NN_DESCENT)
              .withGraphDegree(2)
              .withIntermediateGraphDegree(4)
              .withNumWriterThreads(4)
              .withMetric(CuvsDistanceType.L2Expanded)
              .build();

      CagraMergeParams physicalMergeParams =
          new CagraMergeParams.Builder()
              .withOutputIndexParams(outputIndexParams)
              .withStrategy(MergeStrategy.PHYSICAL)
              .build();

      log.info("Merging indexes with PHYSICAL strategy...");
      CagraIndex physicalMergedIndex =
          CagraIndex.merge(new CagraIndex[] {index1, index2}, physicalMergeParams);
      log.info("Physical merge completed successfully");

      CagraSearchParams searchParams = new CagraSearchParams.Builder(resources).build();

      CagraQuery query =
          new CagraQuery.Builder()
              .withTopK(3)
              .withSearchParams(searchParams)
              .withQueryVectors(queries)
              .withMapping(SearchResults.IDENTITY_MAPPING)
              .build();

      log.info("Searching physically merged index...");
      SearchResults physicalResults = physicalMergedIndex.search(query);
      assertNotNull("Physical merge search results should not be null", physicalResults);
      assertEquals(
          "Physical merge search results should match expected",
          expectedResults,
          physicalResults.getResults());

      // --- Serialization/deserialization check for both merged indexes ---
      String physicalIndexFileName = UUID.randomUUID().toString() + ".cag";
      physicalMergedIndex.serialize(new FileOutputStream(physicalIndexFileName));

      File physicalIndexFile = new File(physicalIndexFileName);
      InputStream physicalInputStream = new FileInputStream(physicalIndexFile);
      CagraIndex loadedPhysicalIndex =
          CagraIndex.newBuilder(resources).from(physicalInputStream).build();

      SearchResults resultsFromLoadedPhysical = loadedPhysicalIndex.search(query);
      assertEquals(
          "Loaded physical index search results should match expected",
          expectedResults,
          resultsFromLoadedPhysical.getResults());

      if (physicalIndexFile.exists()) {
        physicalIndexFile.delete();
      }
      index1.destroyIndex();
      index2.destroyIndex();
      physicalMergedIndex.destroyIndex();
      loadedPhysicalIndex.destroyIndex();
    }
  }
}<|MERGE_RESOLUTION|>--- conflicted
+++ resolved
@@ -203,13 +203,8 @@
         numTestsRuns,
         () ->
             () -> {
-<<<<<<< HEAD
-              try (CuVSResources resources = CuVSResources.create()) {
+              try (CuVSResources resources = CheckedCuVSResources.create()) {
                 var index = indexOnce(CuVSMatrix.ofArray(dataset), resources);
-=======
-              try (CuVSResources resources = CheckedCuVSResources.create()) {
-                var index = indexOnce(Dataset.ofArray(dataset), resources);
->>>>>>> bade5ee3
                 var indexPath = serializeOnce(index);
                 var loadedIndex = deserializeOnce(indexPath, resources);
                 queryAndCompare(
@@ -236,13 +231,8 @@
           numTestsRuns,
           () ->
               () -> {
-<<<<<<< HEAD
-                try (CuVSResources resources = CuVSResources.create()) {
+                try (CuVSResources resources = CheckedCuVSResources.create()) {
                   var index = indexOnce(CuVSMatrix.ofArray(dataset), resources);
-=======
-                try (CuVSResources resources = CheckedCuVSResources.create()) {
-                  var index = indexOnce(Dataset.ofArray(dataset), resources);
->>>>>>> bade5ee3
                   index.destroyIndex();
                 } catch (Throwable e) {
                   throw new RuntimeException(e);
@@ -260,13 +250,8 @@
           numTestsRuns,
           () ->
               () -> {
-<<<<<<< HEAD
-                try (CuVSResources resources = CuVSResources.create()) {
+                try (CuVSResources resources = CheckedCuVSResources.create()) {
                   var index = indexOnce(CuVSMatrix.ofArray(dataset), resources);
-=======
-                try (CuVSResources resources = CheckedCuVSResources.create()) {
-                  var index = indexOnce(Dataset.ofArray(dataset), resources);
->>>>>>> bade5ee3
                   var indexPath = serializeOnce(index);
                   Files.deleteIfExists(indexPath);
                   index.destroyIndex();
@@ -296,13 +281,8 @@
     Files.deleteIfExists(indexPath);
   }
 
-<<<<<<< HEAD
   private Path createSerializedIndex(CuVSMatrix dataset) throws Throwable {
-    try (CuVSResources resources = CuVSResources.create()) {
-=======
-  private Path createSerializedIndex(Dataset dataset) throws Throwable {
     try (CuVSResources resources = CheckedCuVSResources.create()) {
->>>>>>> bade5ee3
       var index = indexOnce(dataset, resources);
       var indexPath = serializeOnce(index);
       index.destroyIndex();
