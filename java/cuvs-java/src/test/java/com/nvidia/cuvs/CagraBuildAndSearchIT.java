--- conflicted
+++ resolved
@@ -135,8 +135,9 @@
         var index = indexOnce(dataset, resources);
         var indexPath = serializeOnce(index);
         var loadedIndex = deserializeOnce(indexPath, resources);
-        queryOnce(index, loadedIndex, map, queries, expectedResults, resources);
-        cleanup(indexPath, index, loadedIndex);
+        queryAndCompare(index, loadedIndex, map, queries, expectedResults, resources);
+        cleanup(index, loadedIndex);
+        Files.deleteIfExists(indexPath);
       }
     }
   }
@@ -161,8 +162,9 @@
                 var index = indexOnce(dataset, resources);
                 var indexPath = serializeOnce(index);
                 var loadedIndex = deserializeOnce(indexPath, resources);
-                queryOnce(index, loadedIndex, map, queries, expectedResults, resources);
-                cleanup(indexPath, index, loadedIndex);
+                queryAndCompare(index, loadedIndex, map, queries, expectedResults, resources);
+                cleanup(index, loadedIndex);
+                Files.deleteIfExists(indexPath);
               } catch (Throwable e) {
                 throw new RuntimeException(e);
               }
@@ -192,8 +194,9 @@
                   var index = indexOnce(dataset, resources);
                   var indexPath = serializeOnce(index);
                   var loadedIndex = deserializeOnce(indexPath, resources);
-                  queryOnce(index, loadedIndex, map, queries, expectedResults, resources);
-                  cleanup(indexPath, index, loadedIndex);
+                  queryAndCompare(index, loadedIndex, map, queries, expectedResults, resources);
+                  cleanup(index, loadedIndex);
+                  Files.deleteIfExists(indexPath);
                 } catch (Throwable e) {
                   throw new RuntimeException(e);
                 }
@@ -204,7 +207,7 @@
   @Test
   public void testIndexing() throws Throwable {
     for (int i = 0; i < 100; ++i) {
-      float[][] dataset = createSampleData();
+      var dataset = Dataset.ofArray(createSampleData());
       int numTestsRuns = 10;
       runConcurrently(
           numTestsRuns,
@@ -223,7 +226,7 @@
   @Test
   public void testSerialization() throws Throwable {
     for (int i = 0; i < 100; ++i) {
-      float[][] dataset = createSampleData();
+      var dataset = Dataset.ofArray(createSampleData());
       int numTestsRuns = 10;
       runConcurrently(
           numTestsRuns,
@@ -243,7 +246,7 @@
 
   @Test
   public void testDeserialization() throws Throwable {
-    float[][] dataset = createSampleData();
+    var dataset = Dataset.ofArray(createSampleData());
     try (CuVSResources resources = CuVSResources.create()) {
       var index = indexOnce(dataset, resources);
       var indexPath = serializeOnce(index);
@@ -333,34 +336,7 @@
     }
   }
 
-<<<<<<< HEAD
-  private void indexAndQueryOnce(
-      Dataset dataset,
-      List<Integer> map,
-      float[][] queries,
-      List<Map<Integer, Float>> expectedResults,
-      CuVSResources resources) {
-
-    try {
-
-      // Configure index parameters
-      CagraIndexParams indexParams =
-          new CagraIndexParams.Builder()
-              .withCagraGraphBuildAlgo(CagraGraphBuildAlgo.NN_DESCENT)
-              .withGraphDegree(1)
-              .withIntermediateGraphDegree(2)
-              .withNumWriterThreads(32)
-              .withMetric(CuvsDistanceType.L2Expanded)
-              .build();
-
-      // Create the index with the dataset
-      CagraIndex index =
-          CagraIndex.newBuilder(resources)
-              .withDataset(dataset)
-              .withIndexParams(indexParams)
-              .build();
-=======
-  private CagraIndex indexOnce(float[][] dataset, CuVSResources resources) throws Throwable {
+  private CagraIndex indexOnce(Dataset dataset, CuVSResources resources) throws Throwable {
     // Configure index parameters
     CagraIndexParams indexParams =
         new CagraIndexParams.Builder()
@@ -370,7 +346,6 @@
             .withNumWriterThreads(32)
             .withMetric(CuvsDistanceType.L2Expanded)
             .build();
->>>>>>> dc8b9457
 
     // Create the index with the dataset
     return CagraIndex.newBuilder(resources)
@@ -395,9 +370,9 @@
     }
   }
 
-  private void queryOnce(
-      CagraIndex index,
-      CagraIndex loadedIndex,
+  private void queryAndCompare(
+      CagraIndex index1,
+      CagraIndex index2,
       List<Integer> map,
       float[][] queries,
       List<Map<Integer, Float>> expectedResults,
@@ -416,24 +391,22 @@
             .build();
 
     // Perform the search
-    SearchResults results = index.search(cuvsQuery);
+    SearchResults results = index1.search(cuvsQuery);
 
     // Check results
     log.info(results.getResults().toString());
     assertEquals(expectedResults, results.getResults());
 
-    // Search from deserialized index
-    results = loadedIndex.search(cuvsQuery);
+    // Search from the second index
+    results = index2.search(cuvsQuery);
 
     // Check results
     log.info(results.getResults().toString());
     assertEquals(expectedResults, results.getResults());
   }
 
-  private void cleanup(Path indexFilePath, CagraIndex index, CagraIndex loadedIndex)
-      throws Throwable {
+  private void cleanup(CagraIndex index, CagraIndex loadedIndex) throws Throwable {
     // Cleanup
-    Files.deleteIfExists(indexFilePath);
     index.destroyIndex();
     loadedIndex.destroyIndex();
   }
@@ -464,9 +437,11 @@
           var javaDataset = Dataset.ofArray(sampleData);
           var nativeDataset = DatasetHelper.fromMemorySegment(dataMemorySegment, rows, cols)) {
 
-        // Indexing with a on-heap and native datasets produce the same results
-        indexAndQueryOnce(javaDataset, map, queries, expectedResults, resources);
-        indexAndQueryOnce(nativeDataset, map, queries, expectedResults, resources);
+        // Indexing with an on-heap and native datasets produce the same results
+        var javaIndex = indexOnce(javaDataset, resources);
+        var nativeIndex = indexOnce(nativeDataset, resources);
+        queryAndCompare(javaIndex, nativeIndex, map, queries, expectedResults, resources);
+        cleanup(javaIndex, nativeIndex);
       }
     }
   }
