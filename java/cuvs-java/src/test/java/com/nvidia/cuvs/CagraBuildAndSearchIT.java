/*
 * Copyright (c) 2025, NVIDIA CORPORATION.
 *
 * Licensed under the Apache License, Version 2.0 (the "License");
 * you may not use this file except in compliance with the License.
 * You may obtain a copy of the License at
 *
 *     http://www.apache.org/licenses/LICENSE-2.0
 *
 * Unless required by applicable law or agreed to in writing, software
 * distributed under the License is distributed on an "AS IS" BASIS,
 * WITHOUT WARRANTIES OR CONDITIONS OF ANY KIND, either express or implied.
 * See the License for the specific language governing permissions and
 * limitations under the License.
 */
package com.nvidia.cuvs;

import static com.carrotsearch.randomizedtesting.RandomizedTest.assumeTrue;
import static org.junit.Assert.*;

import com.carrotsearch.randomizedtesting.RandomizedRunner;
import com.nvidia.cuvs.CagraIndexParams.CagraGraphBuildAlgo;
import com.nvidia.cuvs.CagraIndexParams.CuvsDistanceType;
import com.nvidia.cuvs.CagraMergeParams.MergeStrategy;
import java.io.File;
import java.io.FileInputStream;
import java.io.FileOutputStream;
import java.io.InputStream;
import java.lang.invoke.MethodHandles;
import java.util.*;
import java.util.concurrent.CompletableFuture;
import java.util.concurrent.ExecutionException;
import java.util.concurrent.ExecutorService;
import java.util.concurrent.Executors;
import java.util.concurrent.TimeUnit;
import java.util.concurrent.TimeoutException;
import java.util.function.LongToIntFunction;
import java.util.function.Supplier;
import org.junit.Before;
import org.junit.Test;
import org.junit.runner.RunWith;
import org.slf4j.Logger;
import org.slf4j.LoggerFactory;

@RunWith(RandomizedRunner.class)
public class CagraBuildAndSearchIT extends CuVSTestCase {

  private static final Logger log = LoggerFactory.getLogger(MethodHandles.lookup().lookupClass());

  @Before
  public void setup() {
    assumeTrue("not supported on " + System.getProperty("os.name"), isLinuxAmd64());
    initializeRandom();
    log.info("Random context initialized for test.");
  }

  private static void runConcurrently(int nThreads, Supplier<Runnable> runnableSupplier)
      throws ExecutionException, InterruptedException, TimeoutException {
    try (ExecutorService parallelExecutor = Executors.newFixedThreadPool(nThreads)) {
      var futures = new CompletableFuture[nThreads];
      for (int j = 0; j < nThreads; j++) {
        futures[j] = CompletableFuture.runAsync(runnableSupplier.get(), parallelExecutor);
      }

      CompletableFuture.allOf(futures)
<<<<<<< HEAD
        .exceptionally(t -> {
          fail("Exception while executing runnable: " + unwrap(t));
          return null;
        })
        .get(2000, TimeUnit.SECONDS);
    }
  }

  private static Throwable unwrap(Throwable t) {
    var root = t;
    while (root.getCause() != null) {
      root = root.getCause();
    }
    return root;
  }

  private static void runInAnotherThread(Runnable runnable) throws ExecutionException, InterruptedException, TimeoutException {
=======
          .exceptionally(
              t -> {
                fail("Exception while executing runnable: " + t);
                return null;
              })
          .get(2000, TimeUnit.SECONDS);
    }
  }

  private static void runInAnotherThread(Runnable runnable)
      throws ExecutionException, InterruptedException, TimeoutException {
>>>>>>> 3fcaf8d6
    try (ExecutorService singleExecutor = Executors.newSingleThreadExecutor()) {
      singleExecutor.submit(runnable).get(2000, TimeUnit.SECONDS);
    }
  }

  private static List<Map<Integer, Float>> getExpectedResults() {
    return Arrays.asList(
        Map.of(3, 0.038782578f, 2, 0.3590463f, 0, 0.83774555f),
        Map.of(0, 0.12472608f, 2, 0.21700792f, 1, 0.31918612f),
        Map.of(3, 0.047766715f, 2, 0.20332818f, 0, 0.48305473f),
        Map.of(1, 0.15224178f, 0, 0.59063464f, 3, 0.5986642f));
  }

  private static float[][] createSampleQueries() {
    return new float[][] {
      {0.48216683f, 0.0428398f},
      {0.5084142f, 0.6545497f},
      {0.51260436f, 0.2643005f},
      {0.05198065f, 0.5789965f}
    };
  }

  private static float[][] createSampleData() {
    return new float[][] {
      {0.74021935f, 0.9209938f},
      {0.03902049f, 0.9689629f},
      {0.92514056f, 0.4463501f},
      {0.6673192f, 0.10993068f}
    };
  }

  /**
   * A basic test that checks the whole flow - from indexing to search.
   */
  @Test
  public void testIndexingAndSearchingFlow() throws Throwable {
    float[][] dataset = createSampleData();
    float[][] queries = createSampleQueries();
    List<Map<Integer, Float>> expectedResults = getExpectedResults();

    int numTestsRuns = 5;
    try (CuVSResources resources = CuVSResources.create()) {
      for (int j = 0; j < numTestsRuns; j++) {
        indexAndQueryOnce(dataset, SearchResults.IDENTITY_MAPPING, queries, expectedResults, resources);
      }
    }
  }

  /**
   * A basic test that checks the whole flow - from indexing to search.
   */
  @Test
  public void testIndexingAndSearchingFlowInDifferentThreads() throws Throwable {
    float[][] dataset = createSampleData();
    float[][] queries = createSampleQueries();
    List<Map<Integer, Float>> expectedResults = getExpectedResults();

    int numTestsRuns = 5;
    try (CuVSResources resources = CuVSResources.create()) {
      for (int j = 0; j < numTestsRuns; j++) {
        runInAnotherThread(
<<<<<<< HEAD
          () -> indexAndQueryOnce(dataset, SearchResults.IDENTITY_MAPPING, queries, expectedResults, resources)
        );
=======
            () -> indexAndQueryOnce(dataset, map, queries, expectedResults, resources));
>>>>>>> 3fcaf8d6
      }
    }
  }

  /**
   * A basic test that checks the whole flow - from indexing to search.
   */
  @Test
  public void testIndexingAndSearchingFlowConcurrently() throws Throwable {
    float[][] dataset = createSampleData();
    float[][] queries = createSampleQueries();
    List<Map<Integer, Float>> expectedResults = getExpectedResults();

    int numTestsRuns = 10;
    try (CuVSResources resources = CuVSResources.create()) {
      runConcurrently(
<<<<<<< HEAD
        numTestsRuns,
        () -> () -> indexAndQueryOnce(dataset, SearchResults.IDENTITY_MAPPING, queries, expectedResults, resources)
      );
    }
  }

  @Test
  public void testIndexingAndSearchingFlowWithCustomMappingFunction() throws Throwable {
    float[][] dataset = createSampleData();
    float[][] queries = createSampleQueries();
    var expectedResults = List.of(
      Map.of(0, 0.038782578f, 3, 0.3590463f, 1, 0.83774555f),
      Map.of(1, 0.12472608f, 3, 0.21700792f, 2, 0.31918612f),
      Map.of(0, 0.047766715f, 3, 0.20332818f, 1, 0.48305473f),
      Map.of(2, 0.15224178f, 1, 0.59063464f, 0, 0.5986642f));

    LongToIntFunction rotate = l -> (int) ((l + 1) % dataset.length);
    try (CuVSResources resources = CuVSResources.create()) {
      indexAndQueryOnce(dataset, rotate, queries, expectedResults, resources);
    }
  }

  @Test
  public void testIndexingAndSearchingFlowWithCustomMappingList() throws Throwable {
    float[][] dataset = createSampleData();
    float[][] queries = createSampleQueries();
    var mappings = List.of(4, 3, 2, 1);
    var expectedResults = List.of(
      Map.of( 1, 0.038782578f, 2, 0.3590463f, 4, 0.83774555f),
      Map.of(4, 0.12472608f, 2, 0.21700792f, 3, 0.31918612f),
      Map.of(1, 0.047766715f, 2, 0.20332818f, 4, 0.48305473f),
      Map.of(3, 0.15224178f, 4, 0.59063464f, 1, 0.5986642f)
    );

    LongToIntFunction rotate = SearchResults.mappingsFromList(mappings);
    try (CuVSResources resources = CuVSResources.create()) {
      indexAndQueryOnce(dataset, rotate, queries, expectedResults, resources);
=======
          numTestsRuns,
          () -> () -> indexAndQueryOnce(dataset, map, queries, expectedResults, resources));
>>>>>>> 3fcaf8d6
    }
  }

  /**
   * A test that checks the pre-filtering feature.
   *
   * @throws Throwable
   */
  @Test
  public void testPrefilteringReducesResults() throws Throwable {

    // Sample data and query
    float[][] dataset = createSampleData();
    float[][] queries = {{0.48216683f, 0.0428398f}};

    // Expected search results
    List<Map<Integer, Float>> expectedResults = List.of(Map.of(3, 0.038782578f, 2, 0.3590463f));

    // Expected filtered search results
    List<Map<Integer, Float>> expectedFilteredResults =
        List.of(Map.of(2, 0.3590463f, 0, 0.83774555f));

    CagraIndexParams indexParams =
        new CagraIndexParams.Builder()
            .withCagraGraphBuildAlgo(CagraGraphBuildAlgo.NN_DESCENT)
            .withGraphDegree(2)
            .withIntermediateGraphDegree(4)
            .withNumWriterThreads(2)
            .withMetric(CuvsDistanceType.L2Expanded)
            .build();

    try (CuVSResources resources = CuVSResources.create()) {
      CagraIndex index =
          CagraIndex.newBuilder(resources)
              .withDataset(dataset)
              .withIndexParams(indexParams)
              .build();

      // No prefilter (all points allowed)
      CagraSearchParams searchParams = new CagraSearchParams.Builder(resources).build();
      CagraQuery fullQuery =
          new CagraQuery.Builder()
              .withTopK(2)
              .withSearchParams(searchParams)
              .withQueryVectors(queries)
              .build();

      SearchResults fullSearchResults = index.search(fullQuery);
      List<Map<Integer, Float>> fullResults = fullSearchResults.getResults();
      log.info("Full results: {}", fullResults);

      // Apply prefilter: only allow ids 0 and 2 (bitset: 1100)
      BitSet prefilter = new BitSet(4);
      prefilter.set(0);
      prefilter.set(2);

      CagraQuery filteredQuery =
          new CagraQuery.Builder()
              .withTopK(2)
              .withSearchParams(searchParams)
              .withQueryVectors(queries)
              .withPrefilter(prefilter, 4)
              .build();

      SearchResults filteredSearchResults = index.search(filteredQuery);
      List<Map<Integer, Float>> filteredResults = filteredSearchResults.getResults();
      log.info("Filtered results: {}", filteredResults);

      assertEquals(expectedResults, fullResults);
      assertEquals(expectedFilteredResults, filteredResults);
    }
  }

<<<<<<< HEAD
  private void indexAndQueryOnce(float[][] dataset, LongToIntFunction mapping, float[][] queries,
                                 List<Map<Integer, Float>> expectedResults, CuVSResources resources) {
=======
  private void indexAndQueryOnce(
      float[][] dataset,
      List<Integer> map,
      float[][] queries,
      List<Map<Integer, Float>> expectedResults,
      CuVSResources resources) {
>>>>>>> 3fcaf8d6

    try {

      // Configure index parameters
      CagraIndexParams indexParams =
          new CagraIndexParams.Builder()
              .withCagraGraphBuildAlgo(CagraGraphBuildAlgo.NN_DESCENT)
              .withGraphDegree(1)
              .withIntermediateGraphDegree(2)
              .withNumWriterThreads(32)
              .withMetric(CuvsDistanceType.L2Expanded)
              .build();

      // Create the index with the dataset
      CagraIndex index =
          CagraIndex.newBuilder(resources)
              .withDataset(dataset)
              .withIndexParams(indexParams)
              .build();

      // Saving the index on to the disk.
      String indexFileName = UUID.randomUUID() + ".cag";
      index.serialize(new FileOutputStream(indexFileName));

      // Loading a CAGRA index from disk.
      File indexFile = new File(indexFileName);
      InputStream inputStream = new FileInputStream(indexFile);
      CagraIndex loadedIndex = CagraIndex.newBuilder(resources).from(inputStream).build();

      // Configure search parameters
      CagraSearchParams searchParams = new CagraSearchParams.Builder(resources).build();

      // Create a query object with the query vectors
<<<<<<< HEAD
      CagraQuery cuvsQuery = new CagraQuery.Builder()
        .withTopK(3)
        .withSearchParams(searchParams)
        .withQueryVectors(queries)
        .withMapping(mapping)
        .build();
=======
      CagraQuery cuvsQuery =
          new CagraQuery.Builder()
              .withTopK(3)
              .withSearchParams(searchParams)
              .withQueryVectors(queries)
              .withMapping(map)
              .build();
>>>>>>> 3fcaf8d6

      // Perform the search
      SearchResults results = index.search(cuvsQuery);

      // Check results
      log.info(results.getResults().toString());
      checkResults(expectedResults, results.getResults());

      // Search from deserialized index
      results = loadedIndex.search(cuvsQuery);

      // Check results
      log.info(results.getResults().toString());
      checkResults(expectedResults, results.getResults());

      // Cleanup
      if (indexFile.exists()) {
        indexFile.delete();
      }
      index.destroyIndex();
    } catch (Throwable ex) {
      throw new RuntimeException("Exception during indexing/querying", ex);
    }
  }

  @Test
  public void testMergingIndexes() throws Throwable {
    float[][] vector1 = {
      {0.0f, 0.0f},
      {1.0f, 1.0f}
    };

    float[][] vector2 = {
      {10.0f, 10.0f},
      {11.0f, 11.0f}
    };

    float[][] queries = {
      {1.0f, 1.0f}, // Should be closest to vector1[1] -> index 1
      {10.5f, 10.5f}, // Should be closest to vector2[0] -> index 2
      {0.0f, 0.0f} // Should be closest to vector1[0] -> index 0
    };

    // Expected search results for each query (nearest neighbor and its distance)
    List<Map<Integer, Float>> expectedResults =
        Arrays.asList(
            Map.of(1, 0.0f, 0, 2.0f, 2, 162.0f),
            Map.of(2, 0.5f, 3, 0.5f, 1, 180.5f),
            Map.of(0, 0.0f, 1, 2.0f, 2, 200.0f));

    try (CuVSResources resources = CuVSResources.create()) {
      CagraIndexParams indexParams =
          new CagraIndexParams.Builder()
              .withCagraGraphBuildAlgo(CagraGraphBuildAlgo.NN_DESCENT)
              .withGraphDegree(1)
              .withIntermediateGraphDegree(2)
              .withNumWriterThreads(4)
              .withMetric(CuvsDistanceType.L2Expanded)
              .build();

      log.info("Building first index...");
      CagraIndex index1 =
          CagraIndex.newBuilder(resources)
              .withDataset(vector1)
              .withIndexParams(indexParams)
              .build();

      log.info("Building second index...");
      CagraIndex index2 =
          CagraIndex.newBuilder(resources)
              .withDataset(vector2)
              .withIndexParams(indexParams)
              .build();

      log.info("Merging indexes...");
      CagraIndex mergedIndex = CagraIndex.merge(new CagraIndex[] {index1, index2});
      log.info("Merge completed successfully");

      CagraSearchParams searchParams = new CagraSearchParams.Builder(resources).build();

<<<<<<< HEAD
      CagraQuery query = new CagraQuery.Builder()
        .withTopK(3)
        .withSearchParams(searchParams)
        .withQueryVectors(queries)
        .withMapping(SearchResults.IDENTITY_MAPPING)
        .build();
=======
      List<Integer> mergedMap = Arrays.asList(0, 1, 2, 3);
      CagraQuery query =
          new CagraQuery.Builder()
              .withTopK(3)
              .withSearchParams(searchParams)
              .withQueryVectors(queries)
              .withMapping(mergedMap)
              .build();
>>>>>>> 3fcaf8d6

      log.info("Searching merged index...");
      SearchResults results = mergedIndex.search(query);
      log.info("Search results: " + results.getResults().toString());

      assertEquals(expectedResults, results.getResults());

      // --- Serialization/deserialization check ---
      String indexFileName = UUID.randomUUID() + ".cag";
      mergedIndex.serialize(new FileOutputStream(indexFileName));

      File indexFile = new File(indexFileName);
      InputStream inputStream = new FileInputStream(indexFile);
      CagraIndex loadedMergedIndex = CagraIndex.newBuilder(resources).from(inputStream).build();

      SearchResults resultsFromLoaded = loadedMergedIndex.search(query);
      assertEquals(expectedResults, resultsFromLoaded.getResults());

      if (indexFile.exists()) {
        indexFile.delete();
      }
      index1.destroyIndex();
      index2.destroyIndex();
      mergedIndex.destroyIndex();
      loadedMergedIndex.destroyIndex();
    }
  }

  // Commented out test for Logical merge strategy as it is not yet implemented in C yet
  @Test
  public void testMergeStrategies() throws Throwable {
    float[][] vector1 = {
      {0.0f, 0.0f},
      {1.0f, 1.0f}
    };

    float[][] vector2 = {
      {10.0f, 10.0f},
      {11.0f, 11.0f}
    };

    float[][] queries = {
      {1.0f, 1.0f},
      {10.5f, 10.5f},
      {0.0f, 0.0f}
    };

    List<Map<Integer, Float>> expectedResults =
        Arrays.asList(
            Map.of(1, 0.0f, 0, 2.0f, 2, 162.0f),
            Map.of(2, 0.5f, 3, 0.5f, 1, 180.5f),
            Map.of(0, 0.0f, 1, 2.0f, 2, 200.0f));

    try (CuVSResources resources = CuVSResources.create()) {
      CagraIndexParams indexParams =
          new CagraIndexParams.Builder()
              .withCagraGraphBuildAlgo(CagraGraphBuildAlgo.NN_DESCENT)
              .withGraphDegree(1)
              .withIntermediateGraphDegree(2)
              .withNumWriterThreads(4)
              .withMetric(CuvsDistanceType.L2Expanded)
              .build();

      log.info("Building first index...");
      CagraIndex index1 =
          CagraIndex.newBuilder(resources)
              .withDataset(vector1)
              .withIndexParams(indexParams)
              .build();

      log.info("Building second index...");
      CagraIndex index2 =
          CagraIndex.newBuilder(resources)
              .withDataset(vector2)
              .withIndexParams(indexParams)
              .build();

      CagraIndexParams outputIndexParams =
          new CagraIndexParams.Builder()
              .withCagraGraphBuildAlgo(CagraGraphBuildAlgo.NN_DESCENT)
              .withGraphDegree(2)
              .withIntermediateGraphDegree(4)
              .withNumWriterThreads(4)
              .withMetric(CuvsDistanceType.L2Expanded)
              .build();

      CagraMergeParams physicalMergeParams =
          new CagraMergeParams.Builder()
              .withOutputIndexParams(outputIndexParams)
              .withStrategy(MergeStrategy.PHYSICAL)
              .build();

      log.info("Merging indexes with PHYSICAL strategy...");
      CagraIndex physicalMergedIndex =
          CagraIndex.merge(new CagraIndex[] {index1, index2}, physicalMergeParams);
      log.info("Physical merge completed successfully");

      CagraSearchParams searchParams = new CagraSearchParams.Builder(resources).build();

<<<<<<< HEAD
      CagraQuery query = new CagraQuery.Builder()
        .withTopK(3)
        .withSearchParams(searchParams)
        .withQueryVectors(queries)
        .withMapping(SearchResults.IDENTITY_MAPPING)
        .build();
=======
      List<Integer> mergedMap = Arrays.asList(0, 1, 2, 3);
      CagraQuery query =
          new CagraQuery.Builder()
              .withTopK(3)
              .withSearchParams(searchParams)
              .withQueryVectors(queries)
              .withMapping(mergedMap)
              .build();
>>>>>>> 3fcaf8d6

      log.info("Searching physically merged index...");
      SearchResults physicalResults = physicalMergedIndex.search(query);
      assertNotNull("Physical merge search results should not be null", physicalResults);
      assertEquals(
          "Physical merge search results should match expected",
          expectedResults,
          physicalResults.getResults());

      // --- Serialization/deserialization check for both merged indexes ---
      String physicalIndexFileName = UUID.randomUUID().toString() + ".cag";
      physicalMergedIndex.serialize(new FileOutputStream(physicalIndexFileName));

      File physicalIndexFile = new File(physicalIndexFileName);
      InputStream physicalInputStream = new FileInputStream(physicalIndexFile);
      CagraIndex loadedPhysicalIndex =
          CagraIndex.newBuilder(resources).from(physicalInputStream).build();

      SearchResults resultsFromLoadedPhysical = loadedPhysicalIndex.search(query);
      assertEquals(
          "Loaded physical index search results should match expected",
          expectedResults,
          resultsFromLoadedPhysical.getResults());

      if (physicalIndexFile.exists()) {
        physicalIndexFile.delete();
      }
      index1.destroyIndex();
      index2.destroyIndex();
      physicalMergedIndex.destroyIndex();
      loadedPhysicalIndex.destroyIndex();
    }
  }
}<|MERGE_RESOLUTION|>--- conflicted
+++ resolved
@@ -63,12 +63,12 @@
       }
 
       CompletableFuture.allOf(futures)
-<<<<<<< HEAD
-        .exceptionally(t -> {
-          fail("Exception while executing runnable: " + unwrap(t));
-          return null;
-        })
-        .get(2000, TimeUnit.SECONDS);
+          .exceptionally(
+              t -> {
+                fail("Exception while executing runnable: " + unwrap(t));
+                return null;
+              })
+          .get(2000, TimeUnit.SECONDS);
     }
   }
 
@@ -80,20 +80,8 @@
     return root;
   }
 
-  private static void runInAnotherThread(Runnable runnable) throws ExecutionException, InterruptedException, TimeoutException {
-=======
-          .exceptionally(
-              t -> {
-                fail("Exception while executing runnable: " + t);
-                return null;
-              })
-          .get(2000, TimeUnit.SECONDS);
-    }
-  }
-
   private static void runInAnotherThread(Runnable runnable)
       throws ExecutionException, InterruptedException, TimeoutException {
->>>>>>> 3fcaf8d6
     try (ExecutorService singleExecutor = Executors.newSingleThreadExecutor()) {
       singleExecutor.submit(runnable).get(2000, TimeUnit.SECONDS);
     }
@@ -137,7 +125,8 @@
     int numTestsRuns = 5;
     try (CuVSResources resources = CuVSResources.create()) {
       for (int j = 0; j < numTestsRuns; j++) {
-        indexAndQueryOnce(dataset, SearchResults.IDENTITY_MAPPING, queries, expectedResults, resources);
+        indexAndQueryOnce(
+            dataset, SearchResults.IDENTITY_MAPPING, queries, expectedResults, resources);
       }
     }
   }
@@ -155,12 +144,9 @@
     try (CuVSResources resources = CuVSResources.create()) {
       for (int j = 0; j < numTestsRuns; j++) {
         runInAnotherThread(
-<<<<<<< HEAD
-          () -> indexAndQueryOnce(dataset, SearchResults.IDENTITY_MAPPING, queries, expectedResults, resources)
-        );
-=======
-            () -> indexAndQueryOnce(dataset, map, queries, expectedResults, resources));
->>>>>>> 3fcaf8d6
+            () ->
+                indexAndQueryOnce(
+                    dataset, SearchResults.IDENTITY_MAPPING, queries, expectedResults, resources));
       }
     }
   }
@@ -177,10 +163,15 @@
     int numTestsRuns = 10;
     try (CuVSResources resources = CuVSResources.create()) {
       runConcurrently(
-<<<<<<< HEAD
-        numTestsRuns,
-        () -> () -> indexAndQueryOnce(dataset, SearchResults.IDENTITY_MAPPING, queries, expectedResults, resources)
-      );
+          numTestsRuns,
+          () ->
+              () ->
+                  indexAndQueryOnce(
+                      dataset,
+                      SearchResults.IDENTITY_MAPPING,
+                      queries,
+                      expectedResults,
+                      resources));
     }
   }
 
@@ -188,11 +179,12 @@
   public void testIndexingAndSearchingFlowWithCustomMappingFunction() throws Throwable {
     float[][] dataset = createSampleData();
     float[][] queries = createSampleQueries();
-    var expectedResults = List.of(
-      Map.of(0, 0.038782578f, 3, 0.3590463f, 1, 0.83774555f),
-      Map.of(1, 0.12472608f, 3, 0.21700792f, 2, 0.31918612f),
-      Map.of(0, 0.047766715f, 3, 0.20332818f, 1, 0.48305473f),
-      Map.of(2, 0.15224178f, 1, 0.59063464f, 0, 0.5986642f));
+    var expectedResults =
+        List.of(
+            Map.of(0, 0.038782578f, 3, 0.3590463f, 1, 0.83774555f),
+            Map.of(1, 0.12472608f, 3, 0.21700792f, 2, 0.31918612f),
+            Map.of(0, 0.047766715f, 3, 0.20332818f, 1, 0.48305473f),
+            Map.of(2, 0.15224178f, 1, 0.59063464f, 0, 0.5986642f));
 
     LongToIntFunction rotate = l -> (int) ((l + 1) % dataset.length);
     try (CuVSResources resources = CuVSResources.create()) {
@@ -205,20 +197,16 @@
     float[][] dataset = createSampleData();
     float[][] queries = createSampleQueries();
     var mappings = List.of(4, 3, 2, 1);
-    var expectedResults = List.of(
-      Map.of( 1, 0.038782578f, 2, 0.3590463f, 4, 0.83774555f),
-      Map.of(4, 0.12472608f, 2, 0.21700792f, 3, 0.31918612f),
-      Map.of(1, 0.047766715f, 2, 0.20332818f, 4, 0.48305473f),
-      Map.of(3, 0.15224178f, 4, 0.59063464f, 1, 0.5986642f)
-    );
+    var expectedResults =
+        List.of(
+            Map.of(1, 0.038782578f, 2, 0.3590463f, 4, 0.83774555f),
+            Map.of(4, 0.12472608f, 2, 0.21700792f, 3, 0.31918612f),
+            Map.of(1, 0.047766715f, 2, 0.20332818f, 4, 0.48305473f),
+            Map.of(3, 0.15224178f, 4, 0.59063464f, 1, 0.5986642f));
 
     LongToIntFunction rotate = SearchResults.mappingsFromList(mappings);
     try (CuVSResources resources = CuVSResources.create()) {
       indexAndQueryOnce(dataset, rotate, queries, expectedResults, resources);
-=======
-          numTestsRuns,
-          () -> () -> indexAndQueryOnce(dataset, map, queries, expectedResults, resources));
->>>>>>> 3fcaf8d6
     }
   }
 
@@ -292,17 +280,12 @@
     }
   }
 
-<<<<<<< HEAD
-  private void indexAndQueryOnce(float[][] dataset, LongToIntFunction mapping, float[][] queries,
-                                 List<Map<Integer, Float>> expectedResults, CuVSResources resources) {
-=======
   private void indexAndQueryOnce(
       float[][] dataset,
-      List<Integer> map,
+      LongToIntFunction mapping,
       float[][] queries,
       List<Map<Integer, Float>> expectedResults,
       CuVSResources resources) {
->>>>>>> 3fcaf8d6
 
     try {
 
@@ -336,22 +319,13 @@
       CagraSearchParams searchParams = new CagraSearchParams.Builder(resources).build();
 
       // Create a query object with the query vectors
-<<<<<<< HEAD
-      CagraQuery cuvsQuery = new CagraQuery.Builder()
-        .withTopK(3)
-        .withSearchParams(searchParams)
-        .withQueryVectors(queries)
-        .withMapping(mapping)
-        .build();
-=======
       CagraQuery cuvsQuery =
           new CagraQuery.Builder()
               .withTopK(3)
               .withSearchParams(searchParams)
               .withQueryVectors(queries)
-              .withMapping(map)
-              .build();
->>>>>>> 3fcaf8d6
+              .withMapping(mapping)
+              .build();
 
       // Perform the search
       SearchResults results = index.search(cuvsQuery);
@@ -432,23 +406,13 @@
 
       CagraSearchParams searchParams = new CagraSearchParams.Builder(resources).build();
 
-<<<<<<< HEAD
-      CagraQuery query = new CagraQuery.Builder()
-        .withTopK(3)
-        .withSearchParams(searchParams)
-        .withQueryVectors(queries)
-        .withMapping(SearchResults.IDENTITY_MAPPING)
-        .build();
-=======
-      List<Integer> mergedMap = Arrays.asList(0, 1, 2, 3);
       CagraQuery query =
           new CagraQuery.Builder()
               .withTopK(3)
               .withSearchParams(searchParams)
               .withQueryVectors(queries)
-              .withMapping(mergedMap)
-              .build();
->>>>>>> 3fcaf8d6
+              .withMapping(SearchResults.IDENTITY_MAPPING)
+              .build();
 
       log.info("Searching merged index...");
       SearchResults results = mergedIndex.search(query);
@@ -548,23 +512,13 @@
 
       CagraSearchParams searchParams = new CagraSearchParams.Builder(resources).build();
 
-<<<<<<< HEAD
-      CagraQuery query = new CagraQuery.Builder()
-        .withTopK(3)
-        .withSearchParams(searchParams)
-        .withQueryVectors(queries)
-        .withMapping(SearchResults.IDENTITY_MAPPING)
-        .build();
-=======
-      List<Integer> mergedMap = Arrays.asList(0, 1, 2, 3);
       CagraQuery query =
           new CagraQuery.Builder()
               .withTopK(3)
               .withSearchParams(searchParams)
               .withQueryVectors(queries)
-              .withMapping(mergedMap)
-              .build();
->>>>>>> 3fcaf8d6
+              .withMapping(SearchResults.IDENTITY_MAPPING)
+              .build();
 
       log.info("Searching physically merged index...");
       SearchResults physicalResults = physicalMergedIndex.search(query);
