--- conflicted
+++ resolved
@@ -74,21 +74,13 @@
       }
 
       CompletableFuture.allOf(futures)
-<<<<<<< HEAD
-        .exceptionally(t -> {
-          log.error("Exception while executing runnable", t);
-          fail("Exception while executing runnable: " + t);
-          return null;
-        })
-        .get(2000, TimeUnit.SECONDS);
-=======
           .exceptionally(
               t -> {
+                log.error("Exception while executing runnable", t);
                 fail("Exception while executing runnable: " + t);
                 return null;
               })
           .get(2000, TimeUnit.SECONDS);
->>>>>>> 3fcaf8d6
     }
   }
 
@@ -253,66 +245,11 @@
     }
   }
 
-<<<<<<< HEAD
   @Test
   public void testIndexSerialization() throws Throwable {
     float[][] dataset = createSampleData();
 
     try (CuVSResources resources = CuVSResources.create()) {
-
-      // Configure index parameters
-      CagraIndexParams indexParams = new CagraIndexParams.Builder()
-        .withCagraGraphBuildAlgo(CagraGraphBuildAlgo.NN_DESCENT)
-        .withGraphDegree(1)
-        .withIntermediateGraphDegree(2)
-        .withNumWriterThreads(32)
-        .withMetric(CuvsDistanceType.L2Expanded)
-        .build();
-
-      // Create the index with the dataset
-      CagraIndex index = CagraIndex.newBuilder(resources)
-        .withDataset(dataset)
-        .withIndexParams(indexParams)
-        .build();
-
-      var indexFile = Path.of(UUID.randomUUID() + ".cag");
-      try {
-        // Saving the index on to the disk.
-        try (var output = Files.newOutputStream(indexFile)) {
-          index.serialize(output);
-        }
-
-        var indexFromFile = Files.readAllBytes(indexFile);
-        byte[] indexFromMemory;
-        try (var arena = Arena.ofConfined()) {
-          var buffer = arena.allocate(1024 * 1024);
-          var serialized = (MemorySegment)index.serialize((Object) buffer);
-          indexFromMemory = serialized.toArray(ValueLayout.JAVA_BYTE);
-        }
-
-        assertNotNull(indexFromFile);
-        assertNotNull(indexFromMemory);
-        assertArrayEquals(indexFromFile, indexFromMemory);
-
-      } finally {
-        Files.deleteIfExists(indexFile);
-        index.destroyIndex();
-      }
-    }
-  }
-
-  private void indexAndQueryOnce(float[][] dataset, List<Integer> map, float[][] queries,
-                                 List<Map<Integer, Float>> expectedResults, CuVSResources resources) {
-=======
-  private void indexAndQueryOnce(
-      float[][] dataset,
-      List<Integer> map,
-      float[][] queries,
-      List<Map<Integer, Float>> expectedResults,
-      CuVSResources resources) {
->>>>>>> 3fcaf8d6
-
-    try {
 
       // Configure index parameters
       CagraIndexParams indexParams =
@@ -331,6 +268,58 @@
               .withIndexParams(indexParams)
               .build();
 
+      var indexFile = Path.of(UUID.randomUUID() + ".cag");
+      try {
+        // Saving the index on to the disk.
+        try (var output = Files.newOutputStream(indexFile)) {
+          index.serialize(output);
+        }
+
+        var indexFromFile = Files.readAllBytes(indexFile);
+        byte[] indexFromMemory;
+        try (var arena = Arena.ofConfined()) {
+          var buffer = arena.allocate(1024 * 1024);
+          var serialized = (MemorySegment) index.serialize((Object) buffer);
+          indexFromMemory = serialized.toArray(ValueLayout.JAVA_BYTE);
+        }
+
+        assertNotNull(indexFromFile);
+        assertNotNull(indexFromMemory);
+        assertArrayEquals(indexFromFile, indexFromMemory);
+
+      } finally {
+        Files.deleteIfExists(indexFile);
+        index.destroyIndex();
+      }
+    }
+  }
+
+  private void indexAndQueryOnce(
+      float[][] dataset,
+      List<Integer> map,
+      float[][] queries,
+      List<Map<Integer, Float>> expectedResults,
+      CuVSResources resources) {
+
+    try {
+
+      // Configure index parameters
+      CagraIndexParams indexParams =
+          new CagraIndexParams.Builder()
+              .withCagraGraphBuildAlgo(CagraGraphBuildAlgo.NN_DESCENT)
+              .withGraphDegree(1)
+              .withIntermediateGraphDegree(2)
+              .withNumWriterThreads(32)
+              .withMetric(CuvsDistanceType.L2Expanded)
+              .build();
+
+      // Create the index with the dataset
+      CagraIndex index =
+          CagraIndex.newBuilder(resources)
+              .withDataset(dataset)
+              .withIndexParams(indexParams)
+              .build();
+
       // Saving the index on to the disk.
       String indexFileName = UUID.randomUUID() + ".cag";
       index.serialize(new FileOutputStream(indexFileName));
