--- conflicted
+++ resolved
@@ -115,11 +115,7 @@
       BruteForceQuery query = new BruteForceQuery.Builder()
           .withTopK(topK)
           .withQueryVectors(queries)
-<<<<<<< HEAD
-          .withPrefilters(prefilters, dataset.length)
-=======
           .withPrefilter(prefilters, vectors.length)
->>>>>>> e8dbb887
           .build();
 
       BruteForceIndexParams indexParams = new BruteForceIndexParams.Builder()
