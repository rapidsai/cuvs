/*
 * Copyright (c) 2025, NVIDIA CORPORATION.
 *
 * Licensed under the Apache License, Version 2.0 (the "License");
 * you may not use this file except in compliance with the License.
 * You may obtain a copy of the License at
 *
 *     http://www.apache.org/licenses/LICENSE-2.0
 *
 * Unless required by applicable law or agreed to in writing, software
 * distributed under the License is distributed on an "AS IS" BASIS,
 * WITHOUT WARRANTIES OR CONDITIONS OF ANY KIND, either express or implied.
 * See the License for the specific language governing permissions and
 * limitations under the License.
 */

package com.nvidia.cuvs;

import java.lang.invoke.MethodHandles;
import java.util.List;
import java.util.BitSet;
import org.junit.Before;
import org.junit.Test;
import org.junit.runner.RunWith;
import org.slf4j.Logger;
import org.slf4j.LoggerFactory;

import com.carrotsearch.randomizedtesting.RandomizedRunner;
import com.nvidia.cuvs.CagraIndexParams.CagraGraphBuildAlgo;

import static com.carrotsearch.randomizedtesting.RandomizedTest.assumeTrue;

@RunWith(RandomizedRunner.class)
public class CagraRandomizedIT extends CuVSTestCase {

  private static final Logger log = LoggerFactory.getLogger(MethodHandles.lookup().lookupClass());

  @Before
  public void setup() {
    assumeTrue("not supported on " + System.getProperty("os.name"), isLinuxAmd64());
    initializeRandom();
    log.info("Random context initialized for test.");
  }

  @Test
  public void testResultsTopKWithRandomValues() throws Throwable {
<<<<<<< HEAD
    for (int i = 0; i < 100; i++) {
      tmpResultsTopKWithRandomValues();
=======
    boolean useNativeMemoryDatasets[] = {true, false};
	for (int i = 0; i < 10; i++) {
	  for (boolean use: useNativeMemoryDatasets) {
		  tmpResultsTopKWithRandomValues(use);
	  }
>>>>>>> e8dbb887
    }
  }

  private void tmpResultsTopKWithRandomValues(boolean useNativeMemoryDataset) throws Throwable {
    int DATASET_SIZE_LIMIT = 10_000;
    int DIMENSIONS_LIMIT = 2048;
    int NUM_QUERIES_LIMIT = 10;
    int TOP_K_LIMIT = 64; // nocommit This fails beyond 64

    int datasetSize = random.nextInt(DATASET_SIZE_LIMIT) + 2; // datasetSize of 1 fails/crashed due to a bug, hence adding 2 here.
    int dimensions = random.nextInt(DIMENSIONS_LIMIT) + 1;
    int numQueries = random.nextInt(NUM_QUERIES_LIMIT) + 1;
    int topK = Math.min(random.nextInt(TOP_K_LIMIT) + 1, datasetSize);
    boolean usePrefilter = random.nextBoolean();

    if (datasetSize < topK)
      datasetSize = topK;

    BitSet sharedPrefilter = null;
    if (usePrefilter) {
      sharedPrefilter = new BitSet(datasetSize);
      for (int j = 0; j < datasetSize; j++) {
        sharedPrefilter.set(j, random.nextBoolean());
      }
    }

    BitSet[] prefilters = null;
    if (sharedPrefilter != null) {
      prefilters = new BitSet[numQueries];
      for (int i = 0; i < numQueries; i++) {
        prefilters[i] = sharedPrefilter;
      }
    }

    // Generate a random dataset
    float[][] vectors = generateData(random, datasetSize, dimensions);

    // Generate random query vectors
    float[][] queries = generateData(random, numQueries, dimensions);

    log.info("Dataset size: {}x{}", datasetSize, dimensions);
    log.info("Query size: {}x{}", numQueries, dimensions);
    log.info("TopK: {}", topK);
    log.info("Use native memory dataset? " + useNativeMemoryDataset);

    // Debugging: Log dataset and queries
    if (log.isDebugEnabled()) {
      log.debug("Dataset:");
      for (float[] row : vectors) {
        log.debug(java.util.Arrays.toString(row));
      }
      log.debug("Queries:");
      for (float[] query : queries) {
        log.debug(java.util.Arrays.toString(query));
      }
    }
    // Sanity checks
    assert vectors.length > 0 : "Dataset is empty.";
    assert queries.length > 0 : "Queries are empty.";
    assert dimensions > 0 : "Invalid dimensions.";
    assert topK > 0 && topK <= datasetSize : "Invalid topK value.";

    // Generate expected results using brute force
<<<<<<< HEAD
    List<List<Integer>> expected = generateExpectedResults(topK, dataset, queries, prefilters, log);
=======
    List<List<Integer>> expected = generateExpectedResults(topK, vectors, queries, null, log);
>>>>>>> e8dbb887

    // Create CuVS index and query
    try (CuVSResources resources = CuVSResources.create()) {
      CagraIndexParams indexParams = new CagraIndexParams.Builder()
          .withCagraGraphBuildAlgo(CagraGraphBuildAlgo.NN_DESCENT)
          .build();

      CagraIndex index;
      if (useNativeMemoryDataset) {
          Dataset dataset = Dataset.create(vectors.length, vectors[0].length);
          for (float[] v: vectors) dataset.addVector(v);
          index = CagraIndex.newBuilder(resources)
              .withDataset(dataset)
              .withIndexParams(indexParams)
              .build();
      } else {
        index = CagraIndex.newBuilder(resources)
                .withDataset(vectors)
                .withIndexParams(indexParams)
                .build();
      }
      log.info("Index built successfully.");

      try {
        // Execute search and retrieve results
        CagraQuery.Builder queryBuilder = new CagraQuery.Builder()
                .withQueryVectors(queries)
                .withTopK(topK)
                .withSearchParams(new CagraSearchParams.Builder(resources)
                        .build());

        if (sharedPrefilter != null) {
          queryBuilder.withPrefilter(sharedPrefilter, datasetSize);
        }

        CagraQuery query = queryBuilder.build();
        log.info("Query built successfully. Executing search...");
        SearchResults results = index.search(query);

        compareResults(results, expected, topK, datasetSize, numQueries);
      } finally {
        index.destroyIndex();
      }
    }
  }
}<|MERGE_RESOLUTION|>--- conflicted
+++ resolved
@@ -44,16 +44,11 @@
 
   @Test
   public void testResultsTopKWithRandomValues() throws Throwable {
-<<<<<<< HEAD
-    for (int i = 0; i < 100; i++) {
-      tmpResultsTopKWithRandomValues();
-=======
     boolean useNativeMemoryDatasets[] = {true, false};
-	for (int i = 0; i < 10; i++) {
-	  for (boolean use: useNativeMemoryDatasets) {
-		  tmpResultsTopKWithRandomValues(use);
-	  }
->>>>>>> e8dbb887
+	  for (int i = 0; i < 10; i++) {
+	    for (boolean use: useNativeMemoryDatasets) {
+		    tmpResultsTopKWithRandomValues(use);
+	    }
     }
   }
 
@@ -117,11 +112,7 @@
     assert topK > 0 && topK <= datasetSize : "Invalid topK value.";
 
     // Generate expected results using brute force
-<<<<<<< HEAD
-    List<List<Integer>> expected = generateExpectedResults(topK, dataset, queries, prefilters, log);
-=======
     List<List<Integer>> expected = generateExpectedResults(topK, vectors, queries, null, log);
->>>>>>> e8dbb887
 
     // Create CuVS index and query
     try (CuVSResources resources = CuVSResources.create()) {
