/*
 * Copyright (c) 2025, NVIDIA CORPORATION.
 *
 * Licensed under the Apache License, Version 2.0 (the "License");
 * you may not use this file except in compliance with the License.
 * You may obtain a copy of the License at
 *
 *     http://www.apache.org/licenses/LICENSE-2.0
 *
 * Unless required by applicable law or agreed to in writing, software
 * distributed under the License is distributed on an "AS IS" BASIS,
 * WITHOUT WARRANTIES OR CONDITIONS OF ANY KIND, either express or implied.
 * See the License for the specific language governing permissions and
 * limitations under the License.
 */

package com.nvidia.cuvs;

import java.lang.invoke.MethodHandles;
import java.util.List;
import java.util.BitSet;
import org.junit.Before;
import org.junit.Test;
import org.junit.runner.RunWith;
import org.slf4j.Logger;
import org.slf4j.LoggerFactory;

import com.carrotsearch.randomizedtesting.RandomizedRunner;
import com.nvidia.cuvs.CagraIndexParams.CagraGraphBuildAlgo;

import static com.carrotsearch.randomizedtesting.RandomizedTest.assumeTrue;

@RunWith(RandomizedRunner.class)
public class CagraRandomizedIT extends CuVSTestCase {

  private static final Logger log = LoggerFactory.getLogger(MethodHandles.lookup().lookupClass());

  @Before
  public void setup() {
    assumeTrue("not supported on " + System.getProperty("os.name"), isLinuxAmd64());
    initializeRandom();
    log.info("Random context initialized for test.");
  }

  @Test
  public void testResultsTopKWithRandomValues() throws Throwable {
    boolean useNativeMemoryDatasets[] = {true, false};
<<<<<<< HEAD
	  for (int i = 0; i < 10; i++) {
	    for (boolean use: useNativeMemoryDatasets) {
		    tmpResultsTopKWithRandomValues(use);
=======
	  for (int i = 0; i < 100; i++) {
	    for (boolean use: useNativeMemoryDatasets) {
		     tmpResultsTopKWithRandomValues(use);
>>>>>>> eb2292db
	    }
    }
  }

  private void tmpResultsTopKWithRandomValues(boolean useNativeMemoryDataset) throws Throwable {
    int DATASET_SIZE_LIMIT = 10_000;
    int DIMENSIONS_LIMIT = 2048;
    int NUM_QUERIES_LIMIT = 10;
    int TOP_K_LIMIT = 64; // nocommit This fails beyond 64

    int datasetSize = random.nextInt(DATASET_SIZE_LIMIT) + 2; // datasetSize of 1 fails/crashed due to a bug, hence adding 2 here.
    int dimensions = random.nextInt(DIMENSIONS_LIMIT) + 1;
    int numQueries = random.nextInt(NUM_QUERIES_LIMIT) + 1;
    int topK = Math.min(random.nextInt(TOP_K_LIMIT) + 1, datasetSize);
    boolean usePrefilter = random.nextBoolean();

    if (datasetSize < topK)
      datasetSize = topK;

    BitSet sharedPrefilter = null;
    if (usePrefilter) {
      sharedPrefilter = new BitSet(datasetSize);
      for (int j = 0; j < datasetSize; j++) {
        sharedPrefilter.set(j, random.nextBoolean());
      }
    }

    BitSet[] prefilters = null;
    if (sharedPrefilter != null) {
      prefilters = new BitSet[numQueries];
      for (int i = 0; i < numQueries; i++) {
        prefilters[i] = sharedPrefilter;
      }
    }

    // Generate a random dataset
    float[][] vectors = generateData(random, datasetSize, dimensions);

    // Generate random query vectors
    float[][] queries = generateData(random, numQueries, dimensions);

    log.info("Dataset size: {}x{}", datasetSize, dimensions);
    log.info("Query size: {}x{}", numQueries, dimensions);
    log.info("TopK: {}", topK);
    log.info("Use native memory dataset? " + useNativeMemoryDataset);

    // Debugging: Log dataset and queries
    if (log.isDebugEnabled()) {
      log.debug("Dataset:");
      for (float[] row : vectors) {
        log.debug(java.util.Arrays.toString(row));
      }
      log.debug("Queries:");
      for (float[] query : queries) {
        log.debug(java.util.Arrays.toString(query));
      }
    }
    // Sanity checks
    assert vectors.length > 0 : "Dataset is empty.";
    assert queries.length > 0 : "Queries are empty.";
    assert dimensions > 0 : "Invalid dimensions.";
    assert topK > 0 && topK <= datasetSize : "Invalid topK value.";

    // Generate expected results using brute force
    List<List<Integer>> expected = generateExpectedResults(topK, vectors, queries, null, log);

    // Create CuVS index and query
    try (CuVSResources resources = CuVSResources.create()) {
      CagraIndexParams indexParams = new CagraIndexParams.Builder()
          .withCagraGraphBuildAlgo(CagraGraphBuildAlgo.NN_DESCENT)
          .build();

      CagraIndex index;
      if (useNativeMemoryDataset) {
          Dataset dataset = Dataset.create(vectors.length, vectors[0].length);
          for (float[] v: vectors) dataset.addVector(v);
          index = CagraIndex.newBuilder(resources)
              .withDataset(dataset)
              .withIndexParams(indexParams)
              .build();
      } else {
        index = CagraIndex.newBuilder(resources)
                .withDataset(vectors)
                .withIndexParams(indexParams)
                .build();
      }
      log.info("Index built successfully.");

      try {
        // Execute search and retrieve results
        CagraQuery.Builder queryBuilder = new CagraQuery.Builder()
                .withQueryVectors(queries)
                .withTopK(topK)
                .withSearchParams(new CagraSearchParams.Builder(resources)
                        .build());

        if (sharedPrefilter != null) {
          queryBuilder.withPrefilter(sharedPrefilter, datasetSize);
        }

        CagraQuery query = queryBuilder.build();
        log.info("Query built successfully. Executing search...");
        SearchResults results = index.search(query);

        compareResults(results, expected, topK, datasetSize, numQueries);
      } finally {
        index.destroyIndex();
      }
    }
  }
}<|MERGE_RESOLUTION|>--- conflicted
+++ resolved
@@ -45,15 +45,9 @@
   @Test
   public void testResultsTopKWithRandomValues() throws Throwable {
     boolean useNativeMemoryDatasets[] = {true, false};
-<<<<<<< HEAD
-	  for (int i = 0; i < 10; i++) {
-	    for (boolean use: useNativeMemoryDatasets) {
-		    tmpResultsTopKWithRandomValues(use);
-=======
 	  for (int i = 0; i < 100; i++) {
 	    for (boolean use: useNativeMemoryDatasets) {
 		     tmpResultsTopKWithRandomValues(use);
->>>>>>> eb2292db
 	    }
     }
   }
