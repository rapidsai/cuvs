/*
 * Copyright (c) 2025, NVIDIA CORPORATION.
 *
 * Licensed under the Apache License, Version 2.0 (the "License");
 * you may not use this file except in compliance with the License.
 * You may obtain a copy of the License at
 *
 *     http://www.apache.org/licenses/LICENSE-2.0
 *
 * Unless required by applicable law or agreed to in writing, software
 * distributed under the License is distributed on an "AS IS" BASIS,
 * WITHOUT WARRANTIES OR CONDITIONS OF ANY KIND, either express or implied.
 * See the License for the specific language governing permissions and
 * limitations under the License.
 */
package com.nvidia.cuvs;

import static com.carrotsearch.randomizedtesting.RandomizedTest.assumeTrue;

import com.carrotsearch.randomizedtesting.RandomizedRunner;
import com.nvidia.cuvs.CagraIndexParams.CagraGraphBuildAlgo;
import java.lang.invoke.MethodHandles;
import java.util.BitSet;
import java.util.List;
import org.junit.Before;
import org.junit.Test;
import org.junit.runner.RunWith;
import org.slf4j.Logger;
import org.slf4j.LoggerFactory;

@RunWith(RandomizedRunner.class)
public class CagraRandomizedIT extends CuVSTestCase {

  private static final Logger log = LoggerFactory.getLogger(MethodHandles.lookup().lookupClass());

  @Before
  public void setup() {
    assumeTrue("not supported on " + System.getProperty("os.name"), isLinuxAmd64());
    initializeRandom();
    log.info("Random context initialized for test.");
  }

  @Test
  public void testResultsTopKWithRandomValues() throws Throwable {
    boolean useNativeMemoryDatasets[] = {true, false};
    for (int i = 0; i < 100; i++) {
      for (boolean use : useNativeMemoryDatasets) {
        tmpResultsTopKWithRandomValues(use);
      }
    }
  }

  private void tmpResultsTopKWithRandomValues(boolean useNativeMemoryDataset) throws Throwable {
    int DATASET_SIZE_LIMIT = 10_000;
    int DIMENSIONS_LIMIT = 2048;
    int NUM_QUERIES_LIMIT = 10;
    int TOP_K_LIMIT = 64; // nocommit This fails beyond 64

    int datasetSize =
        random.nextInt(DATASET_SIZE_LIMIT)
            + 2; // datasetSize of 1 fails/crashed due to a bug, hence adding 2 here.
    int dimensions = random.nextInt(DIMENSIONS_LIMIT) + 1;
    int numQueries = random.nextInt(NUM_QUERIES_LIMIT) + 1;
    int topK = Math.min(random.nextInt(TOP_K_LIMIT) + 1, datasetSize);
    boolean usePrefilter = random.nextBoolean();

    if (datasetSize < topK) datasetSize = topK;

    BitSet sharedPrefilter = null;
    if (usePrefilter) {
      sharedPrefilter = new BitSet(datasetSize);
      for (int j = 0; j < datasetSize; j++) {
        sharedPrefilter.set(j, random.nextBoolean());
      }
    }

    BitSet[] prefilters = null;
    if (sharedPrefilter != null) {
      prefilters = new BitSet[numQueries];
      for (int i = 0; i < numQueries; i++) {
        prefilters[i] = sharedPrefilter;
      }
    }

    // Generate a random dataset
    float[][] vectors = generateData(random, datasetSize, dimensions);

    // Generate random query vectors
    float[][] queries = generateData(random, numQueries, dimensions);

    log.info("Dataset size: {}x{}", datasetSize, dimensions);
    log.info("Query size: {}x{}", numQueries, dimensions);
    log.info("TopK: {}", topK);
    log.info("Use native memory dataset? " + useNativeMemoryDataset);

    // Debugging: Log dataset and queries
    if (log.isDebugEnabled()) {
      log.debug("Dataset:");
      for (float[] row : vectors) {
        log.debug(java.util.Arrays.toString(row));
      }
      log.debug("Queries:");
      for (float[] query : queries) {
        log.debug(java.util.Arrays.toString(query));
      }
    }
    // Sanity checks
    assert vectors.length > 0 : "Dataset is empty.";
    assert queries.length > 0 : "Queries are empty.";
    assert dimensions > 0 : "Invalid dimensions.";
    assert topK > 0 && topK <= datasetSize : "Invalid topK value.";

    // Generate expected results using brute force
    List<List<Integer>> expected = generateExpectedResults(topK, vectors, queries, prefilters, log);

    // Create CuVS index and query
    try (CuVSResources resources = CuVSResources.create()) {
      CagraIndexParams indexParams =
          new CagraIndexParams.Builder()
              .withCagraGraphBuildAlgo(CagraGraphBuildAlgo.NN_DESCENT)
              .build();

      CagraIndex index;
      if (useNativeMemoryDataset) {
<<<<<<< HEAD
          var datasetBuilder = Dataset.builder(vectors.length, vectors[0].length);
          for (float[] v: vectors) {
            datasetBuilder.addVector(v);
          }
          index = CagraIndex.newBuilder(resources)
              .withDataset(datasetBuilder.build())
              .withIndexParams(indexParams)
              .build();
=======
        Dataset dataset = Dataset.create(vectors.length, vectors[0].length);
        for (float[] v : vectors) dataset.addVector(v);
        index =
            CagraIndex.newBuilder(resources)
                .withDataset(dataset)
                .withIndexParams(indexParams)
                .build();
>>>>>>> 3fcaf8d6
      } else {
        index =
            CagraIndex.newBuilder(resources)
                .withDataset(vectors)
                .withIndexParams(indexParams)
                .build();
      }
      log.info("Index built successfully.");

      try {
        // Execute search and retrieve results
        CagraQuery.Builder queryBuilder =
            new CagraQuery.Builder()
                .withQueryVectors(queries)
                .withTopK(topK)
                .withSearchParams(new CagraSearchParams.Builder(resources).build());

        if (sharedPrefilter != null) {
          queryBuilder.withPrefilter(sharedPrefilter, datasetSize);
        }

        CagraQuery query = queryBuilder.build();
        log.info("Query built successfully. Executing search...");
        SearchResults results = index.search(query);

        compareResults(results, expected, topK, datasetSize, numQueries);
      } finally {
        index.destroyIndex();
      }
    }
  }
}<|MERGE_RESOLUTION|>--- conflicted
+++ resolved
@@ -122,24 +122,15 @@
 
       CagraIndex index;
       if (useNativeMemoryDataset) {
-<<<<<<< HEAD
-          var datasetBuilder = Dataset.builder(vectors.length, vectors[0].length);
-          for (float[] v: vectors) {
-            datasetBuilder.addVector(v);
-          }
-          index = CagraIndex.newBuilder(resources)
-              .withDataset(datasetBuilder.build())
-              .withIndexParams(indexParams)
-              .build();
-=======
-        Dataset dataset = Dataset.create(vectors.length, vectors[0].length);
-        for (float[] v : vectors) dataset.addVector(v);
+        var datasetBuilder = Dataset.builder(vectors.length, vectors[0].length);
+        for (float[] v : vectors) {
+          datasetBuilder.addVector(v);
+        }
         index =
             CagraIndex.newBuilder(resources)
-                .withDataset(dataset)
+                .withDataset(datasetBuilder.build())
                 .withIndexParams(indexParams)
                 .build();
->>>>>>> 3fcaf8d6
       } else {
         index =
             CagraIndex.newBuilder(resources)
