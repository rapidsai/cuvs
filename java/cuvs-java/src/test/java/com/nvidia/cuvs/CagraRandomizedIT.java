--- conflicted
+++ resolved
@@ -129,11 +129,7 @@
               .build();
 
       final CagraIndex index;
-<<<<<<< HEAD
-      if (useNativeMemoryDataset) {
-=======
       if (datasetMemoryKind == TestDatasetMemoryKind.NATIVE) {
->>>>>>> c55cfd7f
         var datasetBuilder =
             CuVSMatrix.hostBuilder(vectors.length, vectors[0].length, CuVSMatrix.DataType.FLOAT);
         for (float[] v : vectors) {
