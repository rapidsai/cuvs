/*
 * SPDX-FileCopyrightText: Copyright (c) 2025, NVIDIA CORPORATION.
 * SPDX-License-Identifier: Apache-2.0
 */
package com.nvidia.cuvs.internal;

import static com.nvidia.cuvs.internal.common.Util.checkCuVSError;
import static com.nvidia.cuvs.internal.panama.headers_h.*;

import com.nvidia.cuvs.internal.common.CloseableHandle;
import java.lang.foreign.Arena;
import java.lang.foreign.MemorySegment;

/**
 * A set of helpers to create various types of native CuVS "params" data structures.
 * The CuVS API encapsulates and hides these data structures behind opaque handles
 * (e.g. {@code cuvsCagraIndexParams_t}, and provides functions to create (allocate)
 * and destroy (free) them.
 * The helpers wrap the Create calls and return a {@link CloseableHandle} to hold the
 * opaque handle (to access the params data structure) and pair them with their respective
 * Destroy calls, so that the params native resources will be cleared when
 * {@link AutoCloseable#close()} is called.
 */
public final class CuVSParamsHelper {

  private CuVSParamsHelper() {}

  public static CloseableHandle createCagraIndexParams() {
    try (var localArena = Arena.ofConfined()) {
      var paramsPtrPtr = localArena.allocate(cuvsCagraIndexParams_t);
      checkCuVSError(cuvsCagraIndexParamsCreate(paramsPtrPtr), "cuvsCagraIndexParamsCreate");
      var paramsPtr = paramsPtrPtr.get(cuvsCagraIndexParams_t, 0L);
      return new CloseableHandle() {
        @Override
        public MemorySegment handle() {
          return paramsPtr;
        }

        @Override
        public void close() {
          checkCuVSError(cuvsCagraIndexParamsDestroy(paramsPtr), "cuvsCagraIndexParamsDestroy");
        }
      };
    }
  }

  static CloseableHandle createCagraCompressionParams() {
    try (var localArena = Arena.ofConfined()) {
      var paramsPtrPtr = localArena.allocate(cuvsCagraCompressionParams_t);
      checkCuVSError(
          cuvsCagraCompressionParamsCreate(paramsPtrPtr), "cuvsCagraCompressionParamsCreate");
      var paramsPtr = paramsPtrPtr.get(cuvsCagraCompressionParams_t, 0L);
      return new CloseableHandle() {
        @Override
        public MemorySegment handle() {
          return paramsPtr;
        }

        @Override
        public void close() {
          checkCuVSError(
              cuvsCagraCompressionParamsDestroy(paramsPtr), "cuvsCagraCompressionParamsDestroy");
        }
      };
    }
  }

  public static CloseableHandle createIvfPqIndexParams() {
    try (var localArena = Arena.ofConfined()) {
      var paramsPtrPtr = localArena.allocate(cuvsIvfPqIndexParams_t);
      checkCuVSError(cuvsIvfPqIndexParamsCreate(paramsPtrPtr), "cuvsIvfPqIndexParamsCreate");
      var paramsPtr = paramsPtrPtr.get(cuvsIvfPqIndexParams_t, 0L);
      return new CloseableHandle() {
        @Override
        public MemorySegment handle() {
          return paramsPtr;
        }

        @Override
        public void close() {
          checkCuVSError(cuvsIvfPqIndexParamsDestroy(paramsPtr), "cuvsIvfPqIndexParamsDestroy");
        }
      };
    }
  }

  public static CloseableHandle createIvfPqSearchParams() {
    try (var localArena = Arena.ofConfined()) {
      var paramsPtrPtr = localArena.allocate(cuvsIvfPqSearchParams_t);
      checkCuVSError(cuvsIvfPqSearchParamsCreate(paramsPtrPtr), "cuvsIvfPqSearchParamsCreate");
      var paramsPtr = paramsPtrPtr.get(cuvsIvfPqSearchParams_t, 0L);
      return new CloseableHandle() {
        @Override
        public MemorySegment handle() {
          return paramsPtr;
        }

        @Override
        public void close() {
          checkCuVSError(cuvsIvfPqSearchParamsDestroy(paramsPtr), "cuvsIvfPqSearchParamsDestroy");
        }
      };
    }
  }

<<<<<<< HEAD
=======
  static CloseableHandle createCagraMergeParams() {
    try (var localArena = Arena.ofConfined()) {
      var paramsPtrPtr = localArena.allocate(cuvsCagraMergeParams_t);
      checkCuVSError(cuvsCagraMergeParamsCreate(paramsPtrPtr), "cuvsCagraMergeParamsCreate");
      var paramsPtr = paramsPtrPtr.get(cuvsCagraMergeParams_t, 0L);
      return new CloseableHandle() {
        @Override
        public MemorySegment handle() {
          return paramsPtr;
        }

        @Override
        public void close() {
          checkCuVSError(cuvsCagraMergeParamsDestroy(paramsPtr), "cuvsCagraMergeParamsDestroy");
        }
      };
    }
  }

  public static CloseableHandle createAceParams() {
    try (var localArena = Arena.ofConfined()) {
      var paramsPtrPtr = localArena.allocate(cuvsAceParams_t);
      checkCuVSError(cuvsAceParamsCreate(paramsPtrPtr), "cuvsAceParamsCreate");
      var paramsPtr = paramsPtrPtr.get(cuvsAceParams_t, 0L);
      return new CloseableHandle() {
        @Override
        public MemorySegment handle() {
          return paramsPtr;
        }

        @Override
        public void close() {
          checkCuVSError(cuvsAceParamsDestroy(paramsPtr), "cuvsAceParamsDestroy");
        }
      };
    }
  }

>>>>>>> a809dcdc
  static CloseableHandle createHnswIndexParams() {
    try (var localArena = Arena.ofConfined()) {
      var paramsPtrPtr = localArena.allocate(cuvsHnswIndexParams_t);
      checkCuVSError(cuvsHnswIndexParamsCreate(paramsPtrPtr), "cuvsHnswIndexParamsCreate");
      var paramsPtr = paramsPtrPtr.get(cuvsHnswIndexParams_t, 0L);
      return new CloseableHandle() {
        @Override
        public MemorySegment handle() {
          return paramsPtr;
        }

        @Override
        public void close() {
          checkCuVSError(cuvsHnswIndexParamsDestroy(paramsPtr), "cuvsHnswIndexParamsDestroy");
        }
      };
    }
  }

  static CloseableHandle createTieredIndexParams() {
    try (var localArena = Arena.ofConfined()) {
      var paramsPtrPtr = localArena.allocate(cuvsTieredIndexParams_t);
      checkCuVSError(cuvsTieredIndexParamsCreate(paramsPtrPtr), "cuvsTieredIndexParamsCreate");
      var paramsPtr = paramsPtrPtr.get(cuvsTieredIndexParams_t, 0L);
      return new CloseableHandle() {
        @Override
        public MemorySegment handle() {
          return paramsPtr;
        }

        @Override
        public void close() {
          checkCuVSError(cuvsTieredIndexParamsDestroy(paramsPtr), "cuvsTieredIndexParamsDestroy");
        }
      };
    }
  }
}<|MERGE_RESOLUTION|>--- conflicted
+++ resolved
@@ -103,8 +103,6 @@
     }
   }
 
-<<<<<<< HEAD
-=======
   static CloseableHandle createCagraMergeParams() {
     try (var localArena = Arena.ofConfined()) {
       var paramsPtrPtr = localArena.allocate(cuvsCagraMergeParams_t);
@@ -143,7 +141,6 @@
     }
   }
 
->>>>>>> a809dcdc
   static CloseableHandle createHnswIndexParams() {
     try (var localArena = Arena.ofConfined()) {
       var paramsPtrPtr = localArena.allocate(cuvsHnswIndexParams_t);
