--- conflicted
+++ resolved
@@ -18,13 +18,7 @@
 import com.nvidia.cuvs.SearchResults;
 import java.lang.foreign.MemorySegment;
 import java.lang.foreign.SequenceLayout;
-<<<<<<< HEAD
-import java.util.List;
-=======
-import java.util.LinkedHashMap;
-import java.util.Map;
 import java.util.function.LongToIntFunction;
->>>>>>> 7462cbda
 
 /**
  * SearchResult encapsulates the logic for reading and holding search results.
@@ -49,29 +43,5 @@
         topK,
         mapping,
         numberOfQueries);
-<<<<<<< HEAD
-=======
-    readResultMemorySegments();
-  }
-
-  /**
-   * Reads neighbors and distances {@link MemorySegment} and loads the values
-   * internally
-   */
-  protected void readResultMemorySegments() {
-    Map<Integer, Float> intermediateResultMap = new LinkedHashMap<Integer, Float>();
-    int count = 0;
-    for (long i = 0; i < topK * numberOfQueries; i++) {
-      long id = (long) neighboursVarHandle.get(neighboursMemorySegment, 0L, i);
-      float dst = (float) distancesVarHandle.get(distancesMemorySegment, 0L, i);
-      intermediateResultMap.put(mapping.applyAsInt(id), dst);
-      count += 1;
-      if (count == topK) {
-        results.add(intermediateResultMap);
-        intermediateResultMap = new LinkedHashMap<Integer, Float>();
-        count = 0;
-      }
-    }
->>>>>>> 7462cbda
   }
 }