--- conflicted
+++ resolved
@@ -183,8 +183,7 @@
 
   @Override
   public void toHost(CuVSHostMatrix hostMatrix) {
-<<<<<<< HEAD
-    var targetMatrix = (CuVSHostMatrixImpl) hostMatrix;
+    var targetMatrix = (CuVSMatrixInternal) hostMatrix;
 
     if (targetMatrix.columns() != this.columns || targetMatrix.size() != this.size) {
       throw new IllegalArgumentException(
@@ -196,24 +195,18 @@
 
     if (this.rowStride <= 0 && targetMatrix.rowStride <= 0) {
       // copy whole matrix
-      MemorySegment.copy(this.memorySegment, 0L, targetMatrix.memorySegment, 0L, size * rowSize);
+      MemorySegment.copy(this.memorySegment, 0L, targetMatrix.memorySegment(), 0L, size * rowSize);
     } else {
       // copy row-by-row
       for (int r = 0; r < size; ++r) {
         MemorySegment.copy(
             this.memorySegment,
             r * rowSize,
-            targetMatrix.memorySegment,
+            targetMatrix.memorySegment(),
             r * targetMatrix.rowSize,
             rowBytes);
       }
     }
-=======
-    var targetMatrix = (CuVSMatrixInternal) hostMatrix;
-    var valueByteSize = valueLayout.byteSize();
-    MemorySegment.copy(
-        this.memorySegment, 0L, targetMatrix.memorySegment(), 0L, size * columns * valueByteSize);
->>>>>>> c55cfd7f
   }
 
   @Override
