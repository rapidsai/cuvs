/*
 * Copyright (c) 2025, NVIDIA CORPORATION.
 *
 * Licensed under the Apache License, Version 2.0 (the "License");
 * you may not use this file except in compliance with the License.
 * You may obtain a copy of the License at
 *
 *     http://www.apache.org/licenses/LICENSE-2.0
 *
 * Unless required by applicable law or agreed to in writing, software
 * distributed under the License is distributed on an "AS IS" BASIS,
 * WITHOUT WARRANTIES OR CONDITIONS OF ANY KIND, either express or implied.
 * See the License for the specific language governing permissions and
 * limitations under the License.
 */
package com.nvidia.cuvs.internal;

import static com.nvidia.cuvs.internal.common.LinkerHelper.C_FLOAT;

import com.nvidia.cuvs.Dataset;
import java.lang.foreign.Arena;
import java.lang.foreign.MemoryLayout;
import java.lang.foreign.MemorySegment;

public class DatasetImpl implements Dataset {
  private final Arena arena;
  protected final MemorySegment seg;
  private final int size;
  private final int dimensions;
  private int current = 0;

  public DatasetImpl(int size, int dimensions) {
    this.size = size;
    this.dimensions = dimensions;

    MemoryLayout dataMemoryLayout = MemoryLayout.sequenceLayout((long)size * dimensions, C_FLOAT);

    this.arena = Arena.ofShared();
    this.seg = arena.allocate(dataMemoryLayout);
  }

  public DatasetImpl(Arena arena, MemorySegment memorySegment, int size, int dimensions) {
    this.arena = arena;
    this.seg = memorySegment;
    this.size = size;
    this.dimensions = dimensions;
  }

  @Override
  public void addVector(float[] vector) {
<<<<<<< HEAD
    if (current >= size)
      throw new ArrayIndexOutOfBoundsException();
    MemorySegment.copy(vector, 0, seg, C_FLOAT, ((current++) * dimensions * C_FLOAT.byteSize()), dimensions);
=======
    if (current >= size) throw new ArrayIndexOutOfBoundsException();
    MemorySegment.copy(
        vector, 0, seg, C_FLOAT, ((current++) * dimensions * C_FLOAT.byteSize()), (int) dimensions);
>>>>>>> 3fcaf8d6
  }

  @Override
  public void close() {
    if (arena != null) {
      arena.close();
    }
  }

  @Override
  public int size() {
    return size;
  }

  @Override
  public int dimensions() {
    return dimensions;
  }
<<<<<<< HEAD

  public MemorySegment asMemorySegment() {
      return seg;
  }
=======
>>>>>>> 3fcaf8d6
}<|MERGE_RESOLUTION|>--- conflicted
+++ resolved
@@ -33,7 +33,7 @@
     this.size = size;
     this.dimensions = dimensions;
 
-    MemoryLayout dataMemoryLayout = MemoryLayout.sequenceLayout((long)size * dimensions, C_FLOAT);
+    MemoryLayout dataMemoryLayout = MemoryLayout.sequenceLayout((long) size * dimensions, C_FLOAT);
 
     this.arena = Arena.ofShared();
     this.seg = arena.allocate(dataMemoryLayout);
@@ -48,15 +48,9 @@
 
   @Override
   public void addVector(float[] vector) {
-<<<<<<< HEAD
-    if (current >= size)
-      throw new ArrayIndexOutOfBoundsException();
-    MemorySegment.copy(vector, 0, seg, C_FLOAT, ((current++) * dimensions * C_FLOAT.byteSize()), dimensions);
-=======
     if (current >= size) throw new ArrayIndexOutOfBoundsException();
     MemorySegment.copy(
-        vector, 0, seg, C_FLOAT, ((current++) * dimensions * C_FLOAT.byteSize()), (int) dimensions);
->>>>>>> 3fcaf8d6
+        vector, 0, seg, C_FLOAT, ((current++) * dimensions * C_FLOAT.byteSize()), dimensions);
   }
 
   @Override
@@ -75,11 +69,8 @@
   public int dimensions() {
     return dimensions;
   }
-<<<<<<< HEAD
 
   public MemorySegment asMemorySegment() {
-      return seg;
+    return seg;
   }
-=======
->>>>>>> 3fcaf8d6
 }