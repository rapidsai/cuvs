--- conflicted
+++ resolved
@@ -20,15 +20,9 @@
 import java.lang.foreign.MemorySegment;
 import java.util.concurrent.atomic.AtomicReference;
 
-<<<<<<< HEAD
-public class DatasetImpl implements Dataset, MemorySegmentProvider {
-  private final Arena arena;
-  protected final MemorySegment seg;
-=======
 public class DatasetImpl implements Dataset {
   private final AtomicReference<Arena> arenaReference;
   private final MemorySegment seg;
->>>>>>> 7462cbda
   private final int size;
   private final int dimensions;
 
@@ -57,12 +51,7 @@
     return dimensions;
   }
 
-<<<<<<< HEAD
-  @Override
-  public MemorySegment asMemorySegment(Arena arena) {
-=======
   public MemorySegment asMemorySegment() {
->>>>>>> 7462cbda
     return seg;
   }
 }