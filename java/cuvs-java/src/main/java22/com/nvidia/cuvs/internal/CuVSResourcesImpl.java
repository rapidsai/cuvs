--- conflicted
+++ resolved
@@ -69,11 +69,6 @@
     synchronized (this) {
       int returnValue = cuvsResourcesDestroy(resourceHandle);
       checkCuVSError(returnValue, "cuvsResourcesDestroy");
-<<<<<<< HEAD
-      arena.close();
-=======
-      destroyed = true;
->>>>>>> f61a27d8
     }
   }
 
@@ -81,28 +76,4 @@
   public Path tempDirectory() {
     return tempDirectory;
   }
-
-<<<<<<< HEAD
-  /**
-   * The allocation arena used by this resources.
-   */
-  protected Arena getArena() {
-    return arena;
-=======
-  private void checkNotDestroyed() {
-    if (destroyed) {
-      throw new IllegalStateException("destroyed");
-    }
-  }
-
-  /**
-   * Gets the opaque CuVSResources handle, to be used whenever we need to pass a cuvsResources_t parameter
-   *
-   * @return the CuVSResources handle
-   */
-  long getHandle() {
-    checkNotDestroyed();
-    return resourceHandle;
->>>>>>> f61a27d8
-  }
 }