/*
 * Copyright (c) 2025, NVIDIA CORPORATION.
 *
 * Licensed under the Apache License, Version 2.0 (the "License");
 * you may not use this file except in compliance with the License.
 * You may obtain a copy of the License at
 *
 *     http://www.apache.org/licenses/LICENSE-2.0
 *
 * Unless required by applicable law or agreed to in writing, software
 * distributed under the License is distributed on an "AS IS" BASIS,
 * WITHOUT WARRANTIES OR CONDITIONS OF ANY KIND, either express or implied.
 * See the License for the specific language governing permissions and
 * limitations under the License.
 */
package com.nvidia.cuvs.internal;

import static com.nvidia.cuvs.internal.panama.headers_h.*;

import com.nvidia.cuvs.CuVSMatrix;
<<<<<<< HEAD
import com.nvidia.cuvs.CuVSMatrix.DataType;
=======
import java.lang.foreign.Arena;
>>>>>>> e0d41338
import java.lang.foreign.MemorySegment;

public abstract class CuVSMatrixBaseImpl implements CuVSMatrix {
  protected final MemorySegment memorySegment;
  protected final DataType dataType;
  protected final long size;
  protected final long columns;

  protected CuVSMatrixBaseImpl(
      MemorySegment memorySegment, DataType dataType, long size, long columns) {
    this.memorySegment = memorySegment;
    this.dataType = dataType;
    this.size = size;
    this.columns = columns;
  }

  @Override
  public long size() {
    return size;
  }

  @Override
  public long columns() {
    return columns;
  }

  public MemorySegment memorySegment() {
    return memorySegment;
  }

<<<<<<< HEAD
  @Override
  public DataType dataType() {
    return dataType;
  }
=======
  protected int bits() {
    return switch (dataType) {
      case FLOAT, INT, UINT -> 32;
      case BYTE -> 8;
    };
  }

  protected int code() {
    return switch (dataType) {
      case FLOAT -> kDLFloat();
      case INT -> kDLInt();
      case UINT, BYTE -> kDLUInt();
    };
  }

  public abstract MemorySegment toTensor(Arena arena);
>>>>>>> e0d41338
}<|MERGE_RESOLUTION|>--- conflicted
+++ resolved
@@ -18,11 +18,8 @@
 import static com.nvidia.cuvs.internal.panama.headers_h.*;
 
 import com.nvidia.cuvs.CuVSMatrix;
-<<<<<<< HEAD
 import com.nvidia.cuvs.CuVSMatrix.DataType;
-=======
 import java.lang.foreign.Arena;
->>>>>>> e0d41338
 import java.lang.foreign.MemorySegment;
 
 public abstract class CuVSMatrixBaseImpl implements CuVSMatrix {
@@ -53,12 +50,11 @@
     return memorySegment;
   }
 
-<<<<<<< HEAD
   @Override
   public DataType dataType() {
     return dataType;
   }
-=======
+  
   protected int bits() {
     return switch (dataType) {
       case FLOAT, INT, UINT -> 32;
@@ -75,5 +71,4 @@
   }
 
   public abstract MemorySegment toTensor(Arena arena);
->>>>>>> e0d41338
 }