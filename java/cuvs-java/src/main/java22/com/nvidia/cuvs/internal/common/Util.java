--- conflicted
+++ resolved
@@ -353,32 +353,4 @@
 
     return tensor;
   }
-<<<<<<< HEAD
-
-  public static MemorySegment allocateRMMSegment(long resourceHandle, long datasetBytes) {
-    try (var localArena = Arena.ofConfined()) {
-      MemorySegment datasetMemorySegment = localArena.allocate(C_POINTER);
-
-      var returnValue = cuvsRMMAlloc(resourceHandle, datasetMemorySegment, datasetBytes);
-      checkCuVSError(returnValue, "cuvsRMMAlloc");
-
-      return datasetMemorySegment.get(C_POINTER, 0);
-    }
-  }
-
-  public static MemorySegment buildMemorySegmentFromBytes(Arena arena, byte[][] data) {
-    long rows = data.length;
-    long cols = rows > 0 ? data[0].length : 0;
-    long totalBytes = rows * cols;
-
-    MemorySegment segment = arena.allocate(totalBytes);
-    for (int i = 0; i < rows; i++) {
-      for (int j = 0; j < cols; j++) {
-        segment.set(ValueLayout.JAVA_BYTE, (long) i * cols + j, data[i][j]);
-      }
-    }
-    return segment;
-  }
-=======
->>>>>>> e0d41338
 }