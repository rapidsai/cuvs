/*
 * Copyright (c) 2025, NVIDIA CORPORATION.
 *
 * Licensed under the Apache License, Version 2.0 (the "License");
 * you may not use this file except in compliance with the License.
 * You may obtain a copy of the License at
 *
 *     http://www.apache.org/licenses/LICENSE-2.0
 *
 * Unless required by applicable law or agreed to in writing, software
 * distributed under the License is distributed on an "AS IS" BASIS,
 * WITHOUT WARRANTIES OR CONDITIONS OF ANY KIND, either express or implied.
 * See the License for the specific language governing permissions and
 * limitations under the License.
 */
package com.nvidia.cuvs.internal.common;

import static com.nvidia.cuvs.internal.common.LinkerHelper.C_CHAR;
import static com.nvidia.cuvs.internal.common.LinkerHelper.C_FLOAT;
import static com.nvidia.cuvs.internal.common.LinkerHelper.C_INT;
import static com.nvidia.cuvs.internal.common.LinkerHelper.C_LONG;
import static com.nvidia.cuvs.internal.panama.headers_h.*;
import static com.nvidia.cuvs.internal.panama.headers_h_1.cudaStream_t;

import com.nvidia.cuvs.CuVSResources;
import com.nvidia.cuvs.internal.panama.DLDataType;
import com.nvidia.cuvs.internal.panama.DLDevice;
import com.nvidia.cuvs.internal.panama.DLManagedTensor;
import com.nvidia.cuvs.internal.panama.DLTensor;
import com.nvidia.cuvs.internal.panama.headers_h;
import java.lang.foreign.Arena;
import java.lang.foreign.FunctionDescriptor;
import java.lang.foreign.Linker;
import java.lang.foreign.MemoryLayout;
import java.lang.foreign.MemoryLayout.PathElement;
import java.lang.foreign.MemorySegment;
import java.lang.foreign.SymbolLookup;
import java.lang.invoke.MethodHandle;
import java.lang.invoke.VarHandle;
import java.util.BitSet;

public class Util {

  public static final int CUVS_SUCCESS = headers_h.CUVS_SUCCESS();
  public static final int CUDA_SUCCESS = 0;

  private Util() {}

  private static final Linker LINKER = Linker.nativeLinker();

  static final SymbolLookup SYMBOL_LOOKUP =
      SymbolLookup.libraryLookup(System.mapLibraryName("cuvs_c"), Arena.ofAuto())
          .or(SymbolLookup.loaderLookup())
          .or(Linker.nativeLinker().defaultLookup());

  /**
   * Bindings for {@code cudaMemcpyAsync}; differently from the {@code headers_h} bindings (which are
   * automatically generated by {@code jextract}), these bindings specify the {@code critical} linker option,
   * which allows to directly access heap-based {@link MemorySegment}s.
   * {@snippet lang=c :
   * extern cudaError_t cudaMemcpyAsync(void *dst, const void *src, size_t count, enum cudaMemcpyKind kind, cudaStream_t stream)
   * }
   */
  private static final MethodHandle cudaMemcpyAsync$mh =
      LINKER.downcallHandle(
          cudaMemcpyAsync$address(), cudaMemcpyAsync$descriptor(), Linker.Option.critical(true));

  private static final String cudaGetDevicePropertiesSymbolName =
      "12".equals(System.getenv("RAPIDS_CUDA_MAJOR"))
          ? "cudaGetDeviceProperties_v2"
          : "cudaGetDeviceProperties";

  private static final MethodHandle cudaGetDeviceProperties$mh =
      LINKER.downcallHandle(
          SYMBOL_LOOKUP
              .find(cudaGetDevicePropertiesSymbolName)
              .orElseThrow(UnsatisfiedLinkError::new),
          FunctionDescriptor.of(headers_h.C_INT, headers_h.C_POINTER, headers_h.C_INT));

  public static int cudaGetDeviceProperties(MemorySegment prop, int device) {
    try {
      return (int) cudaGetDeviceProperties$mh.invokeExact(prop, device);
    } catch (Throwable ex$) {
      throw new AssertionError("should not reach here", ex$);
    }
  }

  /**
   * Checks the result value of a (CuVS) native method handle call.
   *
   * @param value  the return value
   * @param caller the native method handle that was called
   */
  public static void checkCuVSError(int value, String caller) {
    if (value != CUVS_SUCCESS) {
      String errorMsg = getLastErrorText();
      throw new RuntimeException(caller + " returned " + value + "[" + errorMsg + "]");
    }
  }

  /**
   * Checks the result value of a (CUDA) native method handle call.
   *
   * @param value  the return value
   * @param caller the native method handle that was called
   */
  public static void checkCudaError(int value, String caller) {
    if (value != CUDA_SUCCESS) {
      throw new RuntimeException(caller + " returned " + value);
    }
  }

  private static final long UNSIGNED_INT_MASK = 0xFFFFFFFFL;

  public static long dereferenceUnsignedInt(MemorySegment ptr) {
    assert ptr.byteSize() == 4;
    return ptr.get(uint32_t, 0) & UNSIGNED_INT_MASK;
  }

  /**
   * Java analog to CUDA's cudaMemcpyKind, used for cudaMemcpy() calls.
   * @see <a href="https://docs.nvidia.com/cuda/cuda-runtime-api/group__CUDART__TYPES.html">CUDA Runtime API</a>
   */
  public enum CudaMemcpyKind {
    HOST_TO_HOST(cudaMemcpyHostToHost()),
    HOST_TO_DEVICE(cudaMemcpyHostToDevice()),
    DEVICE_TO_HOST(cudaMemcpyDeviceToHost()),
    DEVICE_TO_DEVICE(cudaMemcpyDeviceToDevice()),
    INFER_DIRECTION(4);

    CudaMemcpyKind(int k) {
      this.kind = k;
    }

    public final int kind;
  }

  /**
   * Helper to invoke cudaMemcpy CUDA runtime function to copy data between host/device memory.
   * @param dest Destination address for data copy
   * @param src Source address for data copy
   * @param numBytes Number of bytes to be copied
   * @param kind "Direction" of data copy (Host->Device, Device->Host, etc.)
   * @throws RuntimeException on failure of copy
   */
  public static void cudaMemcpy(
      MemorySegment dest, MemorySegment src, long numBytes, CudaMemcpyKind kind) {
    int returnValue =
        com.nvidia.cuvs.internal.panama.headers_h.cudaMemcpy(dest, src, numBytes, kind.kind);
    checkCudaError(returnValue, "cudaMemcpy");
  }

  /**
   * Helper to invoke cudaMemcpy CUDA runtime function to copy data between host/device memory.
   * @param dest Destination address for data copy
   * @param src Source address for data copy
   * @param numBytes Number of bytes to be copied
   * @throws RuntimeException on failure of copy
   */
  public static void cudaMemcpy(MemorySegment dest, MemorySegment src, long numBytes) {
    Util.cudaMemcpy(dest, src, numBytes, CudaMemcpyKind.INFER_DIRECTION);
  }

  /**
   * Helper to invoke cudaMemcpyAsync CUDA runtime function to copy data between host/device memory.
   *
   * @param dst Destination address for data copy
   * @param src Source address for data copy
   * @param numBytes Number of bytes to be copied
   * @param kind "Direction" of data copy (Host->Device, Device->Host, etc.)
   * @throws RuntimeException on failure of copy
   */
  public static void cudaMemcpyAsync(
      MemorySegment dst,
      MemorySegment src,
      long numBytes,
      CudaMemcpyKind kind,
      MemorySegment stream) {
    try {
      int returnValue = (int) cudaMemcpyAsync$mh.invokeExact(dst, src, numBytes, kind.kind, stream);
      checkCudaError(returnValue, "cudaMemcpyAsync");
    } catch (Throwable ex$) {
      throw new AssertionError("should not reach here", ex$);
    }
  }

  /**
   * Helper to get the CUDA stream associated with a {@link CuVSResources}
   */
  public static MemorySegment getStream(CuVSResources resources) {
    try (var resourcesAccess = resources.access();
        var localArena = Arena.ofConfined()) {
      var streamPointer = localArena.allocate(cudaStream_t);
      checkCuVSError(cuvsStreamGet(resourcesAccess.handle(), streamPointer), "cuvsStreamGet");
      return streamPointer.get(cudaStream_t, 0);
    }
  }

  static final long MAX_ERROR_TEXT = 1_000_000L;

  static String getLastErrorText() {
    try {
      var seg = headers_h.cuvsGetLastErrorText.makeInvoker().apply();
      if (seg.equals(MemorySegment.NULL)) {
        return "no last error text";
      }
      return seg.reinterpret(MAX_ERROR_TEXT).getString(0);
    } catch (Throwable t) {
      throw new RuntimeException(t);
    }
  }

  /**
<<<<<<< HEAD
   * Get the list of compatible GPUs based on compute capability >= 7.0 and total
   * memory >= 8GB
   *
   * @return a list of compatible GPUs. See {@link GPUInfo}
   */
  public static List<GPUInfo> compatibleGPUs() throws Throwable {
    return compatibleGPUs(7.0, 8192);
  }

  /**
   * Get the list of compatible GPUs based on given compute capability and total
   * memory
   *
   * @param minComputeCapability the minimum compute capability
   * @param minDeviceMemoryMB    the minimum total available memory in MB
   * @return a list of compatible GPUs. See {@link GPUInfo}
   */
  public static List<GPUInfo> compatibleGPUs(double minComputeCapability, int minDeviceMemoryMB)
      throws Throwable {
    List<GPUInfo> compatibleGPUs = new ArrayList<GPUInfo>();
    double minDeviceMemoryB = Math.pow(2, 20) * minDeviceMemoryMB;
    for (GPUInfo gpuInfo : availableGPUs()) {
      if (gpuInfo.computeCapability() >= minComputeCapability
          && gpuInfo.totalMemory() >= minDeviceMemoryB) {
        compatibleGPUs.add(gpuInfo);
      }
    }
    return compatibleGPUs;
  }

  /**
   * Gets all the available GPUs
   *
   * @return a list of {@link GPUInfo} objects with GPU details
   */
  public static List<GPUInfo> availableGPUs() throws Throwable {
    try (var localArena = Arena.ofConfined()) {

      MemorySegment numGpus = localArena.allocate(C_INT);
      int returnValue = cudaGetDeviceCount(numGpus);
      checkCudaError(returnValue, "cudaGetDeviceCount");

      int numGpuCount = numGpus.get(C_INT, 0);
      List<GPUInfo> gpuInfoArr = new ArrayList<GPUInfo>();

      MemorySegment free = localArena.allocate(size_t);
      MemorySegment total = localArena.allocate(size_t);
      MemorySegment deviceProp = cudaDeviceProp.allocate(localArena);

      for (int i = 0; i < numGpuCount; i++) {

        returnValue = cudaSetDevice(i);
        checkCudaError(returnValue, "cudaSetDevice");

        returnValue = cudaGetDeviceProperties(deviceProp, i);
        checkCudaError(returnValue, "cudaGetDeviceProperties");

        returnValue = cudaMemGetInfo(free, total);
        checkCudaError(returnValue, "cudaMemGetInfo");

        float computeCapability =
            Float.parseFloat(
                cudaDeviceProp.major(deviceProp) + "." + cudaDeviceProp.minor(deviceProp));

        GPUInfo gpuInfo =
            new GPUInfo(
                i,
                cudaDeviceProp.name(deviceProp).getString(0),
                free.get(C_LONG, 0),
                total.get(C_LONG, 0),
                computeCapability);

        gpuInfoArr.add(gpuInfo);
      }
      return gpuInfoArr;
    }
  }

  /**
=======
>>>>>>> 4f710ecf
   * A utility method for getting an instance of {@link MemorySegment} for a
   * {@link String}.
   *
   * @param str the string for the expected {@link MemorySegment}
   * @return an instance of {@link MemorySegment}
   */
  public static MemorySegment buildMemorySegment(Arena arena, String str) {
    StringBuilder sb = new StringBuilder(str).append('\0');
    MemoryLayout stringMemoryLayout = MemoryLayout.sequenceLayout(sb.length(), C_CHAR);
    MemorySegment stringMemorySegment = arena.allocate(stringMemoryLayout);

    for (int i = 0; i < sb.length(); i++) {
      VarHandle varHandle = stringMemoryLayout.varHandle(PathElement.sequenceElement(i));
      varHandle.set(stringMemorySegment, 0L, (byte) sb.charAt(i));
    }
    return stringMemorySegment;
  }

  /**
   * A utility method for building a {@link MemorySegment} for a 1D long array.
   *
   * @param data The 1D long array for which the {@link MemorySegment} is needed
   * @return an instance of {@link MemorySegment}
   */
  public static MemorySegment buildMemorySegment(Arena arena, long[] data) {
    int cells = data.length;
    MemoryLayout dataMemoryLayout = MemoryLayout.sequenceLayout(cells, C_LONG);
    MemorySegment dataMemorySegment = arena.allocate(dataMemoryLayout);
    MemorySegment.copy(data, 0, dataMemorySegment, C_LONG, 0, cells);
    return dataMemorySegment;
  }

  public static MemorySegment buildMemorySegment(Arena arena, byte[] data) {
    int cells = data.length;
    MemoryLayout dataMemoryLayout = MemoryLayout.sequenceLayout(cells, C_CHAR);
    MemorySegment dataMemorySegment = arena.allocate(dataMemoryLayout);
    MemorySegment.copy(data, 0, dataMemorySegment, C_CHAR, 0, cells);
    return dataMemorySegment;
  }

  /**
   * A utility method for building a {@link MemorySegment} for a 2D float array.
   *
   * @param data The 2D float array for which the {@link MemorySegment} is needed
   * @return an instance of {@link MemorySegment}
   */
  public static MemorySegment buildMemorySegment(Arena arena, float[][] data) {
    long rows = data.length;
    long cols = rows > 0 ? data[0].length : 0;
    MemoryLayout dataMemoryLayout = MemoryLayout.sequenceLayout(rows * cols, C_FLOAT);
    MemorySegment dataMemorySegment = arena.allocate(dataMemoryLayout);
    copy(dataMemorySegment, data);
    return dataMemorySegment;
  }

  public static void copy(MemorySegment memorySegment, float[][] data) {
    int rows = data.length;
    int cols = rows > 0 ? data[0].length : 0;
    for (int r = 0; r < rows; r++) {
      MemorySegment.copy(data[r], 0, memorySegment, C_FLOAT, (r * cols * C_FLOAT.byteSize()), cols);
    }
  }

  public static void copy(MemorySegment memorySegment, int[][] data) {
    int rows = data.length;
    int cols = rows > 0 ? data[0].length : 0;
    for (int r = 0; r < rows; r++) {
      MemorySegment.copy(data[r], 0, memorySegment, C_INT, (r * cols * C_INT.byteSize()), cols);
    }
  }

  public static void copy(MemorySegment memorySegment, byte[][] data) {
    int rows = data.length;
    int cols = rows > 0 ? data[0].length : 0;
    for (int r = 0; r < rows; r++) {
      MemorySegment.copy(data[r], 0, memorySegment, C_CHAR, (r * cols * C_CHAR.byteSize()), cols);
    }
  }

  public static BitSet concatenate(BitSet[] arr, int maxSizeOfEachBitSet) {
    BitSet ret = new BitSet(maxSizeOfEachBitSet * arr.length);
    for (int i = 0; i < arr.length; i++) {
      BitSet b = arr[i];
      if (b == null || b.length() == 0) {
        ret.set(i * maxSizeOfEachBitSet, (i + 1) * maxSizeOfEachBitSet);
      } else {
        for (int j = 0; j < maxSizeOfEachBitSet; j++) {
          ret.set(i * maxSizeOfEachBitSet + j, b.get(j));
        }
      }
    }
    return ret;
  }

  /**
   * Helper function for creating a DLManagedTensor instance
   *
   * @param arena      the Arena to use to allocate native memory for this data structure
   * @param data       the data pointer points to the allocated data
   * @param shape      the shape of the tensor
   * @param code       the type code of the matrix elements (e.g. kDLFloat())
   * @param bits       the size in bits of the matrix elements
   * @param deviceType the device where {@code data} is held (kDLCPU() or kDLCUDA())
   * @return DLManagedTensor
   */
  public static MemorySegment prepareTensor(
      Arena arena, MemorySegment data, long[] shape, int code, int bits, int deviceType) {
    return prepareTensor(arena, data, shape, null, code, bits, deviceType);
  }

  /**
   * Helper function for creating a DLManagedTensor instance
   *
   * @param arena      the Arena to use to allocate native memory for this data structure
   * @param data       the data pointer points to the allocated data
   * @param shape      the shape of the tensor
   * @param strides    the strides for each dimension (can be null)
   * @param code       the type code of the matrix elements (e.g. kDLFloat())
   * @param bits       the size in bits of the matrix elements
   * @param deviceType the device where {@code data} is held (kDLCPU() or kDLCUDA())
   * @return DLManagedTensor
   */
  public static MemorySegment prepareTensor(
      Arena arena,
      MemorySegment data,
      long[] shape,
      long[] strides,
      int code,
      int bits,
      int deviceType) {

    MemorySegment managedTensor = DLManagedTensor.allocate(arena);
    MemorySegment tensor = DLTensor.allocate(arena);

    DLTensor.data(tensor, data);

    MemorySegment dlDevice = DLDevice.allocate(arena);
    DLDevice.device_type(dlDevice, deviceType);
    DLTensor.device(tensor, dlDevice);

    MemorySegment dtype = DLDataType.allocate(arena);
    DLDataType.code(dtype, (byte) code);
    DLDataType.bits(dtype, (byte) bits);
    // Number of lanes for vectorized types (1 for scalar types)
    DLDataType.lanes(dtype, (short) 1);
    DLTensor.dtype(tensor, dtype);

    DLTensor.ndim(tensor, shape.length);
    DLTensor.shape(tensor, Util.buildMemorySegment(arena, shape));
    if (strides != null) {
      assert shape.length == strides.length;
      DLTensor.strides(tensor, Util.buildMemorySegment(arena, strides));
    } else {
      DLTensor.strides(tensor, MemorySegment.NULL);
    }

    // Copy tensor information into the DLManagedTensor struct
    DLManagedTensor.dl_tensor(managedTensor, tensor);

    assert bits == DLDataType.bits(DLTensor.dtype(DLManagedTensor.dl_tensor(managedTensor)));
    return managedTensor;
  }
}<|MERGE_RESOLUTION|>--- conflicted
+++ resolved
@@ -211,88 +211,6 @@
   }
 
   /**
-<<<<<<< HEAD
-   * Get the list of compatible GPUs based on compute capability >= 7.0 and total
-   * memory >= 8GB
-   *
-   * @return a list of compatible GPUs. See {@link GPUInfo}
-   */
-  public static List<GPUInfo> compatibleGPUs() throws Throwable {
-    return compatibleGPUs(7.0, 8192);
-  }
-
-  /**
-   * Get the list of compatible GPUs based on given compute capability and total
-   * memory
-   *
-   * @param minComputeCapability the minimum compute capability
-   * @param minDeviceMemoryMB    the minimum total available memory in MB
-   * @return a list of compatible GPUs. See {@link GPUInfo}
-   */
-  public static List<GPUInfo> compatibleGPUs(double minComputeCapability, int minDeviceMemoryMB)
-      throws Throwable {
-    List<GPUInfo> compatibleGPUs = new ArrayList<GPUInfo>();
-    double minDeviceMemoryB = Math.pow(2, 20) * minDeviceMemoryMB;
-    for (GPUInfo gpuInfo : availableGPUs()) {
-      if (gpuInfo.computeCapability() >= minComputeCapability
-          && gpuInfo.totalMemory() >= minDeviceMemoryB) {
-        compatibleGPUs.add(gpuInfo);
-      }
-    }
-    return compatibleGPUs;
-  }
-
-  /**
-   * Gets all the available GPUs
-   *
-   * @return a list of {@link GPUInfo} objects with GPU details
-   */
-  public static List<GPUInfo> availableGPUs() throws Throwable {
-    try (var localArena = Arena.ofConfined()) {
-
-      MemorySegment numGpus = localArena.allocate(C_INT);
-      int returnValue = cudaGetDeviceCount(numGpus);
-      checkCudaError(returnValue, "cudaGetDeviceCount");
-
-      int numGpuCount = numGpus.get(C_INT, 0);
-      List<GPUInfo> gpuInfoArr = new ArrayList<GPUInfo>();
-
-      MemorySegment free = localArena.allocate(size_t);
-      MemorySegment total = localArena.allocate(size_t);
-      MemorySegment deviceProp = cudaDeviceProp.allocate(localArena);
-
-      for (int i = 0; i < numGpuCount; i++) {
-
-        returnValue = cudaSetDevice(i);
-        checkCudaError(returnValue, "cudaSetDevice");
-
-        returnValue = cudaGetDeviceProperties(deviceProp, i);
-        checkCudaError(returnValue, "cudaGetDeviceProperties");
-
-        returnValue = cudaMemGetInfo(free, total);
-        checkCudaError(returnValue, "cudaMemGetInfo");
-
-        float computeCapability =
-            Float.parseFloat(
-                cudaDeviceProp.major(deviceProp) + "." + cudaDeviceProp.minor(deviceProp));
-
-        GPUInfo gpuInfo =
-            new GPUInfo(
-                i,
-                cudaDeviceProp.name(deviceProp).getString(0),
-                free.get(C_LONG, 0),
-                total.get(C_LONG, 0),
-                computeCapability);
-
-        gpuInfoArr.add(gpuInfo);
-      }
-      return gpuInfoArr;
-    }
-  }
-
-  /**
-=======
->>>>>>> 4f710ecf
    * A utility method for getting an instance of {@link MemorySegment} for a
    * {@link String}.
    *
