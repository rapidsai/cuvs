/*
 * Copyright (c) 2025, NVIDIA CORPORATION.
 *
 * Licensed under the Apache License, Version 2.0 (the "License");
 * you may not use this file except in compliance with the License.
 * You may obtain a copy of the License at
 *
 *     http://www.apache.org/licenses/LICENSE-2.0
 *
 * Unless required by applicable law or agreed to in writing, software
 * distributed under the License is distributed on an "AS IS" BASIS,
 * WITHOUT WARRANTIES OR CONDITIONS OF ANY KIND, either express or implied.
 * See the License for the specific language governing permissions and
 * limitations under the License.
 */
package com.nvidia.cuvs.internal;

import static com.nvidia.cuvs.internal.common.LinkerHelper.C_FLOAT;
import static com.nvidia.cuvs.internal.common.LinkerHelper.C_LONG;
import static com.nvidia.cuvs.internal.common.Util.buildMemorySegment;
import static com.nvidia.cuvs.internal.common.Util.checkCuVSError;
import static com.nvidia.cuvs.internal.common.Util.prepareTensor;
import static com.nvidia.cuvs.internal.panama.headers_h.cuvsHnswDeserialize;
import static com.nvidia.cuvs.internal.panama.headers_h.cuvsHnswIndexCreate;
import static com.nvidia.cuvs.internal.panama.headers_h.cuvsHnswIndexDestroy;
import static com.nvidia.cuvs.internal.panama.headers_h.cuvsHnswIndex_t;
import static com.nvidia.cuvs.internal.panama.headers_h.cuvsHnswSearch;
import static com.nvidia.cuvs.internal.panama.headers_h.cuvsStreamSync;

import com.nvidia.cuvs.CuVSResources;
import com.nvidia.cuvs.HnswIndex;
import com.nvidia.cuvs.HnswIndexParams;
import com.nvidia.cuvs.HnswQuery;
import com.nvidia.cuvs.HnswSearchParams;
import com.nvidia.cuvs.SearchResults;
import com.nvidia.cuvs.internal.panama.DLDataType;
import com.nvidia.cuvs.internal.panama.cuvsHnswIndex;
import com.nvidia.cuvs.internal.panama.cuvsHnswIndexParams;
import com.nvidia.cuvs.internal.panama.cuvsHnswSearchParams;
import java.io.InputStream;
import java.lang.foreign.Arena;
import java.lang.foreign.MemoryLayout;
import java.lang.foreign.MemorySegment;
import java.lang.foreign.SequenceLayout;
import java.nio.file.Files;
import java.nio.file.Path;
import java.util.Objects;
import java.util.UUID;

/**
 * {@link HnswIndex} encapsulates a HNSW index, along with methods to interact
 * with it.
 *
 * @since 25.02
 */
public class HnswIndexImpl implements HnswIndex {

  private final CuVSResourcesImpl resources;
  private final HnswIndexParams hnswIndexParams;
  private final IndexReference hnswIndexReference;

  /**
   * Constructor for loading the index from an {@link InputStream}
   *
   * @param inputStream an instance of stream to read the index bytes from
   * @param resources   an instance of {@link CuVSResourcesImpl}
   */
  private HnswIndexImpl(
      InputStream inputStream, CuVSResourcesImpl resources, HnswIndexParams hnswIndexParams)
      throws Throwable {
    this.hnswIndexParams = hnswIndexParams;
    this.resources = resources;
    this.hnswIndexReference = deserialize(inputStream);
  }

  /**
   * Invokes the native destroy_hnsw_index to de-allocate the HNSW index
   */
  @Override
  public void destroyIndex() {
    int returnValue = cuvsHnswIndexDestroy(hnswIndexReference.getMemorySegment());
    checkCuVSError(returnValue, "cuvsHnswIndexDestroy");
  }

  /**
   * Invokes the native search_hnsw_index via the Panama API for searching a HNSW
   * index.
   *
   * @param query an instance of {@link HnswQuery} holding the query vectors and
   *              other parameters
   * @return an instance of {@link HnswSearchResults} containing the results
   */
  @Override
  public SearchResults search(HnswQuery query) throws Throwable {
    try (var localArena = Arena.ofConfined()) {
      int topK = query.getTopK();
      float[][] queryVectors = query.getQueryVectors();
      int numQueries = queryVectors.length;
      long numBlocks = (long) topK * numQueries;
      int vectorDimension = numQueries > 0 ? queryVectors[0].length : 0;

      SequenceLayout neighborsSequenceLayout = MemoryLayout.sequenceLayout(numBlocks, C_LONG);
      SequenceLayout distancesSequenceLayout = MemoryLayout.sequenceLayout(numBlocks, C_FLOAT);
      MemorySegment neighborsMemorySegment = localArena.allocate(neighborsSequenceLayout);
      MemorySegment distancesMemorySegment = localArena.allocate(distancesSequenceLayout);
      MemorySegment querySeg = buildMemorySegment(localArena, queryVectors);

      long cuvsRes = resources.getHandle();

      long[] queriesShape = {numQueries, vectorDimension};
<<<<<<< HEAD
      MemorySegment queriesTensor =
          prepareTensor(localArena, querySeg, queriesShape, 2, 32, 2, 1, 1);
      long[] neighborsShape = {numQueries, topK};
      MemorySegment neighborsTensor =
          prepareTensor(localArena, neighborsMemorySegment, neighborsShape, 1, 64, 2, 1, 1);
=======
      MemorySegment queriesTensor = prepareTensor(arena, querySeg, queriesShape, 2, 32, 2, 1, 1);
      long[] neighborsShape = {numQueries, topK};
      MemorySegment neighborsTensor =
          prepareTensor(arena, neighborsMemorySegment, neighborsShape, 1, 64, 2, 1, 1);
>>>>>>> 7462cbda
      long[] distancesShape = {numQueries, topK};
      MemorySegment distancesTensor =
          prepareTensor(localArena, distancesMemorySegment, distancesShape, 2, 32, 2, 1, 1);

      int returnValue = cuvsStreamSync(cuvsRes);
      checkCuVSError(returnValue, "cuvsStreamSync");

      returnValue =
          cuvsHnswSearch(
              cuvsRes,
              segmentFromSearchParams(localArena, query.getHnswSearchParams()),
              hnswIndexReference.getMemorySegment(),
              queriesTensor,
              neighborsTensor,
              distancesTensor);
      checkCuVSError(returnValue, "cuvsHnswSearch");

      returnValue = cuvsStreamSync(cuvsRes);
      checkCuVSError(returnValue, "cuvsStreamSync");

      return new HnswSearchResults(
          neighborsSequenceLayout,
          distancesSequenceLayout,
          neighborsMemorySegment,
          distancesMemorySegment,
          topK,
          query.getMapping(),
          numQueries);
    }
  }

  private static IndexReference createHnswIndex() {
    try (var localArena = Arena.ofConfined()) {
      MemorySegment indexPtrPtr = localArena.allocate(cuvsHnswIndex_t);
      // cuvsHnswIndexCreate gets a pointer to a cuvsHnswIndex_t, which is defined as a pointer to
      // cuvsHnswIndex.
      // It's basically a "out" parameter: the C functions will create the index and "return back" a
      // pointer to it.
      // The "out parameter" pointer is needed only for the duration of the function invocation (it
      // could be a stack
      // pointer, in C) so we allocate it from our localArena.
      var returnValue = cuvsHnswIndexCreate(indexPtrPtr);
      checkCuVSError(returnValue, "cuvsHnswIndexCreate");
      return new IndexReference(indexPtrPtr.get(cuvsHnswIndex_t, 0));
    }
  }

  /**
   * Gets an instance of {@link IndexReference} by deserializing a HNSW index
   * using an {@link InputStream}.
   *
   * @param inputStream an instance of {@link InputStream}
   * @return an instance of {@link IndexReference}.
   */
  private IndexReference deserialize(InputStream inputStream) throws Throwable {
    Path tmpIndexFile =
        Files.createTempFile(resources.tempDirectory(), UUID.randomUUID().toString(), ".hnsw")
            .toAbsolutePath();

    try (inputStream;
        var outputStream = Files.newOutputStream(tmpIndexFile);
        var localArena = Arena.ofConfined()) {
      inputStream.transferTo(outputStream);
<<<<<<< HEAD
      MemorySegment pathSeg = buildMemorySegment(localArena, tmpIndexFile.toString());

      long cuvsRes = resources.getMemorySegment().get(cuvsResources_t, 0);
      MemorySegment hnswIndex = cuvsHnswIndex.allocate(localArena);
      int returnValue = cuvsHnswIndexCreate(hnswIndex);
      checkCuVSError(returnValue, "cuvsHnswIndexCreate");

      MemorySegment dtype = DLDataType.allocate(localArena);
=======

      Arena arena = resources.getArena();
      MemorySegment pathSeg = buildMemorySegment(localArena, tmpIndexFile.toString());

      long cuvsRes = resources.getHandle();

      var indexReference = createHnswIndex();

      MemorySegment dtype = DLDataType.allocate(arena);
>>>>>>> 7462cbda
      DLDataType.bits(dtype, (byte) 32);
      DLDataType.code(dtype, (byte) 2); // kDLFloat
      DLDataType.lanes(dtype, (byte) 1);

<<<<<<< HEAD
      cuvsHnswIndex.dtype(hnswIndex, dtype);

      returnValue =
          cuvsHnswDeserialize(
              cuvsRes,
              segmentFromIndexParams(localArena, hnswIndexParams),
              pathSeg,
              hnswIndexParams.getVectorDimension(),
              0,
              hnswIndex);
      checkCuVSError(returnValue, "cuvsHnswDeserialize");

      return new IndexReference(hnswIndex);
=======
      cuvsHnswIndex.dtype(indexReference.memorySegment, dtype);

      var returnValue =
          cuvsHnswDeserialize(
              cuvsRes,
              segmentFromIndexParams(hnswIndexParams),
              pathSeg,
              hnswIndexParams.getVectorDimension(),
              0,
              indexReference.memorySegment);
      checkCuVSError(returnValue, "cuvsHnswDeserialize");

      return indexReference;
>>>>>>> 7462cbda

    } finally {
      Files.deleteIfExists(tmpIndexFile);
    }
  }

  /**
   * Allocates the configured search parameters in the MemorySegment.
   */
  private static MemorySegment segmentFromIndexParams(Arena arena, HnswIndexParams params) {
    MemorySegment seg = cuvsHnswIndexParams.allocate(arena);
    cuvsHnswIndexParams.ef_construction(seg, params.getEfConstruction());
    cuvsHnswIndexParams.num_threads(seg, params.getNumThreads());
    return seg;
  }

  /**
   * Allocates the configured search parameters in the MemorySegment.
   */
  private static MemorySegment segmentFromSearchParams(Arena arena, HnswSearchParams params) {
    MemorySegment seg = cuvsHnswSearchParams.allocate(arena);
    cuvsHnswSearchParams.ef(seg, params.ef());
    cuvsHnswSearchParams.num_threads(seg, params.numThreads());
    return seg;
  }

  public static HnswIndex.Builder newBuilder(CuVSResources cuvsResources) {
    Objects.requireNonNull(cuvsResources);
    if (!(cuvsResources instanceof CuVSResourcesImpl)) {
      throw new IllegalArgumentException("Unsupported " + cuvsResources);
    }
    return new HnswIndexImpl.Builder((CuVSResourcesImpl) cuvsResources);
  }

  /**
   * Builder helps configure and create an instance of {@link HnswIndex}.
   */
  public static class Builder implements HnswIndex.Builder {

    private final CuVSResourcesImpl cuvsResources;
    private InputStream inputStream;
    private HnswIndexParams hnswIndexParams;

    /**
     * Constructs this Builder with an instance of {@link CuVSResources}.
     *
     * @param cuvsResources an instance of {@link CuVSResources}
     */
    public Builder(CuVSResourcesImpl cuvsResources) {
      this.cuvsResources = cuvsResources;
    }

    /**
     * Sets an instance of InputStream typically used when index deserialization is
     * needed.
     *
     * @param inputStream an instance of {@link InputStream}
     * @return an instance of this Builder
     */
    @Override
    public Builder from(InputStream inputStream) {
      this.inputStream = inputStream;
      return this;
    }

    /**
     * Registers an instance of configured {@link HnswIndexParams} with this
     * Builder.
     *
     * @param hnswIndexParameters An instance of HnswIndexParams.
     * @return An instance of this Builder.
     */
    @Override
    public Builder withIndexParams(HnswIndexParams hnswIndexParameters) {
      this.hnswIndexParams = hnswIndexParameters;
      return this;
    }

    /**
     * Builds and returns an instance of CagraIndex.
     *
     * @return an instance of CagraIndex
     */
    @Override
    public HnswIndexImpl build() throws Throwable {
      return new HnswIndexImpl(inputStream, cuvsResources, hnswIndexParams);
    }
  }

  /**
   * Holds the memory reference to a HNSW index.
   */
  protected static class IndexReference {

    private final MemorySegment memorySegment;

    /**
     * Constructs CagraIndexReference with an instance of MemorySegment passed as a
     * parameter.
     *
     * @param indexMemorySegment the MemorySegment instance to use for containing
     *                           index reference
     */
    protected IndexReference(MemorySegment indexMemorySegment) {
      this.memorySegment = indexMemorySegment;
    }

    /**
     * Gets the instance of index MemorySegment.
     *
     * @return index MemorySegment
     */
    protected MemorySegment getMemorySegment() {
      return memorySegment;
    }
  }
}<|MERGE_RESOLUTION|>--- conflicted
+++ resolved
@@ -108,18 +108,11 @@
       long cuvsRes = resources.getHandle();
 
       long[] queriesShape = {numQueries, vectorDimension};
-<<<<<<< HEAD
       MemorySegment queriesTensor =
           prepareTensor(localArena, querySeg, queriesShape, 2, 32, 2, 1, 1);
       long[] neighborsShape = {numQueries, topK};
       MemorySegment neighborsTensor =
           prepareTensor(localArena, neighborsMemorySegment, neighborsShape, 1, 64, 2, 1, 1);
-=======
-      MemorySegment queriesTensor = prepareTensor(arena, querySeg, queriesShape, 2, 32, 2, 1, 1);
-      long[] neighborsShape = {numQueries, topK};
-      MemorySegment neighborsTensor =
-          prepareTensor(arena, neighborsMemorySegment, neighborsShape, 1, 64, 2, 1, 1);
->>>>>>> 7462cbda
       long[] distancesShape = {numQueries, topK};
       MemorySegment distancesTensor =
           prepareTensor(localArena, distancesMemorySegment, distancesShape, 2, 32, 2, 1, 1);
@@ -183,59 +176,30 @@
         var outputStream = Files.newOutputStream(tmpIndexFile);
         var localArena = Arena.ofConfined()) {
       inputStream.transferTo(outputStream);
-<<<<<<< HEAD
       MemorySegment pathSeg = buildMemorySegment(localArena, tmpIndexFile.toString());
 
-      long cuvsRes = resources.getMemorySegment().get(cuvsResources_t, 0);
-      MemorySegment hnswIndex = cuvsHnswIndex.allocate(localArena);
-      int returnValue = cuvsHnswIndexCreate(hnswIndex);
-      checkCuVSError(returnValue, "cuvsHnswIndexCreate");
+      long cuvsRes = resources.getHandle();
+
+      var indexReference = createHnswIndex();
 
       MemorySegment dtype = DLDataType.allocate(localArena);
-=======
-
-      Arena arena = resources.getArena();
-      MemorySegment pathSeg = buildMemorySegment(localArena, tmpIndexFile.toString());
-
-      long cuvsRes = resources.getHandle();
-
-      var indexReference = createHnswIndex();
-
-      MemorySegment dtype = DLDataType.allocate(arena);
->>>>>>> 7462cbda
       DLDataType.bits(dtype, (byte) 32);
       DLDataType.code(dtype, (byte) 2); // kDLFloat
       DLDataType.lanes(dtype, (byte) 1);
 
-<<<<<<< HEAD
-      cuvsHnswIndex.dtype(hnswIndex, dtype);
-
-      returnValue =
+      cuvsHnswIndex.dtype(indexReference.memorySegment, dtype);
+
+      var returnValue =
           cuvsHnswDeserialize(
               cuvsRes,
               segmentFromIndexParams(localArena, hnswIndexParams),
               pathSeg,
               hnswIndexParams.getVectorDimension(),
               0,
-              hnswIndex);
-      checkCuVSError(returnValue, "cuvsHnswDeserialize");
-
-      return new IndexReference(hnswIndex);
-=======
-      cuvsHnswIndex.dtype(indexReference.memorySegment, dtype);
-
-      var returnValue =
-          cuvsHnswDeserialize(
-              cuvsRes,
-              segmentFromIndexParams(hnswIndexParams),
-              pathSeg,
-              hnswIndexParams.getVectorDimension(),
-              0,
               indexReference.memorySegment);
       checkCuVSError(returnValue, "cuvsHnswDeserialize");
 
       return indexReference;
->>>>>>> 7462cbda
 
     } finally {
       Files.deleteIfExists(tmpIndexFile);
