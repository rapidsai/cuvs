/*
 * Copyright (c) 2025, NVIDIA CORPORATION.
 *
 * Licensed under the Apache License, Version 2.0 (the "License");
 * you may not use this file except in compliance with the License.
 * You may obtain a copy of the License at
 *
 *     http://www.apache.org/licenses/LICENSE-2.0
 *
 * Unless required by applicable law or agreed to in writing, software
 * distributed under the License is distributed on an "AS IS" BASIS,
 * WITHOUT WARRANTIES OR CONDITIONS OF ANY KIND, either express or implied.
 * See the License for the specific language governing permissions and
 * limitations under the License.
 */
package com.nvidia.cuvs.internal;

import static com.nvidia.cuvs.internal.common.LinkerHelper.C_FLOAT;
import static com.nvidia.cuvs.internal.common.LinkerHelper.C_LONG;
import static com.nvidia.cuvs.internal.common.Util.buildMemorySegment;
import static com.nvidia.cuvs.internal.common.Util.checkCuVSError;
import static com.nvidia.cuvs.internal.common.Util.prepareTensor;
import static com.nvidia.cuvs.internal.panama.headers_h.cuvsHnswDeserialize;
import static com.nvidia.cuvs.internal.panama.headers_h.cuvsHnswIndexCreate;
import static com.nvidia.cuvs.internal.panama.headers_h.cuvsHnswIndexDestroy;
import static com.nvidia.cuvs.internal.panama.headers_h.cuvsHnswSearch;
import static com.nvidia.cuvs.internal.panama.headers_h.cuvsResources_t;
import static com.nvidia.cuvs.internal.panama.headers_h.cuvsStreamSync;

<<<<<<< HEAD
import java.io.InputStream;
import java.lang.foreign.Arena;
import java.lang.foreign.MemoryLayout;
import java.lang.foreign.MemorySegment;
import java.lang.foreign.SequenceLayout;
import java.nio.file.Files;
import java.nio.file.Path;
import java.util.Objects;
import java.util.UUID;

=======
>>>>>>> 3fcaf8d6
import com.nvidia.cuvs.CuVSResources;
import com.nvidia.cuvs.HnswIndex;
import com.nvidia.cuvs.HnswIndexParams;
import com.nvidia.cuvs.HnswQuery;
import com.nvidia.cuvs.HnswSearchParams;
import com.nvidia.cuvs.SearchResults;
import com.nvidia.cuvs.internal.panama.DLDataType;
import com.nvidia.cuvs.internal.panama.cuvsHnswIndex;
import com.nvidia.cuvs.internal.panama.cuvsHnswIndexParams;
import com.nvidia.cuvs.internal.panama.cuvsHnswSearchParams;
import java.io.FileOutputStream;
import java.io.InputStream;
import java.lang.foreign.Arena;
import java.lang.foreign.MemoryLayout;
import java.lang.foreign.MemorySegment;
import java.lang.foreign.SequenceLayout;
import java.nio.file.Files;
import java.nio.file.Path;
import java.util.Objects;
import java.util.UUID;

/**
 * {@link HnswIndex} encapsulates a HNSW index, along with methods to interact
 * with it.
 *
 * @since 25.02
 */
public class HnswIndexImpl implements HnswIndex {

  private final CuVSResourcesImpl resources;
  private final HnswIndexParams hnswIndexParams;
  private final IndexReference hnswIndexReference;

  /**
   * Constructor for loading the index from an {@link InputStream}
   *
   * @param inputStream an instance of stream to read the index bytes from
   * @param resources   an instance of {@link CuVSResourcesImpl}
   */
  private HnswIndexImpl(
      InputStream inputStream, CuVSResourcesImpl resources, HnswIndexParams hnswIndexParams)
      throws Throwable {
    this.hnswIndexParams = hnswIndexParams;
    this.resources = resources;
    this.hnswIndexReference = deserialize(inputStream);
  }

  /**
   * Invokes the native destroy_hnsw_index to de-allocate the HNSW index
   */
  @Override
  public void destroyIndex() {
    int returnValue = cuvsHnswIndexDestroy(hnswIndexReference.getMemorySegment());
    checkCuVSError(returnValue, "cuvsHnswIndexDestroy");
  }

  /**
   * Invokes the native search_hnsw_index via the Panama API for searching a HNSW
   * index.
   *
   * @param query an instance of {@link HnswQuery} holding the query vectors and
   *              other parameters
   * @return an instance of {@link HnswSearchResults} containing the results
   */
  @Override
  public SearchResults search(HnswQuery query) throws Throwable {
    try (var localArena = Arena.ofConfined()) {
      int topK = query.getTopK();
      float[][] queryVectors = query.getQueryVectors();
      int numQueries = queryVectors.length;
      long numBlocks = (long)topK * numQueries;
      int vectorDimension = numQueries > 0 ? queryVectors[0].length : 0;

      SequenceLayout neighborsSequenceLayout = MemoryLayout.sequenceLayout(numBlocks, C_LONG);
      SequenceLayout distancesSequenceLayout = MemoryLayout.sequenceLayout(numBlocks, C_FLOAT);
      MemorySegment neighborsMemorySegment = localArena.allocate(neighborsSequenceLayout);
      MemorySegment distancesMemorySegment = localArena.allocate(distancesSequenceLayout);
      MemorySegment querySeg = buildMemorySegment(localArena, queryVectors);

      long cuvsRes = resources.getMemorySegment().get(cuvsResources_t, 0);

<<<<<<< HEAD
      long[] queriesShape = { numQueries, vectorDimension };
      MemorySegment queriesTensor = prepareTensor(localArena, querySeg, queriesShape, 2, 32, 2, 1, 1);
      long[] neighborsShape = { numQueries, topK };
      MemorySegment neighborsTensor = prepareTensor(localArena, neighborsMemorySegment, neighborsShape, 1, 64, 2, 1, 1);
      long[] distancesShape = { numQueries, topK };
      MemorySegment distancesTensor = prepareTensor(localArena, distancesMemorySegment, distancesShape, 2, 32, 2, 1, 1);
=======
      long queriesShape[] = {numQueries, vectorDimension};
      MemorySegment queriesTensor = prepareTensor(arena, querySeg, queriesShape, 2, 32, 2, 1, 1);
      long neighborsShape[] = {numQueries, topK};
      MemorySegment neighborsTensor =
          prepareTensor(arena, neighborsMemorySegment, neighborsShape, 1, 64, 2, 1, 1);
      long distancesShape[] = {numQueries, topK};
      MemorySegment distancesTensor =
          prepareTensor(arena, distancesMemorySegment, distancesShape, 2, 32, 2, 1, 1);
>>>>>>> 3fcaf8d6

      int returnValue = cuvsStreamSync(cuvsRes);
      checkCuVSError(returnValue, "cuvsStreamSync");

<<<<<<< HEAD
      returnValue = cuvsHnswSearch(cuvsRes, segmentFromSearchParams(localArena, query.getHnswSearchParams()),
          hnswIndexReference.getMemorySegment(), queriesTensor, neighborsTensor, distancesTensor);
=======
      returnValue =
          cuvsHnswSearch(
              cuvsRes,
              segmentFromSearchParams(query.getHnswSearchParams()),
              hnswIndexReference.getMemorySegment(),
              queriesTensor,
              neighborsTensor,
              distancesTensor);
>>>>>>> 3fcaf8d6
      checkCuVSError(returnValue, "cuvsHnswSearch");

      returnValue = cuvsStreamSync(cuvsRes);
      checkCuVSError(returnValue, "cuvsStreamSync");

      return new HnswSearchResults(
          neighborsSequenceLayout,
          distancesSequenceLayout,
          neighborsMemorySegment,
          distancesMemorySegment,
          topK,
          query.getMapping(),
          numQueries);
    }
  }

  /**
   * Gets an instance of {@link IndexReference} by deserializing a HNSW index
   * using an {@link InputStream}.
   *
   * @param inputStream an instance of {@link InputStream}
   * @return an instance of {@link IndexReference}.
   */
  private IndexReference deserialize(InputStream inputStream) throws Throwable {
      Path tmpIndexFile = Files.createTempFile(resources.tempDirectory(), UUID.randomUUID().toString(), ".hnsw")
          .toAbsolutePath();

<<<<<<< HEAD
      try (inputStream; var outputStream = Files.newOutputStream(tmpIndexFile); var localArena = Arena.ofConfined()) {
        inputStream.transferTo(outputStream);
        MemorySegment pathSeg = buildMemorySegment(localArena, tmpIndexFile.toString());
=======
  /**
   * Gets an instance of {@link IndexReference} by deserializing a HNSW index
   * using an {@link InputStream}.
   *
   * @param inputStream  an instance of {@link InputStream}
   * @param bufferLength the length of the buffer to use while reading the bytes
   *                     from the stream. Default value is 1024.
   * @return an instance of {@link IndexReference}.
   */
  private IndexReference deserialize(InputStream inputStream, int bufferLength) throws Throwable {
    try (var localArena = Arena.ofConfined()) {
      Path tmpIndexFile =
          Files.createTempFile(resources.tempDirectory(), UUID.randomUUID().toString(), ".hnsw");
      tmpIndexFile = tmpIndexFile.toAbsolutePath();

      try (var in = inputStream;
          FileOutputStream fileOutputStream = new FileOutputStream(tmpIndexFile.toFile())) {
        byte[] chunk = new byte[bufferLength];
        int chunkLength;
        while ((chunkLength = in.read(chunk)) != -1) {
          fileOutputStream.write(chunk, 0, chunkLength);
        }

        Arena arena = resources.getArena();
        MemorySegment pathSeg = buildMemorySegment(arena, tmpIndexFile.toString());
>>>>>>> 3fcaf8d6

        long cuvsRes = resources.getMemorySegment().get(cuvsResources_t, 0);
        MemorySegment hnswIndex = cuvsHnswIndex.allocate(localArena);
        int returnValue = cuvsHnswIndexCreate(hnswIndex);
        checkCuVSError(returnValue, "cuvsHnswIndexCreate");

        MemorySegment dtype = DLDataType.allocate(localArena);
        DLDataType.bits(dtype, (byte) 32);
        DLDataType.code(dtype, (byte) 2); // kDLFloat
        DLDataType.lanes(dtype, (byte) 1);

        cuvsHnswIndex.dtype(hnswIndex, dtype);

<<<<<<< HEAD
        returnValue = cuvsHnswDeserialize(cuvsRes, segmentFromIndexParams(localArena, hnswIndexParams), pathSeg,
            hnswIndexParams.getVectorDimension(), 0, hnswIndex);
=======
        returnValue =
            cuvsHnswDeserialize(
                cuvsRes,
                segmentFromIndexParams(hnswIndexParams),
                pathSeg,
                hnswIndexParams.getVectorDimension(),
                0,
                hnswIndex);
>>>>>>> 3fcaf8d6
        checkCuVSError(returnValue, "cuvsHnswDeserialize");

        return new IndexReference(hnswIndex);

      } finally {
        Files.deleteIfExists(tmpIndexFile);
      }
    }

  /**
   * Allocates the configured search parameters in the MemorySegment.
   */
  private static MemorySegment segmentFromIndexParams(Arena arena, HnswIndexParams params) {
    MemorySegment seg = cuvsHnswIndexParams.allocate(arena);
    cuvsHnswIndexParams.ef_construction(seg, params.getEfConstruction());
    cuvsHnswIndexParams.num_threads(seg, params.getNumThreads());
    return seg;
  }

  /**
   * Allocates the configured search parameters in the MemorySegment.
   */
  private static MemorySegment segmentFromSearchParams(Arena arena, HnswSearchParams params) {
    MemorySegment seg = cuvsHnswSearchParams.allocate(arena);
    cuvsHnswSearchParams.ef(seg, params.ef());
    cuvsHnswSearchParams.num_threads(seg, params.numThreads());
    return seg;
  }

  public static HnswIndex.Builder newBuilder(CuVSResources cuvsResources) {
    Objects.requireNonNull(cuvsResources);
    if (!(cuvsResources instanceof CuVSResourcesImpl)) {
      throw new IllegalArgumentException("Unsupported " + cuvsResources);
    }
    return new HnswIndexImpl.Builder((CuVSResourcesImpl) cuvsResources);
  }

  /**
   * Builder helps configure and create an instance of {@link HnswIndex}.
   */
  public static class Builder implements HnswIndex.Builder {

    private final CuVSResourcesImpl cuvsResources;
    private InputStream inputStream;
    private HnswIndexParams hnswIndexParams;

    /**
     * Constructs this Builder with an instance of {@link CuVSResources}.
     *
     * @param cuvsResources an instance of {@link CuVSResources}
     */
    public Builder(CuVSResourcesImpl cuvsResources) {
      this.cuvsResources = cuvsResources;
    }

    /**
     * Sets an instance of InputStream typically used when index deserialization is
     * needed.
     *
     * @param inputStream an instance of {@link InputStream}
     * @return an instance of this Builder
     */
    @Override
    public Builder from(InputStream inputStream) {
      this.inputStream = inputStream;
      return this;
    }

    /**
     * Registers an instance of configured {@link HnswIndexParams} with this
     * Builder.
     *
     * @param hnswIndexParameters An instance of HnswIndexParams.
     * @return An instance of this Builder.
     */
    @Override
    public Builder withIndexParams(HnswIndexParams hnswIndexParameters) {
      this.hnswIndexParams = hnswIndexParameters;
      return this;
    }

    /**
     * Builds and returns an instance of CagraIndex.
     *
     * @return an instance of CagraIndex
     */
    @Override
    public HnswIndexImpl build() throws Throwable {
      return new HnswIndexImpl(inputStream, cuvsResources, hnswIndexParams);
    }
  }

  /**
   * Holds the memory reference to a HNSW index.
   */
  protected static class IndexReference {

    private final MemorySegment memorySegment;

    /**
     * Constructs CagraIndexReference with an instance of MemorySegment passed as a
     * parameter.
     *
     * @param indexMemorySegment the MemorySegment instance to use for containing
     *                           index reference
     */
    protected IndexReference(MemorySegment indexMemorySegment) {
      this.memorySegment = indexMemorySegment;
    }

    /**
     * Gets the instance of index MemorySegment.
     *
     * @return index MemorySegment
     */
    protected MemorySegment getMemorySegment() {
      return memorySegment;
    }
  }
}<|MERGE_RESOLUTION|>--- conflicted
+++ resolved
@@ -27,19 +27,6 @@
 import static com.nvidia.cuvs.internal.panama.headers_h.cuvsResources_t;
 import static com.nvidia.cuvs.internal.panama.headers_h.cuvsStreamSync;
 
-<<<<<<< HEAD
-import java.io.InputStream;
-import java.lang.foreign.Arena;
-import java.lang.foreign.MemoryLayout;
-import java.lang.foreign.MemorySegment;
-import java.lang.foreign.SequenceLayout;
-import java.nio.file.Files;
-import java.nio.file.Path;
-import java.util.Objects;
-import java.util.UUID;
-
-=======
->>>>>>> 3fcaf8d6
 import com.nvidia.cuvs.CuVSResources;
 import com.nvidia.cuvs.HnswIndex;
 import com.nvidia.cuvs.HnswIndexParams;
@@ -50,7 +37,6 @@
 import com.nvidia.cuvs.internal.panama.cuvsHnswIndex;
 import com.nvidia.cuvs.internal.panama.cuvsHnswIndexParams;
 import com.nvidia.cuvs.internal.panama.cuvsHnswSearchParams;
-import java.io.FileOutputStream;
 import java.io.InputStream;
 import java.lang.foreign.Arena;
 import java.lang.foreign.MemoryLayout;
@@ -110,7 +96,7 @@
       int topK = query.getTopK();
       float[][] queryVectors = query.getQueryVectors();
       int numQueries = queryVectors.length;
-      long numBlocks = (long)topK * numQueries;
+      long numBlocks = (long) topK * numQueries;
       int vectorDimension = numQueries > 0 ? queryVectors[0].length : 0;
 
       SequenceLayout neighborsSequenceLayout = MemoryLayout.sequenceLayout(numBlocks, C_LONG);
@@ -121,40 +107,27 @@
 
       long cuvsRes = resources.getMemorySegment().get(cuvsResources_t, 0);
 
-<<<<<<< HEAD
-      long[] queriesShape = { numQueries, vectorDimension };
-      MemorySegment queriesTensor = prepareTensor(localArena, querySeg, queriesShape, 2, 32, 2, 1, 1);
-      long[] neighborsShape = { numQueries, topK };
-      MemorySegment neighborsTensor = prepareTensor(localArena, neighborsMemorySegment, neighborsShape, 1, 64, 2, 1, 1);
-      long[] distancesShape = { numQueries, topK };
-      MemorySegment distancesTensor = prepareTensor(localArena, distancesMemorySegment, distancesShape, 2, 32, 2, 1, 1);
-=======
-      long queriesShape[] = {numQueries, vectorDimension};
-      MemorySegment queriesTensor = prepareTensor(arena, querySeg, queriesShape, 2, 32, 2, 1, 1);
-      long neighborsShape[] = {numQueries, topK};
+      long[] queriesShape = {numQueries, vectorDimension};
+      MemorySegment queriesTensor =
+          prepareTensor(localArena, querySeg, queriesShape, 2, 32, 2, 1, 1);
+      long[] neighborsShape = {numQueries, topK};
       MemorySegment neighborsTensor =
-          prepareTensor(arena, neighborsMemorySegment, neighborsShape, 1, 64, 2, 1, 1);
-      long distancesShape[] = {numQueries, topK};
+          prepareTensor(localArena, neighborsMemorySegment, neighborsShape, 1, 64, 2, 1, 1);
+      long[] distancesShape = {numQueries, topK};
       MemorySegment distancesTensor =
-          prepareTensor(arena, distancesMemorySegment, distancesShape, 2, 32, 2, 1, 1);
->>>>>>> 3fcaf8d6
+          prepareTensor(localArena, distancesMemorySegment, distancesShape, 2, 32, 2, 1, 1);
 
       int returnValue = cuvsStreamSync(cuvsRes);
       checkCuVSError(returnValue, "cuvsStreamSync");
 
-<<<<<<< HEAD
-      returnValue = cuvsHnswSearch(cuvsRes, segmentFromSearchParams(localArena, query.getHnswSearchParams()),
-          hnswIndexReference.getMemorySegment(), queriesTensor, neighborsTensor, distancesTensor);
-=======
       returnValue =
           cuvsHnswSearch(
               cuvsRes,
-              segmentFromSearchParams(query.getHnswSearchParams()),
+              segmentFromSearchParams(localArena, query.getHnswSearchParams()),
               hnswIndexReference.getMemorySegment(),
               queriesTensor,
               neighborsTensor,
               distancesTensor);
->>>>>>> 3fcaf8d6
       checkCuVSError(returnValue, "cuvsHnswSearch");
 
       returnValue = cuvsStreamSync(cuvsRes);
@@ -179,74 +152,44 @@
    * @return an instance of {@link IndexReference}.
    */
   private IndexReference deserialize(InputStream inputStream) throws Throwable {
-      Path tmpIndexFile = Files.createTempFile(resources.tempDirectory(), UUID.randomUUID().toString(), ".hnsw")
-          .toAbsolutePath();
-
-<<<<<<< HEAD
-      try (inputStream; var outputStream = Files.newOutputStream(tmpIndexFile); var localArena = Arena.ofConfined()) {
-        inputStream.transferTo(outputStream);
-        MemorySegment pathSeg = buildMemorySegment(localArena, tmpIndexFile.toString());
-=======
-  /**
-   * Gets an instance of {@link IndexReference} by deserializing a HNSW index
-   * using an {@link InputStream}.
-   *
-   * @param inputStream  an instance of {@link InputStream}
-   * @param bufferLength the length of the buffer to use while reading the bytes
-   *                     from the stream. Default value is 1024.
-   * @return an instance of {@link IndexReference}.
-   */
-  private IndexReference deserialize(InputStream inputStream, int bufferLength) throws Throwable {
-    try (var localArena = Arena.ofConfined()) {
-      Path tmpIndexFile =
-          Files.createTempFile(resources.tempDirectory(), UUID.randomUUID().toString(), ".hnsw");
-      tmpIndexFile = tmpIndexFile.toAbsolutePath();
-
-      try (var in = inputStream;
-          FileOutputStream fileOutputStream = new FileOutputStream(tmpIndexFile.toFile())) {
-        byte[] chunk = new byte[bufferLength];
-        int chunkLength;
-        while ((chunkLength = in.read(chunk)) != -1) {
-          fileOutputStream.write(chunk, 0, chunkLength);
-        }
-
-        Arena arena = resources.getArena();
-        MemorySegment pathSeg = buildMemorySegment(arena, tmpIndexFile.toString());
->>>>>>> 3fcaf8d6
-
-        long cuvsRes = resources.getMemorySegment().get(cuvsResources_t, 0);
-        MemorySegment hnswIndex = cuvsHnswIndex.allocate(localArena);
-        int returnValue = cuvsHnswIndexCreate(hnswIndex);
-        checkCuVSError(returnValue, "cuvsHnswIndexCreate");
-
-        MemorySegment dtype = DLDataType.allocate(localArena);
-        DLDataType.bits(dtype, (byte) 32);
-        DLDataType.code(dtype, (byte) 2); // kDLFloat
-        DLDataType.lanes(dtype, (byte) 1);
-
-        cuvsHnswIndex.dtype(hnswIndex, dtype);
-
-<<<<<<< HEAD
-        returnValue = cuvsHnswDeserialize(cuvsRes, segmentFromIndexParams(localArena, hnswIndexParams), pathSeg,
-            hnswIndexParams.getVectorDimension(), 0, hnswIndex);
-=======
-        returnValue =
-            cuvsHnswDeserialize(
-                cuvsRes,
-                segmentFromIndexParams(hnswIndexParams),
-                pathSeg,
-                hnswIndexParams.getVectorDimension(),
-                0,
-                hnswIndex);
->>>>>>> 3fcaf8d6
-        checkCuVSError(returnValue, "cuvsHnswDeserialize");
-
-        return new IndexReference(hnswIndex);
-
-      } finally {
-        Files.deleteIfExists(tmpIndexFile);
-      }
-    }
+    Path tmpIndexFile =
+        Files.createTempFile(resources.tempDirectory(), UUID.randomUUID().toString(), ".hnsw")
+            .toAbsolutePath();
+
+    try (inputStream;
+        var outputStream = Files.newOutputStream(tmpIndexFile);
+        var localArena = Arena.ofConfined()) {
+      inputStream.transferTo(outputStream);
+      MemorySegment pathSeg = buildMemorySegment(localArena, tmpIndexFile.toString());
+
+      long cuvsRes = resources.getMemorySegment().get(cuvsResources_t, 0);
+      MemorySegment hnswIndex = cuvsHnswIndex.allocate(localArena);
+      int returnValue = cuvsHnswIndexCreate(hnswIndex);
+      checkCuVSError(returnValue, "cuvsHnswIndexCreate");
+
+      MemorySegment dtype = DLDataType.allocate(localArena);
+      DLDataType.bits(dtype, (byte) 32);
+      DLDataType.code(dtype, (byte) 2); // kDLFloat
+      DLDataType.lanes(dtype, (byte) 1);
+
+      cuvsHnswIndex.dtype(hnswIndex, dtype);
+
+      returnValue =
+          cuvsHnswDeserialize(
+              cuvsRes,
+              segmentFromIndexParams(localArena, hnswIndexParams),
+              pathSeg,
+              hnswIndexParams.getVectorDimension(),
+              0,
+              hnswIndex);
+      checkCuVSError(returnValue, "cuvsHnswDeserialize");
+
+      return new IndexReference(hnswIndex);
+
+    } finally {
+      Files.deleteIfExists(tmpIndexFile);
+    }
+  }
 
   /**
    * Allocates the configured search parameters in the MemorySegment.
