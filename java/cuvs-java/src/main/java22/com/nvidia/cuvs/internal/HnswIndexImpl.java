--- conflicted
+++ resolved
@@ -108,24 +108,13 @@
       long cuvsRes = resources.getHandle();
 
       long[] queriesShape = {numQueries, vectorDimension};
-<<<<<<< HEAD
-      MemorySegment queriesTensor = prepareTensor(arena, querySeg, queriesShape, 2, 32, 1, 1);
+      MemorySegment queriesTensor = prepareTensor(localArena, querySeg, queriesShape, 2, 32, 1, 1);
       long[] neighborsShape = {numQueries, topK};
       MemorySegment neighborsTensor =
-          prepareTensor(arena, neighborsMemorySegment, neighborsShape, 1, 64, 1, 1);
+          prepareTensor(localArena, neighborsMemorySegment, neighborsShape, 1, 64, 1, 1);
       long[] distancesShape = {numQueries, topK};
       MemorySegment distancesTensor =
-          prepareTensor(arena, distancesMemorySegment, distancesShape, 2, 32, 1, 1);
-=======
-      MemorySegment queriesTensor =
-          prepareTensor(localArena, querySeg, queriesShape, 2, 32, 2, 1, 1);
-      long[] neighborsShape = {numQueries, topK};
-      MemorySegment neighborsTensor =
-          prepareTensor(localArena, neighborsMemorySegment, neighborsShape, 1, 64, 2, 1, 1);
-      long[] distancesShape = {numQueries, topK};
-      MemorySegment distancesTensor =
-          prepareTensor(localArena, distancesMemorySegment, distancesShape, 2, 32, 2, 1, 1);
->>>>>>> c04ad9bc
+          prepareTensor(localArena, distancesMemorySegment, distancesShape, 2, 32, 1, 1);
 
       int returnValue = cuvsStreamSync(cuvsRes);
       checkCuVSError(returnValue, "cuvsStreamSync");
