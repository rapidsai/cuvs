/*
 * Copyright (c) 2025, NVIDIA CORPORATION.
 *
 * Licensed under the Apache License, Version 2.0 (the "License");
 * you may not use this file except in compliance with the License.
 * You may obtain a copy of the License at
 *
 *     http://www.apache.org/licenses/LICENSE-2.0
 *
 * Unless required by applicable law or agreed to in writing, software
 * distributed under the License is distributed on an "AS IS" BASIS,
 * WITHOUT WARRANTIES OR CONDITIONS OF ANY KIND, either express or implied.
 * See the License for the specific language governing permissions and
 * limitations under the License.
 */
package com.nvidia.cuvs.internal.common;

import com.nvidia.cuvs.SearchResults;
import java.lang.foreign.MemoryLayout.PathElement;
import java.lang.foreign.MemorySegment;
import java.lang.foreign.SequenceLayout;
import java.lang.invoke.VarHandle;
import java.util.LinkedList;
import java.util.List;
import java.util.Map;
import java.util.function.LongToIntFunction;

public abstract class SearchResultsImpl implements SearchResults {

  protected final List<Map<Integer, Float>> results;
  protected final LongToIntFunction mapping;

  protected final MemorySegment neighboursMemorySegment;
  protected final MemorySegment distancesMemorySegment;
  protected final int topK;
  protected final long numberOfQueries;
  protected final VarHandle neighboursVarHandle;
  protected final VarHandle distancesVarHandle;

<<<<<<< HEAD
  protected SearchResultsImpl(SequenceLayout neighboursSequenceLayout, SequenceLayout distancesSequenceLayout,
      MemorySegment neighboursMemorySegment, MemorySegment distancesMemorySegment, int topK, LongToIntFunction mapping,
=======
  protected SearchResultsImpl(
      SequenceLayout neighboursSequenceLayout,
      SequenceLayout distancesSequenceLayout,
      MemorySegment neighboursMemorySegment,
      MemorySegment distancesMemorySegment,
      int topK,
      List<Integer> mapping,
>>>>>>> 3fcaf8d6
      long numberOfQueries) {
    this.topK = topK;
    this.numberOfQueries = numberOfQueries;
    this.neighboursMemorySegment = neighboursMemorySegment;
    this.distancesMemorySegment = distancesMemorySegment;
    this.mapping = mapping;
    results = new LinkedList<Map<Integer, Float>>();
    neighboursVarHandle = neighboursSequenceLayout.varHandle(PathElement.sequenceElement());
    distancesVarHandle = distancesSequenceLayout.varHandle(PathElement.sequenceElement());
  }

  /**
   * Reads neighbors and distances {@link MemorySegment} and loads the values
   * internally
   */
  protected abstract void readResultMemorySegments();

  /**
   * Gets a list results as a map of neighbor IDs to distances.
   *
   * @return a list of results for each query as a map of neighbor IDs to distance
   */
  @Override
  public List<Map<Integer, Float>> getResults() {
    return results;
  }
}<|MERGE_RESOLUTION|>--- conflicted
+++ resolved
@@ -37,18 +37,13 @@
   protected final VarHandle neighboursVarHandle;
   protected final VarHandle distancesVarHandle;
 
-<<<<<<< HEAD
-  protected SearchResultsImpl(SequenceLayout neighboursSequenceLayout, SequenceLayout distancesSequenceLayout,
-      MemorySegment neighboursMemorySegment, MemorySegment distancesMemorySegment, int topK, LongToIntFunction mapping,
-=======
   protected SearchResultsImpl(
       SequenceLayout neighboursSequenceLayout,
       SequenceLayout distancesSequenceLayout,
       MemorySegment neighboursMemorySegment,
       MemorySegment distancesMemorySegment,
       int topK,
-      List<Integer> mapping,
->>>>>>> 3fcaf8d6
+      LongToIntFunction mapping,
       long numberOfQueries) {
     this.topK = topK;
     this.numberOfQueries = numberOfQueries;
