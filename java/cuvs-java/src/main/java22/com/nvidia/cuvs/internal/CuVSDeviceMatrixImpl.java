--- conflicted
+++ resolved
@@ -189,29 +189,8 @@
   }
 
   @Override
-<<<<<<< HEAD
   public void toHost(CuVSHostMatrix targetMatrix) {
-    copyMatrix(this, (CuVSMatrixBaseImpl) targetMatrix, resources);
-=======
-  public void toHost(CuVSHostMatrix hostMatrix) {
-    if (hostMatrix.columns() != columns || hostMatrix.size() != size) {
-      throw new IllegalArgumentException("[hostMatrix] must have the same dimensions");
-    }
-    if (hostMatrix.dataType() != dataType) {
-      throw new IllegalArgumentException("[hostMatrix] must have the same dataType");
-    }
-    try (var localArena = Arena.ofConfined()) {
-      var hostMatrixTensor = ((CuVSMatrixInternal) hostMatrix).toTensor(localArena);
-
-      try (var resourceAccess = resources.access()) {
-        var cuvsRes = resourceAccess.handle();
-        var deviceMatrixTensor = toTensor(localArena);
-        checkCuVSError(
-            cuvsMatrixCopy(cuvsRes, deviceMatrixTensor, hostMatrixTensor), "cuvsMatrixCopy");
-        checkCuVSError(cuvsStreamSync(cuvsRes), "cuvsStreamSync");
-      }
-    }
->>>>>>> c55cfd7f
+    copyMatrix(this, (CuVSMatrixInternal) targetMatrix, resources);
   }
 
   @Override
