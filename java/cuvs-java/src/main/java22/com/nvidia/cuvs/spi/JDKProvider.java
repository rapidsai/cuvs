/*
 * Copyright (c) 2025, NVIDIA CORPORATION.
 *
 * Licensed under the Apache License, Version 2.0 (the "License");
 * you may not use this file except in compliance with the License.
 * You may obtain a copy of the License at
 *
 *     http://www.apache.org/licenses/LICENSE-2.0
 *
 * Unless required by applicable law or agreed to in writing, software
 * distributed under the License is distributed on an "AS IS" BASIS,
 * WITHOUT WARRANTIES OR CONDITIONS OF ANY KIND, either express or implied.
 * See the License for the specific language governing permissions and
 * limitations under the License.
 */
package com.nvidia.cuvs.spi;

import com.nvidia.cuvs.BruteForceIndex;
import com.nvidia.cuvs.CagraIndex;
import com.nvidia.cuvs.CagraMergeParams;
import com.nvidia.cuvs.CuVSResources;
import com.nvidia.cuvs.Dataset;
import com.nvidia.cuvs.HnswIndex;
import com.nvidia.cuvs.internal.BruteForceIndexImpl;
import com.nvidia.cuvs.internal.CagraIndexImpl;
import com.nvidia.cuvs.internal.CuVSResourcesImpl;
import com.nvidia.cuvs.internal.DatasetImpl;
import com.nvidia.cuvs.internal.HnswIndexImpl;
<<<<<<< HEAD
import com.nvidia.cuvs.internal.common.Util;

import java.lang.foreign.Arena;
import java.lang.foreign.MemorySegment;
=======
>>>>>>> 3fcaf8d6
import java.nio.file.Files;
import java.nio.file.Path;
import java.util.Objects;

final class JDKProvider implements CuVSProvider {

  @Override
  public CuVSResources newCuVSResources(Path tempDirectory) throws Throwable {
    Objects.requireNonNull(tempDirectory);
    if (Files.notExists(tempDirectory)) {
      throw new IllegalArgumentException("does not exist:" + tempDirectory);
    }
    if (!Files.isDirectory(tempDirectory)) {
      throw new IllegalArgumentException("not a directory:" + tempDirectory);
    }
    return new CuVSResourcesImpl(tempDirectory);
  }

  @Override
  public BruteForceIndex.Builder newBruteForceIndexBuilder(CuVSResources cuVSResources) {
    return BruteForceIndexImpl.newBuilder(Objects.requireNonNull(cuVSResources));
  }

  @Override
  public CagraIndex.Builder newCagraIndexBuilder(CuVSResources cuVSResources) {
    return CagraIndexImpl.newBuilder(Objects.requireNonNull(cuVSResources));
  }

  @Override
  public HnswIndex.Builder newHnswIndexBuilder(CuVSResources cuVSResources) {
    return HnswIndexImpl.newBuilder(Objects.requireNonNull(cuVSResources));
  }

  @Override
  public CagraIndex mergeCagraIndexes(CagraIndex[] indexes) throws Throwable {
    if (indexes == null || indexes.length == 0) {
      throw new IllegalArgumentException("At least one index must be provided for merging");
    }
    return CagraIndexImpl.merge(indexes);
  }

  @Override
  public CagraIndex mergeCagraIndexes(CagraIndex[] indexes, CagraMergeParams mergeParams)
      throws Throwable {
    if (indexes == null || indexes.length == 0) {
      throw new IllegalArgumentException("At least one index must be provided for merging");
    }
    return CagraIndexImpl.merge(indexes, mergeParams);
  }

  @Override
  public Dataset newDataset(int size, int dimensions) throws UnsupportedOperationException {
    return new DatasetImpl(size, dimensions);
  }

  @Override
  public Dataset newMemoryDataset(Object memorySegment, int size, int dimensions) {
      return new DatasetImpl(null, (MemorySegment) memorySegment, size, dimensions);
  }


  @Override
  public Dataset newArrayDataset(float[][] vectors) {
      Objects.requireNonNull(vectors);
      if (vectors.length == 0) {
          throw new IllegalArgumentException("vectors should not be empty");
      }
      int size = vectors.length;
      int dimensions = vectors[0].length;

      Arena arena = Arena.ofShared();
      var memorySegment = Util.buildMemorySegment(arena, vectors);
      return new DatasetImpl(arena, memorySegment, size, dimensions);
  }
}<|MERGE_RESOLUTION|>--- conflicted
+++ resolved
@@ -26,13 +26,9 @@
 import com.nvidia.cuvs.internal.CuVSResourcesImpl;
 import com.nvidia.cuvs.internal.DatasetImpl;
 import com.nvidia.cuvs.internal.HnswIndexImpl;
-<<<<<<< HEAD
 import com.nvidia.cuvs.internal.common.Util;
-
 import java.lang.foreign.Arena;
 import java.lang.foreign.MemorySegment;
-=======
->>>>>>> 3fcaf8d6
 import java.nio.file.Files;
 import java.nio.file.Path;
 import java.util.Objects;
@@ -90,21 +86,20 @@
 
   @Override
   public Dataset newMemoryDataset(Object memorySegment, int size, int dimensions) {
-      return new DatasetImpl(null, (MemorySegment) memorySegment, size, dimensions);
+    return new DatasetImpl(null, (MemorySegment) memorySegment, size, dimensions);
   }
-
 
   @Override
   public Dataset newArrayDataset(float[][] vectors) {
-      Objects.requireNonNull(vectors);
-      if (vectors.length == 0) {
-          throw new IllegalArgumentException("vectors should not be empty");
-      }
-      int size = vectors.length;
-      int dimensions = vectors[0].length;
+    Objects.requireNonNull(vectors);
+    if (vectors.length == 0) {
+      throw new IllegalArgumentException("vectors should not be empty");
+    }
+    int size = vectors.length;
+    int dimensions = vectors[0].length;
 
-      Arena arena = Arena.ofShared();
-      var memorySegment = Util.buildMemorySegment(arena, vectors);
-      return new DatasetImpl(arena, memorySegment, size, dimensions);
+    Arena arena = Arena.ofShared();
+    var memorySegment = Util.buildMemorySegment(arena, vectors);
+    return new DatasetImpl(arena, memorySegment, size, dimensions);
   }
 }