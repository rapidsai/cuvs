--- conflicted
+++ resolved
@@ -62,24 +62,23 @@
   }
 
   @Override
-<<<<<<< HEAD
   public CagraIndex mergeCagraIndexes(CagraIndex[] indexes) throws Throwable {
     if (indexes == null || indexes.length == 0) {
       throw new IllegalArgumentException("At least one index must be provided for merging");
     }
-
     return CagraIndexImpl.merge(indexes);
   }
+
   @Override
   public CagraIndex mergeCagraIndexes(CagraIndex[] indexes, CagraMergeParams mergeParams) throws Throwable {
     if (indexes == null || indexes.length == 0) {
       throw new IllegalArgumentException("At least one index must be provided for merging");
     }
+    return CagraIndexImpl.merge(indexes, mergeParams);
+  }
 
-    return CagraIndexImpl.merge(indexes, mergeParams);
-=======
+  @Override
   public Dataset newDataset(int size, int dimensions) throws UnsupportedOperationException {
       return new DatasetImpl(size, dimensions);
->>>>>>> e8dbb887
   }
 }