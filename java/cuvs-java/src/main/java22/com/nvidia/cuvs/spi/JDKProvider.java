/*
 * Copyright (c) 2025, NVIDIA CORPORATION.
 *
 * Licensed under the Apache License, Version 2.0 (the "License");
 * you may not use this file except in compliance with the License.
 * You may obtain a copy of the License at
 *
 *     http://www.apache.org/licenses/LICENSE-2.0
 *
 * Unless required by applicable law or agreed to in writing, software
 * distributed under the License is distributed on an "AS IS" BASIS,
 * WITHOUT WARRANTIES OR CONDITIONS OF ANY KIND, either express or implied.
 * See the License for the specific language governing permissions and
 * limitations under the License.
 */
package com.nvidia.cuvs.spi;

import static com.nvidia.cuvs.internal.common.LinkerHelper.C_FLOAT;

import com.nvidia.cuvs.BruteForceIndex;
import com.nvidia.cuvs.CagraIndex;
import com.nvidia.cuvs.CagraMergeParams;
import com.nvidia.cuvs.CuVSResources;
import com.nvidia.cuvs.Dataset;
import com.nvidia.cuvs.HnswIndex;
import com.nvidia.cuvs.internal.BruteForceIndexImpl;
import com.nvidia.cuvs.internal.CagraIndexImpl;
import com.nvidia.cuvs.internal.CuVSResourcesImpl;
import com.nvidia.cuvs.internal.DatasetImpl;
import com.nvidia.cuvs.internal.HnswIndexImpl;
import com.nvidia.cuvs.internal.common.Util;
import java.lang.foreign.Arena;
<<<<<<< HEAD
=======
import java.lang.foreign.MemoryLayout;
>>>>>>> 30f44417
import java.lang.foreign.MemorySegment;
import java.nio.file.Files;
import java.nio.file.Path;
import java.util.Objects;

final class JDKProvider implements CuVSProvider {

  @Override
  public CuVSResources newCuVSResources(Path tempDirectory) throws Throwable {
    Objects.requireNonNull(tempDirectory);
    if (Files.notExists(tempDirectory)) {
      throw new IllegalArgumentException("does not exist:" + tempDirectory);
    }
    if (!Files.isDirectory(tempDirectory)) {
      throw new IllegalArgumentException("not a directory:" + tempDirectory);
    }
    return new CuVSResourcesImpl(tempDirectory);
  }

  @Override
  public BruteForceIndex.Builder newBruteForceIndexBuilder(CuVSResources cuVSResources) {
    return BruteForceIndexImpl.newBuilder(Objects.requireNonNull(cuVSResources));
  }

  @Override
  public CagraIndex.Builder newCagraIndexBuilder(CuVSResources cuVSResources) {
    return CagraIndexImpl.newBuilder(Objects.requireNonNull(cuVSResources));
  }

  @Override
  public HnswIndex.Builder newHnswIndexBuilder(CuVSResources cuVSResources) {
    return HnswIndexImpl.newBuilder(Objects.requireNonNull(cuVSResources));
  }

  @Override
  public CagraIndex mergeCagraIndexes(CagraIndex[] indexes) throws Throwable {
    if (indexes == null || indexes.length == 0) {
      throw new IllegalArgumentException("At least one index must be provided for merging");
    }
    return CagraIndexImpl.merge(indexes);
  }

  @Override
  public CagraIndex mergeCagraIndexes(CagraIndex[] indexes, CagraMergeParams mergeParams)
      throws Throwable {
    if (indexes == null || indexes.length == 0) {
      throw new IllegalArgumentException("At least one index must be provided for merging");
    }
    return CagraIndexImpl.merge(indexes, mergeParams);
  }

  @Override
  public Dataset.Builder newDatasetBuilder(int size, int dimensions)
      throws UnsupportedOperationException {
    MemoryLayout dataMemoryLayout = MemoryLayout.sequenceLayout((long) size * dimensions, C_FLOAT);

    var arena = Arena.ofShared();
    var seg = arena.allocate(dataMemoryLayout);

    return new Dataset.Builder() {
      int current = 0;

      @Override
      public void addVector(float[] vector) {
        if (current >= size) throw new ArrayIndexOutOfBoundsException();
        MemorySegment.copy(
            vector, 0, seg, C_FLOAT, ((current++) * dimensions * C_FLOAT.byteSize()), dimensions);
      }

      @Override
      public Dataset build() {
        return new DatasetImpl(arena, seg, size, dimensions);
      }
    };
  }

  @Override
  public Dataset newArrayDataset(float[][] vectors) {
    Objects.requireNonNull(vectors);
    if (vectors.length == 0) {
      throw new IllegalArgumentException("vectors should not be empty");
    }
    int size = vectors.length;
    int dimensions = vectors[0].length;

    Arena arena = Arena.ofShared();
    var memorySegment = Util.buildMemorySegment(arena, vectors);
    return new DatasetImpl(arena, memorySegment, size, dimensions);
  }

  @Override
  public Dataset newMemoryDataset(Object memorySegment, int size, int dimensions) {
    return new DatasetImpl(null, (MemorySegment) memorySegment, size, dimensions);
  }

  @Override
  public Dataset newArrayDataset(float[][] vectors) {
    Objects.requireNonNull(vectors);
    if (vectors.length == 0) {
      throw new IllegalArgumentException("vectors should not be empty");
    }
    int size = vectors.length;
    int dimensions = vectors[0].length;

    Arena arena = Arena.ofShared();
    var memorySegment = Util.buildMemorySegment(arena, vectors);
    return new DatasetImpl(arena, memorySegment, size, dimensions);
  }
}<|MERGE_RESOLUTION|>--- conflicted
+++ resolved
@@ -30,10 +30,7 @@
 import com.nvidia.cuvs.internal.HnswIndexImpl;
 import com.nvidia.cuvs.internal.common.Util;
 import java.lang.foreign.Arena;
-<<<<<<< HEAD
-=======
 import java.lang.foreign.MemoryLayout;
->>>>>>> 30f44417
 import java.lang.foreign.MemorySegment;
 import java.nio.file.Files;
 import java.nio.file.Path;
@@ -128,18 +125,4 @@
   public Dataset newMemoryDataset(Object memorySegment, int size, int dimensions) {
     return new DatasetImpl(null, (MemorySegment) memorySegment, size, dimensions);
   }
-
-  @Override
-  public Dataset newArrayDataset(float[][] vectors) {
-    Objects.requireNonNull(vectors);
-    if (vectors.length == 0) {
-      throw new IllegalArgumentException("vectors should not be empty");
-    }
-    int size = vectors.length;
-    int dimensions = vectors[0].length;
-
-    Arena arena = Arena.ofShared();
-    var memorySegment = Util.buildMemorySegment(arena, vectors);
-    return new DatasetImpl(arena, memorySegment, size, dimensions);
-  }
 }