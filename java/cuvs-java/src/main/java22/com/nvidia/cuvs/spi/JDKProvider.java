--- conflicted
+++ resolved
@@ -103,18 +103,13 @@
   }
 
   @Override
-<<<<<<< HEAD
   public GPUInfoProvider gpuInfoProvider() {
     return new GPUInfoProviderImpl();
   }
 
   @Override
-  public CuVSMatrix.Builder newMatrixBuilder(int size, int dimensions, CuVSMatrix.DataType dataType)
-      throws UnsupportedOperationException {
-=======
   public CuVSMatrix.Builder<CuVSHostMatrix> newHostMatrixBuilder(
       long size, long columns, CuVSMatrix.DataType dataType) throws UnsupportedOperationException {
->>>>>>> 50ed7109
 
     return new CuVSMatrix.Builder<>() {
       final CuVSHostMatrixArenaImpl matrix = new CuVSHostMatrixArenaImpl(size, columns, dataType);
