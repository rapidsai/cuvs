/*
 * Copyright (c) 2025, NVIDIA CORPORATION.
 *
 * Licensed under the Apache License, Version 2.0 (the "License");
 * you may not use this file except in compliance with the License.
 * You may obtain a copy of the License at
 *
 *     http://www.apache.org/licenses/LICENSE-2.0
 *
 * Unless required by applicable law or agreed to in writing, software
 * distributed under the License is distributed on an "AS IS" BASIS,
 * WITHOUT WARRANTIES OR CONDITIONS OF ANY KIND, either express or implied.
 * See the License for the specific language governing permissions and
 * limitations under the License.
 */
package com.nvidia.cuvs.spi;

import static com.nvidia.cuvs.internal.common.Util.*;
import static com.nvidia.cuvs.internal.panama.headers_h.cuvsVersionGet;
import static com.nvidia.cuvs.internal.panama.headers_h.uint16_t;

import com.nvidia.cuvs.*;
import com.nvidia.cuvs.internal.*;
import com.nvidia.cuvs.internal.common.Util;
import java.io.IOException;
import java.lang.foreign.Arena;
import java.lang.foreign.MemorySegment;
import java.lang.invoke.MethodHandle;
import java.lang.invoke.MethodHandles;
import java.lang.invoke.MethodType;
import java.nio.file.Files;
import java.nio.file.Path;
import java.util.Locale;
import java.util.Objects;
import java.util.jar.JarFile;
import java.util.jar.Manifest;

final class JDKProvider implements CuVSProvider {

  private static final MethodHandle createNativeDataset$mh = createNativeDatasetBuilder();

<<<<<<< HEAD
  private JDKProvider() {}

  static CuVSProvider create() throws Throwable {
    NativeDependencyLoader.loadLibraries();

    // TODO: version check from #1315

    return new JDKProvider();
  }

=======
  static CuVSProvider create() throws Throwable {
    var mavenVersion = readCuVSVersionFromManifest();

    try (var localArena = Arena.ofConfined()) {
      var majorPtr = localArena.allocate(uint16_t);
      var minorPtr = localArena.allocate(uint16_t);
      var patchPtr = localArena.allocate(uint16_t);
      checkCuVSError(cuvsVersionGet(majorPtr, minorPtr, patchPtr), "cuvsVersionGet");
      var major = majorPtr.get(uint16_t, 0);
      var minor = minorPtr.get(uint16_t, 0);
      var patch = patchPtr.get(uint16_t, 0);

      var cuvsVersionString = String.format(Locale.ROOT, "%02d.%02d.%d", major, minor, patch);
      if (mavenVersion != null && !cuvsVersionString.equals(mavenVersion)) {
        throw new ProviderInitializationException(
            String.format(
                Locale.ROOT,
                "libcuvs_c version mismatch: expected [%s], found [%s]",
                mavenVersion,
                cuvsVersionString));
      }
    }
    return new JDKProvider();
  }

  /**
   * Read cuvs-java version from this Jar Manifest, or null if these are not available
   */
  private static String readCuVSVersionFromManifest() {
    try (var jarFile =
        new JarFile(
            JDKProvider.class.getProtectionDomain().getCodeSource().getLocation().getPath())) {
      Manifest manifest = jarFile.getManifest();
      return manifest.getMainAttributes().getValue("Implementation-Version");
    } catch (IOException e) {
      return null;
    }
  }

>>>>>>> e292a09e
  static MethodHandle createNativeDatasetBuilder() {
    try {
      var lookup = MethodHandles.lookup();
      var mt =
          MethodType.methodType(
              CuVSMatrix.class,
              MemorySegment.class,
              int.class,
              int.class,
              CuVSMatrix.DataType.class);
      return lookup.findStatic(JDKProvider.class, "createNativeDataset", mt);
    } catch (NoSuchMethodException | IllegalAccessException e) {
      throw new RuntimeException(e);
    }
  }

  private static CuVSMatrix createNativeDataset(
      MemorySegment memorySegment, int size, int dimensions, CuVSMatrix.DataType dataType) {
    return new CuVSHostMatrixImpl(memorySegment, size, dimensions, dataType);
  }

  @Override
  public CuVSResources newCuVSResources(Path tempDirectory) {
    Objects.requireNonNull(tempDirectory);
    if (Files.notExists(tempDirectory)) {
      throw new IllegalArgumentException("does not exist:" + tempDirectory);
    }
    if (!Files.isDirectory(tempDirectory)) {
      throw new IllegalArgumentException("not a directory:" + tempDirectory);
    }
    return new CuVSResourcesImpl(tempDirectory);
  }

  @Override
  public BruteForceIndex.Builder newBruteForceIndexBuilder(CuVSResources cuVSResources) {
    return BruteForceIndexImpl.newBuilder(Objects.requireNonNull(cuVSResources));
  }

  @Override
  public CagraIndex.Builder newCagraIndexBuilder(CuVSResources cuVSResources) {
    return CagraIndexImpl.newBuilder(Objects.requireNonNull(cuVSResources));
  }

  @Override
  public HnswIndex.Builder newHnswIndexBuilder(CuVSResources cuVSResources) {
    return HnswIndexImpl.newBuilder(Objects.requireNonNull(cuVSResources));
  }

  @Override
  public TieredIndex.Builder newTieredIndexBuilder(CuVSResources cuVSResources) {
    return TieredIndexImpl.newBuilder(Objects.requireNonNull(cuVSResources));
  }

  @Override
  public CagraIndex mergeCagraIndexes(CagraIndex[] indexes) {
    if (indexes == null || indexes.length == 0) {
      throw new IllegalArgumentException("At least one index must be provided for merging");
    }
    return CagraIndexImpl.merge(indexes);
  }

  @Override
  public CagraIndex mergeCagraIndexes(CagraIndex[] indexes, CagraMergeParams mergeParams) {
    if (indexes == null || indexes.length == 0) {
      throw new IllegalArgumentException("At least one index must be provided for merging");
    }
    return CagraIndexImpl.merge(indexes, mergeParams);
  }

  @Override
  public GPUInfoProvider gpuInfoProvider() {
    return new GPUInfoProviderImpl();
  }

  @Override
  public CuVSMatrix.Builder<CuVSHostMatrix> newHostMatrixBuilder(
      long size, long columns, CuVSMatrix.DataType dataType) throws UnsupportedOperationException {

    return new CuVSMatrix.Builder<>() {
      final CuVSHostMatrixArenaImpl matrix = new CuVSHostMatrixArenaImpl(size, columns, dataType);
      int current = 0;

      @Override
      public void addVector(float[] vector) {
        if (vector.length != columns) {
          throw new IllegalArgumentException(
              String.format(
                  Locale.ROOT, "Expected a vector of size [%d], got [%d]", columns, vector.length));
        }
        internalAddVector(vector);
      }

      @Override
      public void addVector(byte[] vector) {
        if (vector.length != columns) {
          throw new IllegalArgumentException(
              String.format(
                  Locale.ROOT, "Expected a vector of size [%d], got [%d]", columns, vector.length));
        }
        internalAddVector(vector);
      }

      @Override
      public void addVector(int[] vector) {
        if (vector.length != columns) {
          throw new IllegalArgumentException(
              String.format(
                  Locale.ROOT, "Expected a vector of size [%d], got [%d]", columns, vector.length));
        }
        internalAddVector(vector);
      }

      private void internalAddVector(Object vector) {
        if (current >= size) throw new ArrayIndexOutOfBoundsException();
        MemorySegment.copy(
            vector,
            0,
            matrix.memorySegment(),
            matrix.valueLayout(),
            ((current++) * columns * matrix.valueLayout().byteSize()),
            (int) columns);
      }

      @Override
      public CuVSHostMatrix build() {
        return matrix;
      }
    };
  }

  @Override
  public CuVSMatrix.Builder<CuVSDeviceMatrix> newDeviceMatrixBuilder(
      CuVSResources resources, long size, long columns, CuVSMatrix.DataType dataType)
      throws UnsupportedOperationException {
    return new HeapSegmentBuilder(resources, size, columns, dataType);
  }

  @Override
  public CuVSMatrix.Builder<CuVSDeviceMatrix> newDeviceMatrixBuilder(
      CuVSResources resources,
      long size,
      long columns,
      int rowStride,
      int columnStride,
      CuVSMatrix.DataType dataType) {
    return new HeapSegmentBuilder(resources, size, columns, rowStride, columnStride, dataType);
  }

  @Override
  public MethodHandle newNativeMatrixBuilder() {
    return createNativeDataset$mh;
  }

  @Override
  public CuVSMatrix newMatrixFromArray(float[][] vectors) {
    Objects.requireNonNull(vectors);
    if (vectors.length == 0) {
      throw new IllegalArgumentException("vectors should not be empty");
    }
    int size = vectors.length;
    int columns = vectors[0].length;

    var dataset = new CuVSHostMatrixArenaImpl(size, columns, CuVSMatrix.DataType.FLOAT);
    Util.copy(dataset.memorySegment(), vectors);
    return dataset;
  }

  @Override
  public CuVSMatrix newMatrixFromArray(int[][] vectors) {
    Objects.requireNonNull(vectors);
    if (vectors.length == 0) {
      throw new IllegalArgumentException("vectors should not be empty");
    }
    int size = vectors.length;
    int columns = vectors[0].length;

    var dataset = new CuVSHostMatrixArenaImpl(size, columns, CuVSMatrix.DataType.INT);
    Util.copy(dataset.memorySegment(), vectors);
    return dataset;
  }

  @Override
  public CuVSMatrix newMatrixFromArray(byte[][] vectors) {
    Objects.requireNonNull(vectors);
    if (vectors.length == 0) {
      throw new IllegalArgumentException("vectors should not be empty");
    }
    int size = vectors.length;
    int columns = vectors[0].length;

    var dataset = new CuVSHostMatrixArenaImpl(size, columns, CuVSMatrix.DataType.BYTE);
    Util.copy(dataset.memorySegment(), vectors);
    return dataset;
  }

  /**
   * This {@link CuVSDeviceMatrix} builder implementation returns a {@link CuVSDeviceMatrix} backed by managed RMM
   * device memory. It uses a non-native {@link MemorySegment} created directly from on-heap java arrays to avoid
   * an intermediate allocation and copy to a native (off-heap) segment.
   * It requires the copy function ({@code cudaMemcpyAsync}) to have the {@code Critical} linker option in order
   * to allow the access to on-heap memory (see {@link Util#cudaMemcpyAsync}).
   */
  private static class HeapSegmentBuilder implements CuVSMatrix.Builder<CuVSDeviceMatrix> {
    private final long columns;
    private final long size;
    private final CuVSDeviceMatrixImpl matrix;
    private final MemorySegment stream;
    private int current;

    private HeapSegmentBuilder(
        CuVSResources resources, long size, long columns, CuVSMatrix.DataType dataType) {
      this.columns = columns;
      this.size = size;
      this.matrix = CuVSDeviceMatrixRMMImpl.create(resources, size, columns, dataType);
      this.stream = Util.getStream(resources);
      this.current = 0;
    }

    private HeapSegmentBuilder(
        CuVSResources resources,
        long size,
        long columns,
        int rowStride,
        int columnStride,
        CuVSMatrix.DataType dataType) {
      this.columns = columns;
      this.size = size;
      this.matrix =
          CuVSDeviceMatrixRMMImpl.create(
              resources, size, columns, rowStride, columnStride, dataType);
      this.stream = Util.getStream(resources);
      this.current = 0;
    }

    @Override
    public void addVector(float[] vector) {
      if (vector.length != columns) {
        throw new IllegalArgumentException(
            String.format(
                Locale.ROOT, "Expected a vector of size [%d], got [%d]", columns, vector.length));
      }
      internalAddVector(MemorySegment.ofArray(vector));
    }

    @Override
    public void addVector(byte[] vector) {
      if (vector.length != columns) {
        throw new IllegalArgumentException(
            String.format(
                Locale.ROOT, "Expected a vector of size [%d], got [%d]", columns, vector.length));
      }
      internalAddVector(MemorySegment.ofArray(vector));
    }

    @Override
    public void addVector(int[] vector) {
      if (vector.length != columns) {
        throw new IllegalArgumentException(
            String.format(
                Locale.ROOT, "Expected a vector of size [%d], got [%d]", columns, vector.length));
      }
      internalAddVector(MemorySegment.ofArray(vector));
    }

    private void internalAddVector(MemorySegment vector) {
      if (current >= size) {
        throw new ArrayIndexOutOfBoundsException();
      }

      long rowBytes = columns * matrix.valueLayout().byteSize();

      var dstOffset = ((current++) * rowBytes);
      var dst = matrix.memorySegment().asSlice(dstOffset);
      cudaMemcpyAsync(dst, vector, rowBytes, CudaMemcpyKind.HOST_TO_DEVICE, stream);
    }

    @Override
    public CuVSDeviceMatrix build() {
      return matrix;
    }
  }
}<|MERGE_RESOLUTION|>--- conflicted
+++ resolved
@@ -39,19 +39,11 @@
 
   private static final MethodHandle createNativeDataset$mh = createNativeDatasetBuilder();
 
-<<<<<<< HEAD
   private JDKProvider() {}
 
   static CuVSProvider create() throws Throwable {
     NativeDependencyLoader.loadLibraries();
 
-    // TODO: version check from #1315
-
-    return new JDKProvider();
-  }
-
-=======
-  static CuVSProvider create() throws Throwable {
     var mavenVersion = readCuVSVersionFromManifest();
 
     try (var localArena = Arena.ofConfined()) {
@@ -90,7 +82,6 @@
     }
   }
 
->>>>>>> e292a09e
   static MethodHandle createNativeDatasetBuilder() {
     try {
       var lookup = MethodHandles.lookup();
