/*
 * Copyright (c) 2025, NVIDIA CORPORATION.
 *
 * Licensed under the Apache License, Version 2.0 (the "License");
 * you may not use this file except in compliance with the License.
 * You may obtain a copy of the License at
 *
 *     http://www.apache.org/licenses/LICENSE-2.0
 *
 * Unless required by applicable law or agreed to in writing, software
 * distributed under the License is distributed on an "AS IS" BASIS,
 * WITHOUT WARRANTIES OR CONDITIONS OF ANY KIND, either express or implied.
 * See the License for the specific language governing permissions and
 * limitations under the License.
 */
package com.nvidia.cuvs.spi;

import com.nvidia.cuvs.BruteForceIndex;
import com.nvidia.cuvs.CagraIndex;
import com.nvidia.cuvs.CagraMergeParams;
import com.nvidia.cuvs.CuVSResources;
import com.nvidia.cuvs.Dataset;
import com.nvidia.cuvs.HnswIndex;
import com.nvidia.cuvs.internal.BruteForceIndexImpl;
import com.nvidia.cuvs.internal.CagraIndexImpl;
import com.nvidia.cuvs.internal.CuVSResourcesImpl;
import com.nvidia.cuvs.internal.DatasetImpl;
import com.nvidia.cuvs.internal.HnswIndexImpl;
<<<<<<< HEAD
import com.nvidia.cuvs.internal.common.Util;

import java.lang.foreign.Arena;
import java.lang.foreign.MemoryLayout;
import java.lang.foreign.MemorySegment;
=======
>>>>>>> 3fcaf8d6
import java.nio.file.Files;
import java.nio.file.Path;
import java.util.Objects;

import static com.nvidia.cuvs.internal.common.LinkerHelper.C_FLOAT;

final class JDKProvider implements CuVSProvider {

  @Override
  public CuVSResources newCuVSResources(Path tempDirectory) throws Throwable {
    Objects.requireNonNull(tempDirectory);
    if (Files.notExists(tempDirectory)) {
      throw new IllegalArgumentException("does not exist:" + tempDirectory);
    }
    if (!Files.isDirectory(tempDirectory)) {
      throw new IllegalArgumentException("not a directory:" + tempDirectory);
    }
    return new CuVSResourcesImpl(tempDirectory);
  }

  @Override
  public BruteForceIndex.Builder newBruteForceIndexBuilder(CuVSResources cuVSResources) {
    return BruteForceIndexImpl.newBuilder(Objects.requireNonNull(cuVSResources));
  }

  @Override
  public CagraIndex.Builder newCagraIndexBuilder(CuVSResources cuVSResources) {
    return CagraIndexImpl.newBuilder(Objects.requireNonNull(cuVSResources));
  }

  @Override
  public HnswIndex.Builder newHnswIndexBuilder(CuVSResources cuVSResources) {
    return HnswIndexImpl.newBuilder(Objects.requireNonNull(cuVSResources));
  }

  @Override
  public CagraIndex mergeCagraIndexes(CagraIndex[] indexes) throws Throwable {
    if (indexes == null || indexes.length == 0) {
      throw new IllegalArgumentException("At least one index must be provided for merging");
    }
    return CagraIndexImpl.merge(indexes);
  }

  @Override
  public CagraIndex mergeCagraIndexes(CagraIndex[] indexes, CagraMergeParams mergeParams)
      throws Throwable {
    if (indexes == null || indexes.length == 0) {
      throw new IllegalArgumentException("At least one index must be provided for merging");
    }
    return CagraIndexImpl.merge(indexes, mergeParams);
  }

  @Override
<<<<<<< HEAD
  public Dataset.Builder newDatasetBuilder(int size, int dimensions) throws UnsupportedOperationException {
      MemoryLayout dataMemoryLayout = MemoryLayout.sequenceLayout((long) size * dimensions, C_FLOAT);

      var arena = Arena.ofShared();
      var seg = arena.allocate(dataMemoryLayout);

      return new Dataset.Builder() {
          int current = 0;

          @Override
          public void addVector(float[] vector) {
            if (current >= size)
              throw new ArrayIndexOutOfBoundsException();
            MemorySegment.copy(vector, 0, seg, C_FLOAT, ((current++) * dimensions * C_FLOAT.byteSize()), dimensions);
          }

          @Override
          public Dataset build() {
            return new DatasetImpl(arena, seg, size, dimensions);
          }
      };
  }

  @Override
  public Dataset newArrayDataset(float[][] vectors) {
      Objects.requireNonNull(vectors);
      if (vectors.length == 0) {
          throw new IllegalArgumentException("vectors should not be empty");
      }
      int size = vectors.length;
      int dimensions = vectors[0].length;

      Arena arena = Arena.ofShared();
      var memorySegment = Util.buildMemorySegment(arena, vectors);
      return new DatasetImpl(arena, memorySegment, size, dimensions);
=======
  public Dataset newDataset(int size, int dimensions) throws UnsupportedOperationException {
    return new DatasetImpl(size, dimensions);
>>>>>>> 3fcaf8d6
  }
}<|MERGE_RESOLUTION|>--- conflicted
+++ resolved
@@ -15,6 +15,8 @@
  */
 package com.nvidia.cuvs.spi;
 
+import static com.nvidia.cuvs.internal.common.LinkerHelper.C_FLOAT;
+
 import com.nvidia.cuvs.BruteForceIndex;
 import com.nvidia.cuvs.CagraIndex;
 import com.nvidia.cuvs.CagraMergeParams;
@@ -26,19 +28,13 @@
 import com.nvidia.cuvs.internal.CuVSResourcesImpl;
 import com.nvidia.cuvs.internal.DatasetImpl;
 import com.nvidia.cuvs.internal.HnswIndexImpl;
-<<<<<<< HEAD
 import com.nvidia.cuvs.internal.common.Util;
-
 import java.lang.foreign.Arena;
 import java.lang.foreign.MemoryLayout;
 import java.lang.foreign.MemorySegment;
-=======
->>>>>>> 3fcaf8d6
 import java.nio.file.Files;
 import java.nio.file.Path;
 import java.util.Objects;
-
-import static com.nvidia.cuvs.internal.common.LinkerHelper.C_FLOAT;
 
 final class JDKProvider implements CuVSProvider {
 
@@ -87,45 +83,41 @@
   }
 
   @Override
-<<<<<<< HEAD
-  public Dataset.Builder newDatasetBuilder(int size, int dimensions) throws UnsupportedOperationException {
-      MemoryLayout dataMemoryLayout = MemoryLayout.sequenceLayout((long) size * dimensions, C_FLOAT);
+  public Dataset.Builder newDatasetBuilder(int size, int dimensions)
+      throws UnsupportedOperationException {
+    MemoryLayout dataMemoryLayout = MemoryLayout.sequenceLayout((long) size * dimensions, C_FLOAT);
 
-      var arena = Arena.ofShared();
-      var seg = arena.allocate(dataMemoryLayout);
+    var arena = Arena.ofShared();
+    var seg = arena.allocate(dataMemoryLayout);
 
-      return new Dataset.Builder() {
-          int current = 0;
+    return new Dataset.Builder() {
+      int current = 0;
 
-          @Override
-          public void addVector(float[] vector) {
-            if (current >= size)
-              throw new ArrayIndexOutOfBoundsException();
-            MemorySegment.copy(vector, 0, seg, C_FLOAT, ((current++) * dimensions * C_FLOAT.byteSize()), dimensions);
-          }
+      @Override
+      public void addVector(float[] vector) {
+        if (current >= size) throw new ArrayIndexOutOfBoundsException();
+        MemorySegment.copy(
+            vector, 0, seg, C_FLOAT, ((current++) * dimensions * C_FLOAT.byteSize()), dimensions);
+      }
 
-          @Override
-          public Dataset build() {
-            return new DatasetImpl(arena, seg, size, dimensions);
-          }
-      };
+      @Override
+      public Dataset build() {
+        return new DatasetImpl(arena, seg, size, dimensions);
+      }
+    };
   }
 
   @Override
   public Dataset newArrayDataset(float[][] vectors) {
-      Objects.requireNonNull(vectors);
-      if (vectors.length == 0) {
-          throw new IllegalArgumentException("vectors should not be empty");
-      }
-      int size = vectors.length;
-      int dimensions = vectors[0].length;
+    Objects.requireNonNull(vectors);
+    if (vectors.length == 0) {
+      throw new IllegalArgumentException("vectors should not be empty");
+    }
+    int size = vectors.length;
+    int dimensions = vectors[0].length;
 
-      Arena arena = Arena.ofShared();
-      var memorySegment = Util.buildMemorySegment(arena, vectors);
-      return new DatasetImpl(arena, memorySegment, size, dimensions);
-=======
-  public Dataset newDataset(int size, int dimensions) throws UnsupportedOperationException {
-    return new DatasetImpl(size, dimensions);
->>>>>>> 3fcaf8d6
+    Arena arena = Arena.ofShared();
+    var memorySegment = Util.buildMemorySegment(arena, vectors);
+    return new DatasetImpl(arena, memorySegment, size, dimensions);
   }
 }