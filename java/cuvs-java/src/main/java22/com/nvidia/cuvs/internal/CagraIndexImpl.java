/*
 * Copyright (c) 2025, NVIDIA CORPORATION.
 *
 * Licensed under the Apache License, Version 2.0 (the "License");
 * you may not use this file except in compliance with the License.
 * You may obtain a copy of the License at
 *
 *     http://www.apache.org/licenses/LICENSE-2.0
 *
 * Unless required by applicable law or agreed to in writing, software
 * distributed under the License is distributed on an "AS IS" BASIS,
 * WITHOUT WARRANTIES OR CONDITIONS OF ANY KIND, either express or implied.
 * See the License for the specific language governing permissions and
 * limitations under the License.
 */
package com.nvidia.cuvs.internal;

import static com.nvidia.cuvs.internal.common.LinkerHelper.C_FLOAT;
import static com.nvidia.cuvs.internal.common.LinkerHelper.C_FLOAT_BYTE_SIZE;
import static com.nvidia.cuvs.internal.common.LinkerHelper.C_INT;
import static com.nvidia.cuvs.internal.common.LinkerHelper.C_INT_BYTE_SIZE;
import static com.nvidia.cuvs.internal.common.LinkerHelper.C_POINTER;
import static com.nvidia.cuvs.internal.common.Util.CudaMemcpyKind.*;
import static com.nvidia.cuvs.internal.common.Util.buildMemorySegment;
import static com.nvidia.cuvs.internal.common.Util.checkCuVSError;
import static com.nvidia.cuvs.internal.common.Util.concatenate;
import static com.nvidia.cuvs.internal.common.Util.cudaMemcpy;
import static com.nvidia.cuvs.internal.common.Util.prepareTensor;
import static com.nvidia.cuvs.internal.panama.headers_h.cudaStream_t;
import static com.nvidia.cuvs.internal.panama.headers_h.cuvsCagraBuild;
import static com.nvidia.cuvs.internal.panama.headers_h.cuvsCagraDeserialize;
import static com.nvidia.cuvs.internal.panama.headers_h.cuvsCagraIndexCreate;
import static com.nvidia.cuvs.internal.panama.headers_h.cuvsCagraIndexDestroy;
import static com.nvidia.cuvs.internal.panama.headers_h.cuvsCagraIndexGetDims;
import static com.nvidia.cuvs.internal.panama.headers_h.cuvsCagraIndex_t;
import static com.nvidia.cuvs.internal.panama.headers_h.cuvsCagraMerge;
import static com.nvidia.cuvs.internal.panama.headers_h.cuvsCagraMergeParams_t;
import static com.nvidia.cuvs.internal.panama.headers_h.cuvsCagraSearch;
import static com.nvidia.cuvs.internal.panama.headers_h.cuvsCagraSerialize;
import static com.nvidia.cuvs.internal.panama.headers_h.cuvsCagraSerializeToHnswlib;
import static com.nvidia.cuvs.internal.panama.headers_h.cuvsCagraSerializeToMemory;
import static com.nvidia.cuvs.internal.panama.headers_h.cuvsRMMAlloc;
import static com.nvidia.cuvs.internal.panama.headers_h.cuvsRMMFree;
import static com.nvidia.cuvs.internal.panama.headers_h.cuvsResources_t;
import static com.nvidia.cuvs.internal.panama.headers_h.cuvsStreamGet;
import static com.nvidia.cuvs.internal.panama.headers_h.cuvsStreamSync;
import static com.nvidia.cuvs.internal.panama.headers_h.omp_set_num_threads;
<<<<<<< HEAD

import java.io.FileInputStream;
import java.io.FileOutputStream;
import java.io.InputStream;
import java.io.OutputStream;
import java.lang.foreign.Arena;
import java.lang.foreign.MemoryLayout;
import java.lang.foreign.MemorySegment;
import java.lang.foreign.SequenceLayout;
import java.lang.foreign.ValueLayout;
import java.nio.file.Files;
import java.nio.file.Path;
import java.util.Objects;
import java.util.UUID;
=======
>>>>>>> 3fcaf8d6

import com.nvidia.cuvs.CagraCompressionParams;
import com.nvidia.cuvs.CagraIndex;
import com.nvidia.cuvs.CagraIndexParams;
import com.nvidia.cuvs.CagraIndexParams.CagraGraphBuildAlgo;
import com.nvidia.cuvs.CagraMergeParams;
import com.nvidia.cuvs.CagraQuery;
import com.nvidia.cuvs.CagraSearchParams;
import com.nvidia.cuvs.CuVSIvfPqIndexParams;
import com.nvidia.cuvs.CuVSIvfPqSearchParams;
import com.nvidia.cuvs.CuVSResources;
import com.nvidia.cuvs.Dataset;
import com.nvidia.cuvs.SearchResults;
import com.nvidia.cuvs.internal.panama.cuvsCagraCompressionParams;
import com.nvidia.cuvs.internal.panama.cuvsCagraIndex;
import com.nvidia.cuvs.internal.panama.cuvsCagraIndexParams;
import com.nvidia.cuvs.internal.panama.cuvsCagraMergeParams;
import com.nvidia.cuvs.internal.panama.cuvsCagraSearchParams;
import com.nvidia.cuvs.internal.panama.cuvsFilter;
import com.nvidia.cuvs.internal.panama.cuvsIvfPqIndexParams;
import com.nvidia.cuvs.internal.panama.cuvsIvfPqParams;
import com.nvidia.cuvs.internal.panama.cuvsIvfPqSearchParams;
import java.io.FileInputStream;
import java.io.FileOutputStream;
import java.io.InputStream;
import java.io.OutputStream;
import java.lang.foreign.Arena;
import java.lang.foreign.MemoryLayout;
import java.lang.foreign.MemorySegment;
import java.lang.foreign.SequenceLayout;
import java.lang.foreign.ValueLayout;
import java.nio.file.Files;
import java.nio.file.Path;
import java.util.BitSet;
import java.util.Objects;
import java.util.UUID;

/**
 * {@link CagraIndex} encapsulates a CAGRA index, along with methods to interact
 * with it.
 * <p>
 * CAGRA is a graph-based nearest neighbors algorithm that was built from the
 * ground up for GPU acceleration. CAGRA demonstrates state-of-the art index
 * build and query performance for both small and large-batch sized search. Know
 * more about this algorithm
 * <a href="https://arxiv.org/abs/2308.15136" target="_blank">here</a>
 *
 * @since 25.02
 */
public class CagraIndexImpl implements CagraIndex {
  private final CuVSResourcesImpl resources;
  private final IndexReference cagraIndexReference;
  private boolean destroyed;

  /**
   * Constructor for building the index using specified dataset
   *
   * @param indexParameters an instance of {@link CagraIndexParams} holding the
   *                        index parameters
   * @param dataset         the dataset for indexing
   * @param resources       an instance of {@link CuVSResources}
   */
<<<<<<< HEAD
  private CagraIndexImpl(CagraIndexParams indexParameters, Dataset dataset, CuVSResourcesImpl resources) throws Exception {
    Objects.requireNonNull(dataset);
    try (dataset) {
      this.resources = resources;
      assert dataset instanceof DatasetImpl;
      this.cagraIndexReference = build(indexParameters, (DatasetImpl) dataset);
    }
=======
  private CagraIndexImpl(
      CagraIndexParams indexParameters,
      float[][] vectors,
      Dataset dataset,
      CuVSResourcesImpl resources)
      throws Throwable {
    this.cagraIndexParameters = indexParameters;
    this.vectors = vectors;
    this.dataset = dataset;
    this.resources = resources;
    this.cagraIndexReference = build();
>>>>>>> 3fcaf8d6
  }

  /**
   * Constructor for loading the index from an {@link InputStream}
   *
   * @param inputStream an instance of stream to read the index bytes from
   * @param resources   an instance of {@link CuVSResources}
   */
  private CagraIndexImpl(InputStream inputStream, CuVSResourcesImpl resources) throws Throwable {
    this.resources = resources;
    this.cagraIndexReference = deserialize(inputStream);
  }

  /**
   * Constructor for creating an index from an existing index reference.
   * Used primarily for the merge operation.
   *
   * @param indexReference The reference to the existing index
   * @param resources The resources instance
   */
  private CagraIndexImpl(IndexReference indexReference, CuVSResourcesImpl resources) {
    this.resources = resources;
    this.cagraIndexReference = indexReference;
    this.destroyed = false;
  }

  private void checkNotDestroyed() {
    if (destroyed) {
      throw new IllegalStateException("destroyed");
    }
  }

  /**
   * Invokes the native destroy_cagra_index to de-allocate the CAGRA index
   */
  @Override
  public void destroyIndex() {
    checkNotDestroyed();
    try (var arena = Arena.ofConfined()) {
      int returnValue = cuvsCagraIndexDestroy(cagraIndexReference.getMemorySegment());
      checkCuVSError(returnValue, "cuvsCagraIndexDestroy");
    } finally {
      destroyed = true;
    }
  }

  /**
   * Invokes the native build_cagra_index function via the Panama API to build the
   * {@link CagraIndex}
   *
   * @return an instance of {@link IndexReference} that holds the pointer to the
   *         index
   */
  private IndexReference build(CagraIndexParams indexParameters, DatasetImpl dataset) {
    try (var localArena = Arena.ofConfined()) {
<<<<<<< HEAD
        long rows = dataset.size();
        long cols = dataset.dimensions();

      MemorySegment indexParamsMemorySegment = indexParameters != null
          ? segmentFromIndexParams(resources, indexParameters)
          : MemorySegment.NULL;

      int numWriterThreads = indexParameters != null ? indexParameters.getNumWriterThreads() : 1;
      omp_set_num_threads(numWriterThreads);

=======
      long rows = dataset != null ? dataset.size() : vectors.length;
      long cols = dataset != null ? dataset.dimensions() : (rows > 0 ? vectors[0].length : 0);

      MemorySegment indexParamsMemorySegment =
          cagraIndexParameters != null
              ? segmentFromIndexParams(resources, cagraIndexParameters)
              : MemorySegment.NULL;

      int numWriterThreads =
          cagraIndexParameters != null ? cagraIndexParameters.getNumWriterThreads() : 1;
      omp_set_num_threads(numWriterThreads);

      MemorySegment dataSeg =
          dataset != null
              ? ((DatasetImpl) dataset).seg
              : Util.buildMemorySegment(resources.getArena(), vectors);

>>>>>>> 3fcaf8d6
      Arena arena = resources.getArena();
      MemorySegment dataSeg = dataset.asMemorySegment();

      long cuvsRes = resources.getMemorySegment().get(cuvsResources_t, 0);
      MemorySegment stream = arena.allocate(cudaStream_t);
      var returnValue = cuvsStreamGet(cuvsRes, stream);
      checkCuVSError(returnValue, "cuvsStreamGet");

      long datasetShape[] = {rows, cols};
      MemorySegment datasetTensor = prepareTensor(arena, dataSeg, datasetShape, 2, 32, 2, 2, 1);

      MemorySegment index = arena.allocate(cuvsCagraIndex_t);
      returnValue = cuvsCagraIndexCreate(index);
      checkCuVSError(returnValue, "cuvsCagraIndexCreate");

      if (cuvsCagraIndexParams.build_algo(indexParamsMemorySegment)
          == 1) { // when build algo is IVF_PQ
        MemorySegment cuvsIvfPqIndexParamsMS =
            cuvsIvfPqParams.ivf_pq_build_params(
                cuvsCagraIndexParams.graph_build_params(indexParamsMemorySegment));
        int n_lists = cuvsIvfPqIndexParams.n_lists(cuvsIvfPqIndexParamsMS);
        // As rows cannot be less than n_lists value so trim down.
        cuvsIvfPqIndexParams.n_lists(
            cuvsIvfPqIndexParamsMS, (int) (rows < n_lists ? rows : n_lists));
      }

      returnValue = cuvsStreamSync(cuvsRes);
      checkCuVSError(returnValue, "cuvsStreamSync");

      returnValue = cuvsCagraBuild(cuvsRes, indexParamsMemorySegment, datasetTensor, index);
      checkCuVSError(returnValue, "cuvsCagraBuild");

      returnValue = cuvsStreamSync(cuvsRes);
      checkCuVSError(returnValue, "cuvsStreamSync");

      omp_set_num_threads(1);

      return new IndexReference(index);
    }
  }

  /**
   * Invokes the native search_cagra_index via the Panama API for searching a
   * CAGRA index.
   *
   * @param query an instance of {@link CagraQuery} holding the query vectors and
   *              other parameters
   * @return an instance of {@link CagraSearchResults} containing the results
   */
  @Override
  public SearchResults search(CagraQuery query) throws Throwable {
    try (var localArena = Arena.ofConfined()) {
      checkNotDestroyed();
      int topK =
          query.getMapping() != null
              ? Math.min(query.getMapping().size(), query.getTopK())
              : query.getTopK();
      long numQueries = query.getQueryVectors().length;
      long numBlocks = topK * numQueries;
      int vectorDimension = numQueries > 0 ? query.getQueryVectors()[0].length : 0;
      Arena arena = resources.getArena();

      SequenceLayout neighborsSequenceLayout = MemoryLayout.sequenceLayout(numBlocks, C_INT);
      SequenceLayout distancesSequenceLayout = MemoryLayout.sequenceLayout(numBlocks, C_FLOAT);
      MemorySegment neighborsMemorySegment = arena.allocate(neighborsSequenceLayout);
      MemorySegment distancesMemorySegment = arena.allocate(distancesSequenceLayout);
      MemorySegment floatsSeg = buildMemorySegment(arena, query.getQueryVectors());

      long cuvsRes = resources.getMemorySegment().get(cuvsResources_t, 0);
      MemorySegment stream = arena.allocate(cudaStream_t);
      int returnValue = cuvsStreamGet(cuvsRes, stream);
      checkCuVSError(returnValue, "cuvsStreamGet");

      MemorySegment queriesD = arena.allocate(C_POINTER);
      MemorySegment neighborsD = arena.allocate(C_POINTER);
      MemorySegment distancesD = arena.allocate(C_POINTER);

      long queriesBytes = C_FLOAT_BYTE_SIZE * numQueries * vectorDimension;
      long neighborsBytes = C_INT_BYTE_SIZE * numQueries * topK;
      long distancesBytes = C_FLOAT_BYTE_SIZE * numQueries * topK;
      long prefilterBytes = 0; // size assigned later

      returnValue = cuvsRMMAlloc(cuvsRes, queriesD, queriesBytes);
      checkCuVSError(returnValue, "cuvsRMMAlloc");
      returnValue = cuvsRMMAlloc(cuvsRes, neighborsD, neighborsBytes);
      checkCuVSError(returnValue, "cuvsRMMAlloc");
      returnValue = cuvsRMMAlloc(cuvsRes, distancesD, distancesBytes);
      checkCuVSError(returnValue, "cuvsRMMAlloc");

      // IMPORTANT: these three should only come AFTER cuvsRMMAlloc calls
      MemorySegment queriesDP = queriesD.get(C_POINTER, 0);
      MemorySegment neighborsDP = neighborsD.get(C_POINTER, 0);
      MemorySegment distancesDP = distancesD.get(C_POINTER, 0);
      MemorySegment prefilterD = arena.allocate(C_POINTER);
      MemorySegment prefilterDP = MemorySegment.NULL;
      long prefilterLen = 0;

      cudaMemcpy(queriesDP, floatsSeg, queriesBytes, INFER_DIRECTION);

      long queriesShape[] = {numQueries, vectorDimension};
      MemorySegment queriesTensor = prepareTensor(arena, queriesDP, queriesShape, 2, 32, 2, 2, 1);
      long neighborsShape[] = {numQueries, topK};
      MemorySegment neighborsTensor =
          prepareTensor(arena, neighborsDP, neighborsShape, 1, 32, 2, 2, 1);
      long distancesShape[] = {numQueries, topK};
      MemorySegment distancesTensor =
          prepareTensor(arena, distancesDP, distancesShape, 2, 32, 2, 2, 1);

      returnValue = cuvsStreamSync(cuvsRes);
      checkCuVSError(returnValue, "cuvsStreamSync");

      // prepare the prefiltering data
      long prefilterDataLength = 0;
      MemorySegment prefilterDataMemorySegment = MemorySegment.NULL;
      BitSet[] prefilters;
      if (query.getPrefilter() != null) {
        prefilters = new BitSet[] {query.getPrefilter()};
        BitSet concatenatedFilters = concatenate(prefilters, query.getNumDocs());
        long filters[] = concatenatedFilters.toLongArray();
        prefilterDataMemorySegment = buildMemorySegment(arena, filters);
        prefilterDataLength = query.getNumDocs() * prefilters.length;
      }

      MemorySegment prefilter = cuvsFilter.allocate(arena);
      MemorySegment prefilterTensor;

      if (prefilterDataMemorySegment == MemorySegment.NULL) {
        cuvsFilter.type(prefilter, 0); // NO_FILTER
        cuvsFilter.addr(prefilter, 0);
      } else {
        long prefilterShape[] = {(prefilterDataLength + 31) / 32};
        prefilterLen = prefilterShape[0];
        prefilterBytes = C_INT_BYTE_SIZE * prefilterLen;

        returnValue = cuvsRMMAlloc(cuvsRes, prefilterD, prefilterBytes);
        checkCuVSError(returnValue, "cuvsRMMAlloc");

        prefilterDP = prefilterD.get(C_POINTER, 0);

        cudaMemcpy(prefilterDP, prefilterDataMemorySegment, prefilterBytes, HOST_TO_DEVICE);

        prefilterTensor = prepareTensor(arena, prefilterDP, prefilterShape, 1, 32, 1, 2, 1);

        cuvsFilter.type(prefilter, 1);
        cuvsFilter.addr(prefilter, prefilterTensor.address());
      }

      returnValue = cuvsStreamSync(cuvsRes);
      checkCuVSError(returnValue, "cuvsStreamSync");

      returnValue =
          cuvsCagraSearch(
              cuvsRes,
              segmentFromSearchParams(query.getCagraSearchParameters()),
              cagraIndexReference.getMemorySegment(),
              queriesTensor,
              neighborsTensor,
              distancesTensor,
              prefilter);
      checkCuVSError(returnValue, "cuvsCagraSearch");

      returnValue = cuvsStreamSync(cuvsRes);
      checkCuVSError(returnValue, "cuvsStreamSync");

      cudaMemcpy(neighborsMemorySegment, neighborsDP, neighborsBytes, INFER_DIRECTION);
      cudaMemcpy(distancesMemorySegment, distancesDP, distancesBytes, INFER_DIRECTION);

      returnValue = cuvsRMMFree(cuvsRes, distancesDP, distancesBytes);
      checkCuVSError(returnValue, "cuvsRMMFree");
      returnValue = cuvsRMMFree(cuvsRes, neighborsDP, neighborsBytes);
      checkCuVSError(returnValue, "cuvsRMMFree");
      returnValue = cuvsRMMFree(cuvsRes, queriesDP, queriesBytes);
      checkCuVSError(returnValue, "cuvsRMMFree");

      returnValue = cuvsRMMFree(cuvsRes, prefilterDP, C_INT_BYTE_SIZE * prefilterBytes);
      checkCuVSError(returnValue, "cuvsRMMFree");

      return new CagraSearchResults(
          neighborsSequenceLayout,
          distancesSequenceLayout,
          neighborsMemorySegment,
          distancesMemorySegment,
          topK,
          query.getMapping(),
          numQueries);
    }
  }

  @Override
  public Object serialize(Object memorySegment) {
    assert memorySegment instanceof MemorySegment;
    var buffer = (MemorySegment) memorySegment;
    checkNotDestroyed();
    long cuvsRes = resources.getMemorySegment().get(cuvsResources_t, 0);
    try (var arena = Arena.ofConfined()) {
      var length = arena.allocateFrom(ValueLayout.JAVA_LONG, buffer.byteSize());
      var returnValue = cuvsCagraSerializeToMemory(cuvsRes, buffer, length,
          cagraIndexReference.getMemorySegment(), true);
      checkCuVSError(returnValue, "cuvsCagraSerializeToMemory");
      return buffer.reinterpret(length.get(ValueLayout.JAVA_LONG, 0));
    }
  }

  @Override
  public void serialize(OutputStream outputStream) throws Throwable {
    Path path =
        Files.createTempFile(resources.tempDirectory(), UUID.randomUUID().toString(), ".cag");
    serialize(outputStream, path, 1024);
  }

  @Override
  public void serialize(OutputStream outputStream, int bufferLength) throws Throwable {
    Path path =
        Files.createTempFile(resources.tempDirectory(), UUID.randomUUID().toString(), ".cag");
    serialize(outputStream, path, bufferLength);
  }

  @Override
  public void serialize(OutputStream outputStream, Path tempFile, int bufferLength)
      throws Throwable {
    checkNotDestroyed();
    tempFile = tempFile.toAbsolutePath();
    try (var localArena = Arena.ofConfined()) {

      long cuvsRes = resources.getMemorySegment().get(cuvsResources_t, 0);
      var returnValue =
          cuvsCagraSerialize(
              cuvsRes,
              resources.getArena().allocateFrom(tempFile.toString()),
              cagraIndexReference.getMemorySegment(),
              true);
      checkCuVSError(returnValue, "cuvsCagraSerialize");

      try (FileInputStream fileInputStream = new FileInputStream(tempFile.toFile())) {
        byte[] chunk = new byte[bufferLength];
        int chunkLength = 0;
        while ((chunkLength = fileInputStream.read(chunk)) != -1) {
          outputStream.write(chunk, 0, chunkLength);
        }
      } finally {
        Files.deleteIfExists(tempFile);
      }
    }
  }

  @Override
  public void serializeToHNSW(OutputStream outputStream) throws Throwable {
    Path path =
        Files.createTempFile(resources.tempDirectory(), UUID.randomUUID().toString(), ".hnsw");
    serializeToHNSW(outputStream, path, 1024);
  }

  @Override
  public void serializeToHNSW(OutputStream outputStream, int bufferLength) throws Throwable {
    Path path =
        Files.createTempFile(resources.tempDirectory(), UUID.randomUUID().toString(), ".hnsw");
    serializeToHNSW(outputStream, path, bufferLength);
  }

  @Override
  public void serializeToHNSW(OutputStream outputStream, Path tempFile, int bufferLength)
      throws Throwable {
    checkNotDestroyed();
    tempFile = tempFile.toAbsolutePath();
    MemorySegment pathSeg = buildMemorySegment(resources.getArena(), tempFile.toString());

    long cuvsRes = resources.getMemorySegment().get(cuvsResources_t, 0);
    int returnValue =
        cuvsCagraSerializeToHnswlib(cuvsRes, pathSeg, cagraIndexReference.getMemorySegment());
    checkCuVSError(returnValue, "cuvsCagraSerializeToHnswlib");

    try (FileInputStream fileInputStream = new FileInputStream(tempFile.toFile())) {
      byte[] chunk = new byte[bufferLength];
      int chunkLength;
      while ((chunkLength = fileInputStream.read(chunk)) != -1) {
        outputStream.write(chunk, 0, chunkLength);
      }
    } finally {
      Files.deleteIfExists(tempFile);
    }
  }

  /**
   * Gets an instance of {@link IndexReference} by deserializing a CAGRA index
   * using an {@link InputStream}.
   *
   * @param inputStream an instance of {@link InputStream}
   * @return an instance of {@link IndexReference}.
   */
  private IndexReference deserialize(InputStream inputStream) throws Throwable {
    return deserialize(inputStream, 1024);
  }

  /**
   * Gets an instance of {@link IndexReference} by deserializing a CAGRA index
   * using an {@link InputStream}.
   *
   * @param inputStream  an instance of {@link InputStream}
   * @param bufferLength the length of the buffer to use while reading the bytes
   *                     from the stream. Default value is 1024.
   * @return an instance of {@link IndexReference}.
   */
  private IndexReference deserialize(InputStream inputStream, int bufferLength) throws Throwable {
    Path tmpIndexFile =
        Files.createTempFile(resources.tempDirectory(), UUID.randomUUID().toString(), ".cag");
    tmpIndexFile = tmpIndexFile.toAbsolutePath();
    IndexReference indexReference = new IndexReference(resources);

    try (var in = inputStream;
        FileOutputStream fileOutputStream = new FileOutputStream(tmpIndexFile.toFile())) {
      in.transferTo(fileOutputStream);

      long cuvsRes = resources.getMemorySegment().get(cuvsResources_t, 0);
      var returnValue =
          cuvsCagraDeserialize(
              cuvsRes,
              resources.getArena().allocateFrom(tmpIndexFile.toString()),
              indexReference.getMemorySegment());
      checkCuVSError(returnValue, "cuvsCagraDeserialize");

    } finally {
      Files.deleteIfExists(tmpIndexFile);
    }
    return indexReference;
  }

  /**
   * Gets an instance of {@link CuVSResources}
   *
   * @return an instance of {@link CuVSResources}
   */
  @Override
  public CuVSResourcesImpl getCuVSResources() {
    return resources;
  }

  /**
   * Allocates the configured index parameters in the MemorySegment.
   */
  private static MemorySegment segmentFromIndexParams(
      CuVSResourcesImpl resources, CagraIndexParams params) {
    Arena arena = resources.getArena();
    MemorySegment seg = cuvsCagraIndexParams.allocate(arena);
    cuvsCagraIndexParams.intermediate_graph_degree(seg, params.getIntermediateGraphDegree());
    cuvsCagraIndexParams.graph_degree(seg, params.getGraphDegree());
    cuvsCagraIndexParams.build_algo(seg, params.getCagraGraphBuildAlgo().value);
    cuvsCagraIndexParams.nn_descent_niter(seg, params.getNNDescentNumIterations());
    cuvsCagraIndexParams.metric(seg, params.getCuvsDistanceType().value);

    CagraCompressionParams cagraCompressionParams = params.getCagraCompressionParams();
    if (cagraCompressionParams != null) {
      MemorySegment cuvsCagraCompressionParamsMemorySegment =
          cuvsCagraCompressionParams.allocate(arena);
      cuvsCagraCompressionParams.pq_bits(
          cuvsCagraCompressionParamsMemorySegment, cagraCompressionParams.getPqBits());
      cuvsCagraCompressionParams.pq_dim(
          cuvsCagraCompressionParamsMemorySegment, cagraCompressionParams.getPqDim());
      cuvsCagraCompressionParams.vq_n_centers(
          cuvsCagraCompressionParamsMemorySegment, cagraCompressionParams.getVqNCenters());
      cuvsCagraCompressionParams.kmeans_n_iters(
          cuvsCagraCompressionParamsMemorySegment, cagraCompressionParams.getKmeansNIters());
      cuvsCagraCompressionParams.vq_kmeans_trainset_fraction(
          cuvsCagraCompressionParamsMemorySegment,
          cagraCompressionParams.getVqKmeansTrainsetFraction());
      cuvsCagraCompressionParams.pq_kmeans_trainset_fraction(
          cuvsCagraCompressionParamsMemorySegment,
          cagraCompressionParams.getPqKmeansTrainsetFraction());
      cuvsCagraIndexParams.compression(seg, cuvsCagraCompressionParamsMemorySegment);
    }

    if (params.getCagraGraphBuildAlgo().equals(CagraGraphBuildAlgo.IVF_PQ)) {

      MemorySegment ivfpqIndexParamsMemorySegment = cuvsIvfPqIndexParams.allocate(arena);
      CuVSIvfPqIndexParams cuVSIvfPqIndexParams = params.getCuVSIvfPqParams().getIndexParams();

      cuvsIvfPqIndexParams.metric(
          ivfpqIndexParamsMemorySegment, cuVSIvfPqIndexParams.getMetric().value);
      cuvsIvfPqIndexParams.metric_arg(
          ivfpqIndexParamsMemorySegment, cuVSIvfPqIndexParams.getMetricArg());
      cuvsIvfPqIndexParams.add_data_on_build(
          ivfpqIndexParamsMemorySegment, cuVSIvfPqIndexParams.isAddDataOnBuild());
      cuvsIvfPqIndexParams.n_lists(ivfpqIndexParamsMemorySegment, cuVSIvfPqIndexParams.getnLists());
      cuvsIvfPqIndexParams.kmeans_n_iters(
          ivfpqIndexParamsMemorySegment, cuVSIvfPqIndexParams.getKmeansNIters());
      cuvsIvfPqIndexParams.kmeans_trainset_fraction(
          ivfpqIndexParamsMemorySegment, cuVSIvfPqIndexParams.getKmeansTrainsetFraction());
      cuvsIvfPqIndexParams.pq_bits(ivfpqIndexParamsMemorySegment, cuVSIvfPqIndexParams.getPqBits());
      cuvsIvfPqIndexParams.pq_dim(ivfpqIndexParamsMemorySegment, cuVSIvfPqIndexParams.getPqDim());
      cuvsIvfPqIndexParams.codebook_kind(
          ivfpqIndexParamsMemorySegment, cuVSIvfPqIndexParams.getCodebookKind().value);
      cuvsIvfPqIndexParams.force_random_rotation(
          ivfpqIndexParamsMemorySegment, cuVSIvfPqIndexParams.isForceRandomRotation());
      cuvsIvfPqIndexParams.conservative_memory_allocation(
          ivfpqIndexParamsMemorySegment, cuVSIvfPqIndexParams.isConservativeMemoryAllocation());
      cuvsIvfPqIndexParams.max_train_points_per_pq_code(
          ivfpqIndexParamsMemorySegment, cuVSIvfPqIndexParams.getMaxTrainPointsPerPqCode());

      MemorySegment ivfpqSearchParamsMemorySegment = cuvsIvfPqSearchParams.allocate(arena);
      CuVSIvfPqSearchParams cuVSIvfPqSearchParams = params.getCuVSIvfPqParams().getSearchParams();
      cuvsIvfPqSearchParams.n_probes(
          ivfpqSearchParamsMemorySegment, cuVSIvfPqSearchParams.getnProbes());
      cuvsIvfPqSearchParams.lut_dtype(
          ivfpqSearchParamsMemorySegment, cuVSIvfPqSearchParams.getLutDtype().value);
      cuvsIvfPqSearchParams.internal_distance_dtype(
          ivfpqSearchParamsMemorySegment, cuVSIvfPqSearchParams.getInternalDistanceDtype().value);
      cuvsIvfPqSearchParams.preferred_shmem_carveout(
          ivfpqSearchParamsMemorySegment, cuVSIvfPqSearchParams.getPreferredShmemCarveout());

      MemorySegment cuvsIvfPqParamsMemorySegment = cuvsIvfPqParams.allocate(arena);
      cuvsIvfPqParams.ivf_pq_build_params(
          cuvsIvfPqParamsMemorySegment, ivfpqIndexParamsMemorySegment);
      cuvsIvfPqParams.ivf_pq_search_params(
          cuvsIvfPqParamsMemorySegment, ivfpqSearchParamsMemorySegment);
      cuvsIvfPqParams.refinement_rate(
          cuvsIvfPqParamsMemorySegment, params.getCuVSIvfPqParams().getRefinementRate());

      cuvsCagraIndexParams.graph_build_params(seg, cuvsIvfPqParamsMemorySegment);
    }

    return seg;
  }

  /**
   * Allocates the configured search parameters in the MemorySegment.
   */
  private MemorySegment segmentFromSearchParams(CagraSearchParams params) {
    MemorySegment seg = cuvsCagraSearchParams.allocate(resources.getArena());
    cuvsCagraSearchParams.max_queries(seg, params.getMaxQueries());
    cuvsCagraSearchParams.itopk_size(seg, params.getITopKSize());
    cuvsCagraSearchParams.max_iterations(seg, params.getMaxIterations());
    if (params.getCagraSearchAlgo() != null) {
      cuvsCagraSearchParams.algo(seg, params.getCagraSearchAlgo().value);
    }
    cuvsCagraSearchParams.team_size(seg, params.getTeamSize());
    cuvsCagraSearchParams.search_width(seg, params.getSearchWidth());
    cuvsCagraSearchParams.min_iterations(seg, params.getMinIterations());
    cuvsCagraSearchParams.thread_block_size(seg, params.getThreadBlockSize());
    if (params.getHashMapMode() != null) {
      cuvsCagraSearchParams.hashmap_mode(seg, params.getHashMapMode().value);
    }
    cuvsCagraSearchParams.hashmap_max_fill_rate(seg, params.getHashMapMaxFillRate());
    cuvsCagraSearchParams.num_random_samplings(seg, params.getNumRandomSamplings());
    cuvsCagraSearchParams.rand_xor_mask(seg, params.getRandXORMask());
    return seg;
  }

  public static CagraIndex.Builder newBuilder(CuVSResources cuvsResources) {
    Objects.requireNonNull(cuvsResources);
    if (!(cuvsResources instanceof CuVSResourcesImpl)) {
      throw new IllegalArgumentException("Unsupported " + cuvsResources);
    }
    return new CagraIndexImpl.Builder((CuVSResourcesImpl) cuvsResources);
  }

  /**
   * Gets the CAGRA index dimensions
   *
   * @return the CAGRA index dimensions
   */
  public int getIndexDimensions() {
    try (var localArena = Arena.ofConfined()) {
      MemorySegment dimensionsMemorySegment = localArena.allocate(C_INT);
      var returnValue =
          cuvsCagraIndexGetDims(cagraIndexReference.getMemorySegment(), dimensionsMemorySegment);
      checkCuVSError(returnValue, "cuvsCagraIndexGetDims");
      return dimensionsMemorySegment.get(C_INT, 0);
    }
  }

  /**
   * Merges multiple CAGRA indexes into a single index.
   *
   * @param indexes Array of CAGRA indexes to merge
   * @return A new merged CAGRA index
   * @throws Throwable if an error occurs during the merge operation
   */
  public static CagraIndex merge(CagraIndex[] indexes) throws Throwable {
    return merge(indexes, null);
  }

  /**
   * Merges multiple CAGRA indexes into a single index with specified merge parameters.
   *
   * @param indexes Array of CAGRA indexes to merge
   * @param mergeParams Parameters to control the merge operation, or null to use defaults
   * @return A new merged CAGRA index
   * @throws Throwable if an error occurs during the merge operation
   */
  public static CagraIndex merge(CagraIndex[] indexes, CagraMergeParams mergeParams)
      throws Throwable {
    CuVSResourcesImpl resources = (CuVSResourcesImpl) indexes[0].getCuVSResources();
    IndexReference mergedIndexReference = new IndexReference(resources);
    long cuvsRes = resources.getMemorySegment().get(cuvsResources_t, 0);

    try (var arena = Arena.ofConfined()) {
      MemorySegment indexesSegment =
          arena.allocate(indexes.length * ValueLayout.ADDRESS.byteSize());

      for (int i = 0; i < indexes.length; i++) {
        CagraIndexImpl indexImpl = (CagraIndexImpl) indexes[i];
        indexesSegment.setAtIndex(
            ValueLayout.ADDRESS, i, indexImpl.cagraIndexReference.getMemorySegment());
      }

      MemorySegment mergeParamsSegment = arena.allocate(cuvsCagraMergeParams_t);
      int returnValue;

      mergeParamsSegment = createMergeParamsSegment(mergeParams, resources);

      returnValue =
          cuvsCagraMerge(
              cuvsRes,
              mergeParamsSegment,
              indexesSegment,
              indexes.length,
              mergedIndexReference.getMemorySegment());

      checkCuVSError(returnValue, "cuvsCagraMerge");
    }

    return new CagraIndexImpl(mergedIndexReference, resources);
  }

  /**
   * Creates a memory segment for merge parameters.
   *
   * @param mergeParams The merge parameters
   * @param resources The CuVS resources
   * @return A memory segment with the merge parameters
   */
  private static MemorySegment createMergeParamsSegment(
      CagraMergeParams mergeParams, CuVSResourcesImpl resources) {
    MemorySegment seg = cuvsCagraMergeParams.allocate(resources.getArena());

    if (mergeParams != null) {
      if (mergeParams.getOutputIndexParams() != null) {
        MemorySegment outputIndexParamsSeg =
            segmentFromIndexParams(resources, mergeParams.getOutputIndexParams());
        cuvsCagraMergeParams.output_index_params(seg, outputIndexParamsSeg);
      } else {
        cuvsCagraMergeParams.output_index_params(seg, MemorySegment.NULL);
      }

      cuvsCagraMergeParams.strategy(seg, mergeParams.getStrategy().value);
    } else {
      MemorySegment outputIndexParamsSeg =
          segmentFromIndexParams(resources, new CagraIndexParams.Builder().build());
      cuvsCagraMergeParams.output_index_params(seg, outputIndexParamsSeg);
    }

    return seg;
  }

  /**
   * Builder helps configure and create an instance of {@link CagraIndex}.
   */
  public static class Builder implements CagraIndex.Builder {

    private Dataset dataset;
    private CagraIndexParams cagraIndexParams;
    private CuVSResourcesImpl cuvsResources;
    private InputStream inputStream;

    public Builder(CuVSResourcesImpl cuvsResources) {
      this.cuvsResources = cuvsResources;
    }

    @Override
    public Builder from(InputStream inputStream) {
      this.inputStream = inputStream;
      return this;
    }

    @Override
    public Builder withDataset(float[][] vectors) {
      this.dataset = Dataset.ofArray(vectors);
      return this;
    }

    @Override
    public Builder withDataset(Dataset dataset) {
      this.dataset = dataset;
      return this;
    }

    @Override
    public Builder withIndexParams(CagraIndexParams cagraIndexParameters) {
      this.cagraIndexParams = cagraIndexParameters;
      return this;
    }

    @Override
    public CagraIndexImpl build() throws Throwable {
      if (inputStream != null) {
        return new CagraIndexImpl(inputStream, cuvsResources);
      } else {
<<<<<<< HEAD
        return new CagraIndexImpl(cagraIndexParams, dataset, cuvsResources);
=======
        if (vectors != null && dataset != null) {
          throw new IllegalArgumentException(
              "Please specify only one type of dataset (a float[] or a Dataset instance)");
        }
        return new CagraIndexImpl(cagraIndexParams, vectors, dataset, cuvsResources);
>>>>>>> 3fcaf8d6
      }
    }
  }

  /**
   * Holds the memory reference to a CAGRA index.
   */
  public static class IndexReference {

    private final MemorySegment memorySegment;

    /**
     * Constructs CagraIndexReference and allocate the MemorySegment.
     */
    protected IndexReference(CuVSResourcesImpl resources) {
      memorySegment = cuvsCagraIndex.allocate(resources.getArena());
    }

    /**
     * Constructs CagraIndexReference with an instance of MemorySegment passed as a
     * parameter.
     *
     * @param indexMemorySegment the MemorySegment instance to use for containing
     *                           index reference
     */
    protected IndexReference(MemorySegment indexMemorySegment) {
      this.memorySegment = indexMemorySegment;
    }

    /**
     * Gets the instance of index MemorySegment.
     *
     * @return index MemorySegment
     */
    protected MemorySegment getMemorySegment() {
      return memorySegment;
    }
  }
}<|MERGE_RESOLUTION|>--- conflicted
+++ resolved
@@ -45,23 +45,6 @@
 import static com.nvidia.cuvs.internal.panama.headers_h.cuvsStreamGet;
 import static com.nvidia.cuvs.internal.panama.headers_h.cuvsStreamSync;
 import static com.nvidia.cuvs.internal.panama.headers_h.omp_set_num_threads;
-<<<<<<< HEAD
-
-import java.io.FileInputStream;
-import java.io.FileOutputStream;
-import java.io.InputStream;
-import java.io.OutputStream;
-import java.lang.foreign.Arena;
-import java.lang.foreign.MemoryLayout;
-import java.lang.foreign.MemorySegment;
-import java.lang.foreign.SequenceLayout;
-import java.lang.foreign.ValueLayout;
-import java.nio.file.Files;
-import java.nio.file.Path;
-import java.util.Objects;
-import java.util.UUID;
-=======
->>>>>>> 3fcaf8d6
 
 import com.nvidia.cuvs.CagraCompressionParams;
 import com.nvidia.cuvs.CagraIndex;
@@ -124,27 +107,15 @@
    * @param dataset         the dataset for indexing
    * @param resources       an instance of {@link CuVSResources}
    */
-<<<<<<< HEAD
-  private CagraIndexImpl(CagraIndexParams indexParameters, Dataset dataset, CuVSResourcesImpl resources) throws Exception {
+  private CagraIndexImpl(
+      CagraIndexParams indexParameters, Dataset dataset, CuVSResourcesImpl resources)
+      throws Exception {
     Objects.requireNonNull(dataset);
     try (dataset) {
       this.resources = resources;
       assert dataset instanceof DatasetImpl;
       this.cagraIndexReference = build(indexParameters, (DatasetImpl) dataset);
     }
-=======
-  private CagraIndexImpl(
-      CagraIndexParams indexParameters,
-      float[][] vectors,
-      Dataset dataset,
-      CuVSResourcesImpl resources)
-      throws Throwable {
-    this.cagraIndexParameters = indexParameters;
-    this.vectors = vectors;
-    this.dataset = dataset;
-    this.resources = resources;
-    this.cagraIndexReference = build();
->>>>>>> 3fcaf8d6
   }
 
   /**
@@ -200,36 +171,17 @@
    */
   private IndexReference build(CagraIndexParams indexParameters, DatasetImpl dataset) {
     try (var localArena = Arena.ofConfined()) {
-<<<<<<< HEAD
-        long rows = dataset.size();
-        long cols = dataset.dimensions();
-
-      MemorySegment indexParamsMemorySegment = indexParameters != null
-          ? segmentFromIndexParams(resources, indexParameters)
-          : MemorySegment.NULL;
+      long rows = dataset.size();
+      long cols = dataset.dimensions();
+
+      MemorySegment indexParamsMemorySegment =
+          indexParameters != null
+              ? segmentFromIndexParams(resources, indexParameters)
+              : MemorySegment.NULL;
 
       int numWriterThreads = indexParameters != null ? indexParameters.getNumWriterThreads() : 1;
       omp_set_num_threads(numWriterThreads);
 
-=======
-      long rows = dataset != null ? dataset.size() : vectors.length;
-      long cols = dataset != null ? dataset.dimensions() : (rows > 0 ? vectors[0].length : 0);
-
-      MemorySegment indexParamsMemorySegment =
-          cagraIndexParameters != null
-              ? segmentFromIndexParams(resources, cagraIndexParameters)
-              : MemorySegment.NULL;
-
-      int numWriterThreads =
-          cagraIndexParameters != null ? cagraIndexParameters.getNumWriterThreads() : 1;
-      omp_set_num_threads(numWriterThreads);
-
-      MemorySegment dataSeg =
-          dataset != null
-              ? ((DatasetImpl) dataset).seg
-              : Util.buildMemorySegment(resources.getArena(), vectors);
-
->>>>>>> 3fcaf8d6
       Arena arena = resources.getArena();
       MemorySegment dataSeg = dataset.asMemorySegment();
 
@@ -426,8 +378,9 @@
     long cuvsRes = resources.getMemorySegment().get(cuvsResources_t, 0);
     try (var arena = Arena.ofConfined()) {
       var length = arena.allocateFrom(ValueLayout.JAVA_LONG, buffer.byteSize());
-      var returnValue = cuvsCagraSerializeToMemory(cuvsRes, buffer, length,
-          cagraIndexReference.getMemorySegment(), true);
+      var returnValue =
+          cuvsCagraSerializeToMemory(
+              cuvsRes, buffer, length, cagraIndexReference.getMemorySegment(), true);
       checkCuVSError(returnValue, "cuvsCagraSerializeToMemory");
       return buffer.reinterpret(length.get(ValueLayout.JAVA_LONG, 0));
     }
@@ -826,15 +779,7 @@
       if (inputStream != null) {
         return new CagraIndexImpl(inputStream, cuvsResources);
       } else {
-<<<<<<< HEAD
         return new CagraIndexImpl(cagraIndexParams, dataset, cuvsResources);
-=======
-        if (vectors != null && dataset != null) {
-          throw new IllegalArgumentException(
-              "Please specify only one type of dataset (a float[] or a Dataset instance)");
-        }
-        return new CagraIndexImpl(cagraIndexParams, vectors, dataset, cuvsResources);
->>>>>>> 3fcaf8d6
       }
     }
   }
