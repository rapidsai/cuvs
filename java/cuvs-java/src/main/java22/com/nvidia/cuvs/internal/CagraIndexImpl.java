/*
 * Copyright (c) 2025, NVIDIA CORPORATION.
 *
 * Licensed under the Apache License, Version 2.0 (the "License");
 * you may not use this file except in compliance with the License.
 * You may obtain a copy of the License at
 *
 *     http://www.apache.org/licenses/LICENSE-2.0
 *
 * Unless required by applicable law or agreed to in writing, software
 * distributed under the License is distributed on an "AS IS" BASIS,
 * WITHOUT WARRANTIES OR CONDITIONS OF ANY KIND, either express or implied.
 * See the License for the specific language governing permissions and
 * limitations under the License.
 */
package com.nvidia.cuvs.internal;

import static com.nvidia.cuvs.internal.common.LinkerHelper.C_FLOAT;
import static com.nvidia.cuvs.internal.common.LinkerHelper.C_FLOAT_BYTE_SIZE;
import static com.nvidia.cuvs.internal.common.LinkerHelper.C_INT;
import static com.nvidia.cuvs.internal.common.LinkerHelper.C_INT_BYTE_SIZE;
import static com.nvidia.cuvs.internal.common.LinkerHelper.C_POINTER;
import static com.nvidia.cuvs.internal.common.Util.CudaMemcpyKind.*;
import static com.nvidia.cuvs.internal.common.Util.buildMemorySegment;
import static com.nvidia.cuvs.internal.common.Util.checkCuVSError;
import static com.nvidia.cuvs.internal.common.Util.concatenate;
import static com.nvidia.cuvs.internal.common.Util.cudaMemcpy;
import static com.nvidia.cuvs.internal.common.Util.prepareTensor;
import static com.nvidia.cuvs.internal.panama.headers_h.cudaStream_t;
import static com.nvidia.cuvs.internal.panama.headers_h.cuvsCagraBuild;
import static com.nvidia.cuvs.internal.panama.headers_h.cuvsCagraDeserialize;
import static com.nvidia.cuvs.internal.panama.headers_h.cuvsCagraIndexCreate;
import static com.nvidia.cuvs.internal.panama.headers_h.cuvsCagraIndexDestroy;
import static com.nvidia.cuvs.internal.panama.headers_h.cuvsCagraIndexGetDims;
import static com.nvidia.cuvs.internal.panama.headers_h.cuvsCagraIndex_t;
import static com.nvidia.cuvs.internal.panama.headers_h.cuvsCagraMerge;
import static com.nvidia.cuvs.internal.panama.headers_h.cuvsCagraMergeParams_t;
import static com.nvidia.cuvs.internal.panama.headers_h.cuvsCagraSearch;
import static com.nvidia.cuvs.internal.panama.headers_h.cuvsCagraSerialize;
import static com.nvidia.cuvs.internal.panama.headers_h.cuvsCagraSerializeToHnswlib;
import static com.nvidia.cuvs.internal.panama.headers_h.cuvsRMMAlloc;
import static com.nvidia.cuvs.internal.panama.headers_h.cuvsRMMFree;
import static com.nvidia.cuvs.internal.panama.headers_h.cuvsResources_t;
import static com.nvidia.cuvs.internal.panama.headers_h.cuvsStreamGet;
import static com.nvidia.cuvs.internal.panama.headers_h.cuvsStreamSync;
import static com.nvidia.cuvs.internal.panama.headers_h.omp_set_num_threads;

import com.nvidia.cuvs.CagraCompressionParams;
import com.nvidia.cuvs.CagraIndex;
import com.nvidia.cuvs.CagraIndexParams;
import com.nvidia.cuvs.CagraIndexParams.CagraGraphBuildAlgo;
import com.nvidia.cuvs.CagraMergeParams;
import com.nvidia.cuvs.CagraQuery;
import com.nvidia.cuvs.CagraSearchParams;
import com.nvidia.cuvs.CuVSIvfPqIndexParams;
import com.nvidia.cuvs.CuVSIvfPqSearchParams;
import com.nvidia.cuvs.CuVSResources;
import com.nvidia.cuvs.Dataset;
import com.nvidia.cuvs.SearchResults;
import com.nvidia.cuvs.internal.panama.cuvsCagraCompressionParams;
import com.nvidia.cuvs.internal.panama.cuvsCagraIndex;
import com.nvidia.cuvs.internal.panama.cuvsCagraIndexParams;
import com.nvidia.cuvs.internal.panama.cuvsCagraMergeParams;
import com.nvidia.cuvs.internal.panama.cuvsCagraSearchParams;
import com.nvidia.cuvs.internal.panama.cuvsFilter;
import com.nvidia.cuvs.internal.panama.cuvsIvfPqIndexParams;
import com.nvidia.cuvs.internal.panama.cuvsIvfPqParams;
import com.nvidia.cuvs.internal.panama.cuvsIvfPqSearchParams;
import java.io.FileInputStream;
import java.io.FileOutputStream;
import java.io.InputStream;
import java.io.OutputStream;
import java.lang.foreign.Arena;
import java.lang.foreign.MemoryLayout;
import java.lang.foreign.MemorySegment;
import java.lang.foreign.SequenceLayout;
import java.lang.foreign.ValueLayout;
import java.nio.file.Files;
import java.nio.file.Path;
import java.util.BitSet;
import java.util.Objects;
import java.util.UUID;

/**
 * {@link CagraIndex} encapsulates a CAGRA index, along with methods to interact
 * with it.
 * <p>
 * CAGRA is a graph-based nearest neighbors algorithm that was built from the
 * ground up for GPU acceleration. CAGRA demonstrates state-of-the art index
 * build and query performance for both small and large-batch sized search. Know
 * more about this algorithm
 * <a href="https://arxiv.org/abs/2308.15136" target="_blank">here</a>
 *
 * @since 25.02
 */
public class CagraIndexImpl implements CagraIndex {
  private final CuVSResourcesImpl resources;
  private final IndexReference cagraIndexReference;
  private boolean destroyed;

  /**
   * Constructor for building the index using specified dataset
   *
   * @param indexParameters an instance of {@link CagraIndexParams} holding the
   *                        index parameters
   * @param dataset         the dataset for indexing
   * @param resources       an instance of {@link CuVSResources}
   */
  private CagraIndexImpl(
      CagraIndexParams indexParameters, Dataset dataset, CuVSResourcesImpl resources)
      throws Exception {
    Objects.requireNonNull(dataset);
<<<<<<< HEAD
    try (dataset) {
      this.resources = resources;
      assert dataset instanceof DatasetImpl;
      this.cagraIndexReference = build(indexParameters, (DatasetImpl) dataset);
    }
=======
    this.resources = resources;
    assert dataset instanceof DatasetImpl;
    this.cagraIndexReference = build(indexParameters, (DatasetImpl) dataset);
>>>>>>> 30f44417
  }

  /**
   * Constructor for loading the index from an {@link InputStream}
   *
   * @param inputStream an instance of stream to read the index bytes from
   * @param resources   an instance of {@link CuVSResources}
   */
  private CagraIndexImpl(InputStream inputStream, CuVSResourcesImpl resources) throws Throwable {
    this.resources = resources;
    this.cagraIndexReference = deserialize(inputStream);
  }

  /**
   * Constructor for creating an index from an existing index reference.
   * Used primarily for the merge operation.
   *
   * @param indexReference The reference to the existing index
   * @param resources The resources instance
   */
  private CagraIndexImpl(IndexReference indexReference, CuVSResourcesImpl resources) {
    this.resources = resources;
    this.cagraIndexReference = indexReference;
    this.destroyed = false;
  }

  private void checkNotDestroyed() {
    if (destroyed) {
      throw new IllegalStateException("destroyed");
    }
  }

  /**
   * Invokes the native destroy_cagra_index to de-allocate the CAGRA index
   */
  @Override
  public void destroyIndex() {
    checkNotDestroyed();
    try (var arena = Arena.ofConfined()) {
      int returnValue = cuvsCagraIndexDestroy(cagraIndexReference.getMemorySegment());
      checkCuVSError(returnValue, "cuvsCagraIndexDestroy");
      if (cagraIndexReference.dataset != null) {
        cagraIndexReference.dataset.close();
      }
    } finally {
      destroyed = true;
    }
  }

  /**
   * Invokes the native build_cagra_index function via the Panama API to build the
   * {@link CagraIndex}
   *
   * @return an instance of {@link IndexReference} that holds the pointer to the
   *         index
   */
  private IndexReference build(CagraIndexParams indexParameters, DatasetImpl dataset) {
    try (var localArena = Arena.ofConfined()) {
      long rows = dataset.size();
      long cols = dataset.dimensions();

      MemorySegment indexParamsMemorySegment =
          indexParameters != null
              ? segmentFromIndexParams(resources, indexParameters)
              : MemorySegment.NULL;

      int numWriterThreads = indexParameters != null ? indexParameters.getNumWriterThreads() : 1;
      omp_set_num_threads(numWriterThreads);

      Arena arena = resources.getArena();
      MemorySegment dataSeg = dataset.asMemorySegment();

      long cuvsRes = resources.getMemorySegment().get(cuvsResources_t, 0);
      MemorySegment stream = arena.allocate(cudaStream_t);
      var returnValue = cuvsStreamGet(cuvsRes, stream);
      checkCuVSError(returnValue, "cuvsStreamGet");

      long[] datasetShape = {rows, cols};
      MemorySegment datasetTensor = prepareTensor(arena, dataSeg, datasetShape, 2, 32, 2, 2, 1);

      MemorySegment index = arena.allocate(cuvsCagraIndex_t);
      returnValue = cuvsCagraIndexCreate(index);
      checkCuVSError(returnValue, "cuvsCagraIndexCreate");

      if (cuvsCagraIndexParams.build_algo(indexParamsMemorySegment)
          == 1) { // when build algo is IVF_PQ
        MemorySegment cuvsIvfPqIndexParamsMS =
            cuvsIvfPqParams.ivf_pq_build_params(
                cuvsCagraIndexParams.graph_build_params(indexParamsMemorySegment));
        int n_lists = cuvsIvfPqIndexParams.n_lists(cuvsIvfPqIndexParamsMS);
        // As rows cannot be less than n_lists value so trim down.
        cuvsIvfPqIndexParams.n_lists(
            cuvsIvfPqIndexParamsMS, (int) (rows < n_lists ? rows : n_lists));
      }

      returnValue = cuvsStreamSync(cuvsRes);
      checkCuVSError(returnValue, "cuvsStreamSync");

      returnValue = cuvsCagraBuild(cuvsRes, indexParamsMemorySegment, datasetTensor, index);
      checkCuVSError(returnValue, "cuvsCagraBuild");

      returnValue = cuvsStreamSync(cuvsRes);
      checkCuVSError(returnValue, "cuvsStreamSync");

      omp_set_num_threads(1);

      return new IndexReference(index, dataset);
    }
  }

  /**
   * Invokes the native search_cagra_index via the Panama API for searching a
   * CAGRA index.
   *
   * @param query an instance of {@link CagraQuery} holding the query vectors and
   *              other parameters
   * @return an instance of {@link CagraSearchResults} containing the results
   */
  @Override
  public SearchResults search(CagraQuery query) throws Throwable {
    try (var localArena = Arena.ofConfined()) {
      checkNotDestroyed();
      int topK =
          query.getMapping() != null
              ? Math.min(query.getMapping().size(), query.getTopK())
              : query.getTopK();
      long numQueries = query.getQueryVectors().length;
      long numBlocks = topK * numQueries;
      int vectorDimension = numQueries > 0 ? query.getQueryVectors()[0].length : 0;
      Arena arena = resources.getArena();

      SequenceLayout neighborsSequenceLayout = MemoryLayout.sequenceLayout(numBlocks, C_INT);
      SequenceLayout distancesSequenceLayout = MemoryLayout.sequenceLayout(numBlocks, C_FLOAT);
      MemorySegment neighborsMemorySegment = arena.allocate(neighborsSequenceLayout);
      MemorySegment distancesMemorySegment = arena.allocate(distancesSequenceLayout);
      MemorySegment floatsSeg = buildMemorySegment(arena, query.getQueryVectors());

      long cuvsRes = resources.getMemorySegment().get(cuvsResources_t, 0);
      MemorySegment stream = arena.allocate(cudaStream_t);
      int returnValue = cuvsStreamGet(cuvsRes, stream);
      checkCuVSError(returnValue, "cuvsStreamGet");

      MemorySegment queriesD = arena.allocate(C_POINTER);
      MemorySegment neighborsD = arena.allocate(C_POINTER);
      MemorySegment distancesD = arena.allocate(C_POINTER);

      long queriesBytes = C_FLOAT_BYTE_SIZE * numQueries * vectorDimension;
      long neighborsBytes = C_INT_BYTE_SIZE * numQueries * topK;
      long distancesBytes = C_FLOAT_BYTE_SIZE * numQueries * topK;
      long prefilterBytes = 0; // size assigned later

      returnValue = cuvsRMMAlloc(cuvsRes, queriesD, queriesBytes);
      checkCuVSError(returnValue, "cuvsRMMAlloc");
      returnValue = cuvsRMMAlloc(cuvsRes, neighborsD, neighborsBytes);
      checkCuVSError(returnValue, "cuvsRMMAlloc");
      returnValue = cuvsRMMAlloc(cuvsRes, distancesD, distancesBytes);
      checkCuVSError(returnValue, "cuvsRMMAlloc");

      // IMPORTANT: these three should only come AFTER cuvsRMMAlloc calls
      MemorySegment queriesDP = queriesD.get(C_POINTER, 0);
      MemorySegment neighborsDP = neighborsD.get(C_POINTER, 0);
      MemorySegment distancesDP = distancesD.get(C_POINTER, 0);
      MemorySegment prefilterD = arena.allocate(C_POINTER);
      MemorySegment prefilterDP = MemorySegment.NULL;
      long prefilterLen = 0;

      cudaMemcpy(queriesDP, floatsSeg, queriesBytes, INFER_DIRECTION);

      long[] queriesShape = {numQueries, vectorDimension};
      MemorySegment queriesTensor = prepareTensor(arena, queriesDP, queriesShape, 2, 32, 2, 2, 1);
      long[] neighborsShape = {numQueries, topK};
      MemorySegment neighborsTensor =
          prepareTensor(arena, neighborsDP, neighborsShape, 1, 32, 2, 2, 1);
      long[] distancesShape = {numQueries, topK};
      MemorySegment distancesTensor =
          prepareTensor(arena, distancesDP, distancesShape, 2, 32, 2, 2, 1);

      returnValue = cuvsStreamSync(cuvsRes);
      checkCuVSError(returnValue, "cuvsStreamSync");

      // prepare the prefiltering data
      long prefilterDataLength = 0;
      MemorySegment prefilterDataMemorySegment = MemorySegment.NULL;
      BitSet[] prefilters;
      if (query.getPrefilter() != null) {
        prefilters = new BitSet[] {query.getPrefilter()};
        BitSet concatenatedFilters = concatenate(prefilters, query.getNumDocs());
        long[] filters = concatenatedFilters.toLongArray();
        prefilterDataMemorySegment = buildMemorySegment(arena, filters);
        prefilterDataLength = query.getNumDocs() * prefilters.length;
      }

      MemorySegment prefilter = cuvsFilter.allocate(arena);
      MemorySegment prefilterTensor;

      if (prefilterDataMemorySegment == MemorySegment.NULL) {
        cuvsFilter.type(prefilter, 0); // NO_FILTER
        cuvsFilter.addr(prefilter, 0);
      } else {
        long[] prefilterShape = {(prefilterDataLength + 31) / 32};
        prefilterLen = prefilterShape[0];
        prefilterBytes = C_INT_BYTE_SIZE * prefilterLen;

        returnValue = cuvsRMMAlloc(cuvsRes, prefilterD, prefilterBytes);
        checkCuVSError(returnValue, "cuvsRMMAlloc");

        prefilterDP = prefilterD.get(C_POINTER, 0);

        cudaMemcpy(prefilterDP, prefilterDataMemorySegment, prefilterBytes, HOST_TO_DEVICE);

        prefilterTensor = prepareTensor(arena, prefilterDP, prefilterShape, 1, 32, 1, 2, 1);

        cuvsFilter.type(prefilter, 1);
        cuvsFilter.addr(prefilter, prefilterTensor.address());
      }

      returnValue = cuvsStreamSync(cuvsRes);
      checkCuVSError(returnValue, "cuvsStreamSync");

      returnValue =
          cuvsCagraSearch(
              cuvsRes,
              segmentFromSearchParams(query.getCagraSearchParameters()),
              cagraIndexReference.getMemorySegment(),
              queriesTensor,
              neighborsTensor,
              distancesTensor,
              prefilter);
      checkCuVSError(returnValue, "cuvsCagraSearch");

      returnValue = cuvsStreamSync(cuvsRes);
      checkCuVSError(returnValue, "cuvsStreamSync");

      cudaMemcpy(neighborsMemorySegment, neighborsDP, neighborsBytes, INFER_DIRECTION);
      cudaMemcpy(distancesMemorySegment, distancesDP, distancesBytes, INFER_DIRECTION);

      returnValue = cuvsRMMFree(cuvsRes, distancesDP, distancesBytes);
      checkCuVSError(returnValue, "cuvsRMMFree");
      returnValue = cuvsRMMFree(cuvsRes, neighborsDP, neighborsBytes);
      checkCuVSError(returnValue, "cuvsRMMFree");
      returnValue = cuvsRMMFree(cuvsRes, queriesDP, queriesBytes);
      checkCuVSError(returnValue, "cuvsRMMFree");

      returnValue = cuvsRMMFree(cuvsRes, prefilterDP, C_INT_BYTE_SIZE * prefilterBytes);
      checkCuVSError(returnValue, "cuvsRMMFree");

      return new CagraSearchResults(
          neighborsSequenceLayout,
          distancesSequenceLayout,
          neighborsMemorySegment,
          distancesMemorySegment,
          topK,
          query.getMapping(),
          numQueries);
    }
  }

  @Override
  public void serialize(OutputStream outputStream) throws Throwable {
    Path path =
        Files.createTempFile(resources.tempDirectory(), UUID.randomUUID().toString(), ".cag");
    serialize(outputStream, path, 1024);
  }

  @Override
  public void serialize(OutputStream outputStream, int bufferLength) throws Throwable {
    Path path =
        Files.createTempFile(resources.tempDirectory(), UUID.randomUUID().toString(), ".cag");
    serialize(outputStream, path, bufferLength);
  }

  @Override
  public void serialize(OutputStream outputStream, Path tempFile, int bufferLength)
      throws Throwable {
    checkNotDestroyed();
    tempFile = tempFile.toAbsolutePath();
    try (var localArena = Arena.ofConfined()) {

      long cuvsRes = resources.getMemorySegment().get(cuvsResources_t, 0);
      var returnValue =
          cuvsCagraSerialize(
              cuvsRes,
              resources.getArena().allocateFrom(tempFile.toString()),
              cagraIndexReference.getMemorySegment(),
              true);
      checkCuVSError(returnValue, "cuvsCagraSerialize");

      try (FileInputStream fileInputStream = new FileInputStream(tempFile.toFile())) {
        byte[] chunk = new byte[bufferLength];
        int chunkLength = 0;
        while ((chunkLength = fileInputStream.read(chunk)) != -1) {
          outputStream.write(chunk, 0, chunkLength);
        }
      } finally {
        Files.deleteIfExists(tempFile);
      }
    }
  }

  @Override
  public void serializeToHNSW(OutputStream outputStream) throws Throwable {
    Path path =
        Files.createTempFile(resources.tempDirectory(), UUID.randomUUID().toString(), ".hnsw");
    serializeToHNSW(outputStream, path, 1024);
  }

  @Override
  public void serializeToHNSW(OutputStream outputStream, int bufferLength) throws Throwable {
    Path path =
        Files.createTempFile(resources.tempDirectory(), UUID.randomUUID().toString(), ".hnsw");
    serializeToHNSW(outputStream, path, bufferLength);
  }

  @Override
  public void serializeToHNSW(OutputStream outputStream, Path tempFile, int bufferLength)
      throws Throwable {
    checkNotDestroyed();
    tempFile = tempFile.toAbsolutePath();
    MemorySegment pathSeg = buildMemorySegment(resources.getArena(), tempFile.toString());

    long cuvsRes = resources.getMemorySegment().get(cuvsResources_t, 0);
    int returnValue =
        cuvsCagraSerializeToHnswlib(cuvsRes, pathSeg, cagraIndexReference.getMemorySegment());
    checkCuVSError(returnValue, "cuvsCagraSerializeToHnswlib");

    try (FileInputStream fileInputStream = new FileInputStream(tempFile.toFile())) {
      byte[] chunk = new byte[bufferLength];
      int chunkLength;
      while ((chunkLength = fileInputStream.read(chunk)) != -1) {
        outputStream.write(chunk, 0, chunkLength);
      }
    } finally {
      Files.deleteIfExists(tempFile);
    }
  }

  /**
   * Gets an instance of {@link IndexReference} by deserializing a CAGRA index
   * using an {@link InputStream}.
   *
   * @param inputStream an instance of {@link InputStream}
   * @return an instance of {@link IndexReference}.
   */
  private IndexReference deserialize(InputStream inputStream) throws Throwable {
    return deserialize(inputStream, 1024);
  }

  /**
   * Gets an instance of {@link IndexReference} by deserializing a CAGRA index
   * using an {@link InputStream}.
   *
   * @param inputStream  an instance of {@link InputStream}
   * @param bufferLength the length of the buffer to use while reading the bytes
   *                     from the stream. Default value is 1024.
   * @return an instance of {@link IndexReference}.
   */
  private IndexReference deserialize(InputStream inputStream, int bufferLength) throws Throwable {
    Path tmpIndexFile =
        Files.createTempFile(resources.tempDirectory(), UUID.randomUUID().toString(), ".cag");
    tmpIndexFile = tmpIndexFile.toAbsolutePath();
    IndexReference indexReference = new IndexReference(resources);

    try (var in = inputStream;
        FileOutputStream fileOutputStream = new FileOutputStream(tmpIndexFile.toFile())) {
      in.transferTo(fileOutputStream);

      long cuvsRes = resources.getMemorySegment().get(cuvsResources_t, 0);
      var returnValue =
          cuvsCagraDeserialize(
              cuvsRes,
              resources.getArena().allocateFrom(tmpIndexFile.toString()),
              indexReference.getMemorySegment());
      checkCuVSError(returnValue, "cuvsCagraDeserialize");

    } finally {
      Files.deleteIfExists(tmpIndexFile);
    }
    return indexReference;
  }

  /**
   * Gets an instance of {@link CuVSResources}
   *
   * @return an instance of {@link CuVSResources}
   */
  @Override
  public CuVSResourcesImpl getCuVSResources() {
    return resources;
  }

  /**
   * Allocates the configured index parameters in the MemorySegment.
   */
  private static MemorySegment segmentFromIndexParams(
      CuVSResourcesImpl resources, CagraIndexParams params) {
    Arena arena = resources.getArena();
    MemorySegment seg = cuvsCagraIndexParams.allocate(arena);
    cuvsCagraIndexParams.intermediate_graph_degree(seg, params.getIntermediateGraphDegree());
    cuvsCagraIndexParams.graph_degree(seg, params.getGraphDegree());
    cuvsCagraIndexParams.build_algo(seg, params.getCagraGraphBuildAlgo().value);
    cuvsCagraIndexParams.nn_descent_niter(seg, params.getNNDescentNumIterations());
    cuvsCagraIndexParams.metric(seg, params.getCuvsDistanceType().value);

    CagraCompressionParams cagraCompressionParams = params.getCagraCompressionParams();
    if (cagraCompressionParams != null) {
      MemorySegment cuvsCagraCompressionParamsMemorySegment =
          cuvsCagraCompressionParams.allocate(arena);
      cuvsCagraCompressionParams.pq_bits(
          cuvsCagraCompressionParamsMemorySegment, cagraCompressionParams.getPqBits());
      cuvsCagraCompressionParams.pq_dim(
          cuvsCagraCompressionParamsMemorySegment, cagraCompressionParams.getPqDim());
      cuvsCagraCompressionParams.vq_n_centers(
          cuvsCagraCompressionParamsMemorySegment, cagraCompressionParams.getVqNCenters());
      cuvsCagraCompressionParams.kmeans_n_iters(
          cuvsCagraCompressionParamsMemorySegment, cagraCompressionParams.getKmeansNIters());
      cuvsCagraCompressionParams.vq_kmeans_trainset_fraction(
          cuvsCagraCompressionParamsMemorySegment,
          cagraCompressionParams.getVqKmeansTrainsetFraction());
      cuvsCagraCompressionParams.pq_kmeans_trainset_fraction(
          cuvsCagraCompressionParamsMemorySegment,
          cagraCompressionParams.getPqKmeansTrainsetFraction());
      cuvsCagraIndexParams.compression(seg, cuvsCagraCompressionParamsMemorySegment);
    }

    if (params.getCagraGraphBuildAlgo().equals(CagraGraphBuildAlgo.IVF_PQ)) {

      MemorySegment ivfpqIndexParamsMemorySegment = cuvsIvfPqIndexParams.allocate(arena);
      CuVSIvfPqIndexParams cuVSIvfPqIndexParams = params.getCuVSIvfPqParams().getIndexParams();

      cuvsIvfPqIndexParams.metric(
          ivfpqIndexParamsMemorySegment, cuVSIvfPqIndexParams.getMetric().value);
      cuvsIvfPqIndexParams.metric_arg(
          ivfpqIndexParamsMemorySegment, cuVSIvfPqIndexParams.getMetricArg());
      cuvsIvfPqIndexParams.add_data_on_build(
          ivfpqIndexParamsMemorySegment, cuVSIvfPqIndexParams.isAddDataOnBuild());
      cuvsIvfPqIndexParams.n_lists(ivfpqIndexParamsMemorySegment, cuVSIvfPqIndexParams.getnLists());
      cuvsIvfPqIndexParams.kmeans_n_iters(
          ivfpqIndexParamsMemorySegment, cuVSIvfPqIndexParams.getKmeansNIters());
      cuvsIvfPqIndexParams.kmeans_trainset_fraction(
          ivfpqIndexParamsMemorySegment, cuVSIvfPqIndexParams.getKmeansTrainsetFraction());
      cuvsIvfPqIndexParams.pq_bits(ivfpqIndexParamsMemorySegment, cuVSIvfPqIndexParams.getPqBits());
      cuvsIvfPqIndexParams.pq_dim(ivfpqIndexParamsMemorySegment, cuVSIvfPqIndexParams.getPqDim());
      cuvsIvfPqIndexParams.codebook_kind(
          ivfpqIndexParamsMemorySegment, cuVSIvfPqIndexParams.getCodebookKind().value);
      cuvsIvfPqIndexParams.force_random_rotation(
          ivfpqIndexParamsMemorySegment, cuVSIvfPqIndexParams.isForceRandomRotation());
      cuvsIvfPqIndexParams.conservative_memory_allocation(
          ivfpqIndexParamsMemorySegment, cuVSIvfPqIndexParams.isConservativeMemoryAllocation());
      cuvsIvfPqIndexParams.max_train_points_per_pq_code(
          ivfpqIndexParamsMemorySegment, cuVSIvfPqIndexParams.getMaxTrainPointsPerPqCode());

      MemorySegment ivfpqSearchParamsMemorySegment = cuvsIvfPqSearchParams.allocate(arena);
      CuVSIvfPqSearchParams cuVSIvfPqSearchParams = params.getCuVSIvfPqParams().getSearchParams();
      cuvsIvfPqSearchParams.n_probes(
          ivfpqSearchParamsMemorySegment, cuVSIvfPqSearchParams.getnProbes());
      cuvsIvfPqSearchParams.lut_dtype(
          ivfpqSearchParamsMemorySegment, cuVSIvfPqSearchParams.getLutDtype().value);
      cuvsIvfPqSearchParams.internal_distance_dtype(
          ivfpqSearchParamsMemorySegment, cuVSIvfPqSearchParams.getInternalDistanceDtype().value);
      cuvsIvfPqSearchParams.preferred_shmem_carveout(
          ivfpqSearchParamsMemorySegment, cuVSIvfPqSearchParams.getPreferredShmemCarveout());

      MemorySegment cuvsIvfPqParamsMemorySegment = cuvsIvfPqParams.allocate(arena);
      cuvsIvfPqParams.ivf_pq_build_params(
          cuvsIvfPqParamsMemorySegment, ivfpqIndexParamsMemorySegment);
      cuvsIvfPqParams.ivf_pq_search_params(
          cuvsIvfPqParamsMemorySegment, ivfpqSearchParamsMemorySegment);
      cuvsIvfPqParams.refinement_rate(
          cuvsIvfPqParamsMemorySegment, params.getCuVSIvfPqParams().getRefinementRate());

      cuvsCagraIndexParams.graph_build_params(seg, cuvsIvfPqParamsMemorySegment);
    }

    return seg;
  }

  /**
   * Allocates the configured search parameters in the MemorySegment.
   */
  private MemorySegment segmentFromSearchParams(CagraSearchParams params) {
    MemorySegment seg = cuvsCagraSearchParams.allocate(resources.getArena());
    cuvsCagraSearchParams.max_queries(seg, params.getMaxQueries());
    cuvsCagraSearchParams.itopk_size(seg, params.getITopKSize());
    cuvsCagraSearchParams.max_iterations(seg, params.getMaxIterations());
    if (params.getCagraSearchAlgo() != null) {
      cuvsCagraSearchParams.algo(seg, params.getCagraSearchAlgo().value);
    }
    cuvsCagraSearchParams.team_size(seg, params.getTeamSize());
    cuvsCagraSearchParams.search_width(seg, params.getSearchWidth());
    cuvsCagraSearchParams.min_iterations(seg, params.getMinIterations());
    cuvsCagraSearchParams.thread_block_size(seg, params.getThreadBlockSize());
    if (params.getHashMapMode() != null) {
      cuvsCagraSearchParams.hashmap_mode(seg, params.getHashMapMode().value);
    }
    cuvsCagraSearchParams.hashmap_max_fill_rate(seg, params.getHashMapMaxFillRate());
    cuvsCagraSearchParams.num_random_samplings(seg, params.getNumRandomSamplings());
    cuvsCagraSearchParams.rand_xor_mask(seg, params.getRandXORMask());
    return seg;
  }

  public static CagraIndex.Builder newBuilder(CuVSResources cuvsResources) {
    Objects.requireNonNull(cuvsResources);
    if (!(cuvsResources instanceof CuVSResourcesImpl)) {
      throw new IllegalArgumentException("Unsupported " + cuvsResources);
    }
    return new CagraIndexImpl.Builder((CuVSResourcesImpl) cuvsResources);
  }

  /**
   * Gets the CAGRA index dimensions
   *
   * @return the CAGRA index dimensions
   */
  public int getIndexDimensions() {
    try (var localArena = Arena.ofConfined()) {
      MemorySegment dimensionsMemorySegment = localArena.allocate(C_INT);
      var returnValue =
          cuvsCagraIndexGetDims(cagraIndexReference.getMemorySegment(), dimensionsMemorySegment);
      checkCuVSError(returnValue, "cuvsCagraIndexGetDims");
      return dimensionsMemorySegment.get(C_INT, 0);
    }
  }

  /**
   * Merges multiple CAGRA indexes into a single index.
   *
   * @param indexes Array of CAGRA indexes to merge
   * @return A new merged CAGRA index
   * @throws Throwable if an error occurs during the merge operation
   */
  public static CagraIndex merge(CagraIndex[] indexes) throws Throwable {
    return merge(indexes, null);
  }

  /**
   * Merges multiple CAGRA indexes into a single index with specified merge parameters.
   *
   * @param indexes Array of CAGRA indexes to merge
   * @param mergeParams Parameters to control the merge operation, or null to use defaults
   * @return A new merged CAGRA index
   * @throws Throwable if an error occurs during the merge operation
   */
  public static CagraIndex merge(CagraIndex[] indexes, CagraMergeParams mergeParams)
      throws Throwable {
    CuVSResourcesImpl resources = (CuVSResourcesImpl) indexes[0].getCuVSResources();
    IndexReference mergedIndexReference = new IndexReference(resources);
    long cuvsRes = resources.getMemorySegment().get(cuvsResources_t, 0);

    try (var arena = Arena.ofConfined()) {
      MemorySegment indexesSegment =
          arena.allocate(indexes.length * ValueLayout.ADDRESS.byteSize());

      for (int i = 0; i < indexes.length; i++) {
        CagraIndexImpl indexImpl = (CagraIndexImpl) indexes[i];
        indexesSegment.setAtIndex(
            ValueLayout.ADDRESS, i, indexImpl.cagraIndexReference.getMemorySegment());
      }

      MemorySegment mergeParamsSegment = arena.allocate(cuvsCagraMergeParams_t);
      int returnValue;

      mergeParamsSegment = createMergeParamsSegment(mergeParams, resources);

      returnValue =
          cuvsCagraMerge(
              cuvsRes,
              mergeParamsSegment,
              indexesSegment,
              indexes.length,
              mergedIndexReference.getMemorySegment());

      checkCuVSError(returnValue, "cuvsCagraMerge");
    }

    return new CagraIndexImpl(mergedIndexReference, resources);
  }

  /**
   * Creates a memory segment for merge parameters.
   *
   * @param mergeParams The merge parameters
   * @param resources The CuVS resources
   * @return A memory segment with the merge parameters
   */
  private static MemorySegment createMergeParamsSegment(
      CagraMergeParams mergeParams, CuVSResourcesImpl resources) {
    MemorySegment seg = cuvsCagraMergeParams.allocate(resources.getArena());

    if (mergeParams != null) {
      if (mergeParams.getOutputIndexParams() != null) {
        MemorySegment outputIndexParamsSeg =
            segmentFromIndexParams(resources, mergeParams.getOutputIndexParams());
        cuvsCagraMergeParams.output_index_params(seg, outputIndexParamsSeg);
      } else {
        cuvsCagraMergeParams.output_index_params(seg, MemorySegment.NULL);
      }

      cuvsCagraMergeParams.strategy(seg, mergeParams.getStrategy().value);
    } else {
      MemorySegment outputIndexParamsSeg =
          segmentFromIndexParams(resources, new CagraIndexParams.Builder().build());
      cuvsCagraMergeParams.output_index_params(seg, outputIndexParamsSeg);
    }

    return seg;
  }

  /**
   * Builder helps configure and create an instance of {@link CagraIndex}.
   */
  public static class Builder implements CagraIndex.Builder {

    private Dataset dataset;
    private CagraIndexParams cagraIndexParams;
    private final CuVSResourcesImpl cuvsResources;
    private InputStream inputStream;

    public Builder(CuVSResourcesImpl cuvsResources) {
      this.cuvsResources = cuvsResources;
    }

    @Override
    public Builder from(InputStream inputStream) {
      this.inputStream = inputStream;
      return this;
    }

    @Override
    public Builder withDataset(float[][] vectors) {
      this.dataset = Dataset.ofArray(vectors);
      return this;
    }

    @Override
    public Builder withDataset(Dataset dataset) {
      this.dataset = dataset;
      return this;
    }

    @Override
    public Builder withIndexParams(CagraIndexParams cagraIndexParameters) {
      this.cagraIndexParams = cagraIndexParameters;
      return this;
    }

    @Override
    public CagraIndexImpl build() throws Throwable {
      if (inputStream != null) {
        return new CagraIndexImpl(inputStream, cuvsResources);
      } else {
        return new CagraIndexImpl(cagraIndexParams, dataset, cuvsResources);
      }
    }
  }

  /**
   * Holds the memory reference to a CAGRA index.
   */
  public static class IndexReference {

    private final MemorySegment memorySegment;
    private final Dataset dataset;

    /**
     * Constructs CagraIndexReference and allocate the MemorySegment.
     */
    protected IndexReference(CuVSResourcesImpl resources) {
      memorySegment = cuvsCagraIndex.allocate(resources.getArena());
      dataset = null;
    }

    /**
     * Constructs CagraIndexReference with an instance of MemorySegment passed as a
     * parameter.
     *
     * @param indexMemorySegment the MemorySegment instance to use for containing
     *                           index reference
     * @param dataset            the dataset used for indexing; the dataset lifetime
     *                           matches the lifetime of the index, we need to keep a reference
     *                           to it so we can close it when the index is closed.
     */
    protected IndexReference(MemorySegment indexMemorySegment, Dataset dataset) {
      this.memorySegment = indexMemorySegment;
      this.dataset = dataset;
    }

    /**
     * Gets the instance of index MemorySegment.
     *
     * @return index MemorySegment
     */
    protected MemorySegment getMemorySegment() {
      return memorySegment;
    }
  }
}<|MERGE_RESOLUTION|>--- conflicted
+++ resolved
@@ -110,17 +110,9 @@
       CagraIndexParams indexParameters, Dataset dataset, CuVSResourcesImpl resources)
       throws Exception {
     Objects.requireNonNull(dataset);
-<<<<<<< HEAD
-    try (dataset) {
-      this.resources = resources;
-      assert dataset instanceof DatasetImpl;
-      this.cagraIndexReference = build(indexParameters, (DatasetImpl) dataset);
-    }
-=======
     this.resources = resources;
     assert dataset instanceof DatasetImpl;
     this.cagraIndexReference = build(indexParameters, (DatasetImpl) dataset);
->>>>>>> 30f44417
   }
 
   /**
@@ -157,7 +149,7 @@
    * Invokes the native destroy_cagra_index to de-allocate the CAGRA index
    */
   @Override
-  public void destroyIndex() {
+  public void destroyIndex() throws Throwable {
     checkNotDestroyed();
     try (var arena = Arena.ofConfined()) {
       int returnValue = cuvsCagraIndexDestroy(cagraIndexReference.getMemorySegment());
