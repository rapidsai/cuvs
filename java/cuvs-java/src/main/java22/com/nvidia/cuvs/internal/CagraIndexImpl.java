--- conflicted
+++ resolved
@@ -27,22 +27,7 @@
 import static com.nvidia.cuvs.internal.common.Util.concatenate;
 import static com.nvidia.cuvs.internal.common.Util.cudaMemcpy;
 import static com.nvidia.cuvs.internal.common.Util.prepareTensor;
-<<<<<<< HEAD
 import static com.nvidia.cuvs.internal.panama.headers_h.*;
-=======
-import static com.nvidia.cuvs.internal.panama.headers_h.cuvsCagraBuild;
-import static com.nvidia.cuvs.internal.panama.headers_h.cuvsCagraDeserialize;
-import static com.nvidia.cuvs.internal.panama.headers_h.cuvsCagraIndexCreate;
-import static com.nvidia.cuvs.internal.panama.headers_h.cuvsCagraIndexDestroy;
-import static com.nvidia.cuvs.internal.panama.headers_h.cuvsCagraIndex_t;
-import static com.nvidia.cuvs.internal.panama.headers_h.cuvsCagraMerge;
-import static com.nvidia.cuvs.internal.panama.headers_h.cuvsCagraSearch;
-import static com.nvidia.cuvs.internal.panama.headers_h.cuvsCagraSerialize;
-import static com.nvidia.cuvs.internal.panama.headers_h.cuvsCagraSerializeToHnswlib;
-import static com.nvidia.cuvs.internal.panama.headers_h.cuvsRMMFree;
-import static com.nvidia.cuvs.internal.panama.headers_h.cuvsStreamSync;
-import static com.nvidia.cuvs.internal.panama.headers_h.omp_set_num_threads;
->>>>>>> c04ad9bc
 
 import com.nvidia.cuvs.CagraCompressionParams;
 import com.nvidia.cuvs.CagraIndex;
@@ -183,12 +168,7 @@
       long cuvsRes = resources.getHandle();
 
       long[] datasetShape = {rows, cols};
-      MemorySegment datasetTensor =
-<<<<<<< HEAD
-          prepareTensor(resources.getArena(), dataSeg, datasetShape, 2, 32, 2, 1);
-=======
-          prepareTensor(localArena, dataSeg, datasetShape, 2, 32, 2, 2, 1);
->>>>>>> c04ad9bc
+      MemorySegment datasetTensor = prepareTensor(localArena, dataSeg, datasetShape, 2, 32, 2, 1);
 
       var index = createCagraIndex();
 
@@ -272,24 +252,13 @@
       cudaMemcpy(queriesDP, floatsSeg, queriesBytes, INFER_DIRECTION);
 
       long[] queriesShape = {numQueries, vectorDimension};
-<<<<<<< HEAD
-      MemorySegment queriesTensor = prepareTensor(arena, queriesDP, queriesShape, 2, 32, 2, 1);
+      MemorySegment queriesTensor = prepareTensor(localArena, queriesDP, queriesShape, 2, 32, 2, 1);
       long[] neighborsShape = {numQueries, topK};
       MemorySegment neighborsTensor =
-          prepareTensor(arena, neighborsDP, neighborsShape, 1, 32, 2, 1);
+          prepareTensor(localArena, neighborsDP, neighborsShape, 1, 32, 2, 1);
       long[] distancesShape = {numQueries, topK};
       MemorySegment distancesTensor =
-          prepareTensor(arena, distancesDP, distancesShape, 2, 32, 2, 1);
-=======
-      MemorySegment queriesTensor =
-          prepareTensor(localArena, queriesDP, queriesShape, 2, 32, 2, 2, 1);
-      long[] neighborsShape = {numQueries, topK};
-      MemorySegment neighborsTensor =
-          prepareTensor(localArena, neighborsDP, neighborsShape, 1, 32, 2, 2, 1);
-      long[] distancesShape = {numQueries, topK};
-      MemorySegment distancesTensor =
-          prepareTensor(localArena, distancesDP, distancesShape, 2, 32, 2, 2, 1);
->>>>>>> c04ad9bc
+          prepareTensor(localArena, distancesDP, distancesShape, 2, 32, 2, 1);
 
       var returnValue = cuvsStreamSync(cuvsRes);
       checkCuVSError(returnValue, "cuvsStreamSync");
@@ -321,11 +290,7 @@
 
         cudaMemcpy(prefilterDP, prefilterDataMemorySegment, prefilterBytes, HOST_TO_DEVICE);
 
-<<<<<<< HEAD
-        prefilterTensor = prepareTensor(arena, prefilterDP, prefilterShape, 1, 32, 2, 1);
-=======
-        prefilterTensor = prepareTensor(localArena, prefilterDP, prefilterShape, 1, 32, 1, 2, 1);
->>>>>>> c04ad9bc
+        prefilterTensor = prepareTensor(localArena, prefilterDP, prefilterShape, 1, 32, 2, 1);
 
         cuvsFilter.type(prefilter, 1);
         cuvsFilter.addr(prefilter, prefilterTensor.address());
