/*
 * Copyright (c) 2025, NVIDIA CORPORATION.
 *
 * Licensed under the Apache License, Version 2.0 (the "License");
 * you may not use this file except in compliance with the License.
 * You may obtain a copy of the License at
 *
 *     http://www.apache.org/licenses/LICENSE-2.0
 *
 * Unless required by applicable law or agreed to in writing, software
 * distributed under the License is distributed on an "AS IS" BASIS,
 * WITHOUT WARRANTIES OR CONDITIONS OF ANY KIND, either express or implied.
 * See the License for the specific language governing permissions and
 * limitations under the License.
 */
package com.nvidia.cuvs.internal;

import static com.nvidia.cuvs.internal.common.LinkerHelper.C_FLOAT;
import static com.nvidia.cuvs.internal.common.LinkerHelper.C_FLOAT_BYTE_SIZE;
import static com.nvidia.cuvs.internal.common.LinkerHelper.C_INT;
import static com.nvidia.cuvs.internal.common.LinkerHelper.C_INT_BYTE_SIZE;
import static com.nvidia.cuvs.internal.common.Util.CudaMemcpyKind.HOST_TO_DEVICE;
import static com.nvidia.cuvs.internal.common.Util.CudaMemcpyKind.INFER_DIRECTION;
import static com.nvidia.cuvs.internal.common.Util.allocateRMMSegment;
import static com.nvidia.cuvs.internal.common.Util.buildMemorySegment;
import static com.nvidia.cuvs.internal.common.Util.checkCuVSError;
import static com.nvidia.cuvs.internal.common.Util.concatenate;
import static com.nvidia.cuvs.internal.common.Util.cudaMemcpy;
import static com.nvidia.cuvs.internal.common.Util.prepareTensor;
import static com.nvidia.cuvs.internal.panama.headers_h.cuvsCagraBuild;
import static com.nvidia.cuvs.internal.panama.headers_h.cuvsCagraDeserialize;
import static com.nvidia.cuvs.internal.panama.headers_h.cuvsCagraIndexCreate;
import static com.nvidia.cuvs.internal.panama.headers_h.cuvsCagraIndexDestroy;
import static com.nvidia.cuvs.internal.panama.headers_h.cuvsCagraIndex_t;
import static com.nvidia.cuvs.internal.panama.headers_h.cuvsCagraMerge;
import static com.nvidia.cuvs.internal.panama.headers_h.cuvsCagraSearch;
import static com.nvidia.cuvs.internal.panama.headers_h.cuvsCagraSerialize;
import static com.nvidia.cuvs.internal.panama.headers_h.cuvsCagraSerializeToHnswlib;
import static com.nvidia.cuvs.internal.panama.headers_h.cuvsRMMFree;
import static com.nvidia.cuvs.internal.panama.headers_h.cuvsStreamSync;
import static com.nvidia.cuvs.internal.panama.headers_h.omp_set_num_threads;

import com.nvidia.cuvs.CagraCompressionParams;
import com.nvidia.cuvs.CagraIndex;
import com.nvidia.cuvs.CagraIndexParams;
import com.nvidia.cuvs.CagraIndexParams.CagraGraphBuildAlgo;
import com.nvidia.cuvs.CagraMergeParams;
import com.nvidia.cuvs.CagraQuery;
import com.nvidia.cuvs.CagraSearchParams;
import com.nvidia.cuvs.CuVSIvfPqIndexParams;
import com.nvidia.cuvs.CuVSIvfPqSearchParams;
import com.nvidia.cuvs.CuVSResources;
import com.nvidia.cuvs.Dataset;
import com.nvidia.cuvs.SearchResults;
import com.nvidia.cuvs.internal.panama.cuvsCagraCompressionParams;
import com.nvidia.cuvs.internal.panama.cuvsCagraIndexParams;
import com.nvidia.cuvs.internal.panama.cuvsCagraMergeParams;
import com.nvidia.cuvs.internal.panama.cuvsCagraSearchParams;
import com.nvidia.cuvs.internal.panama.cuvsFilter;
import com.nvidia.cuvs.internal.panama.cuvsIvfPqIndexParams;
import com.nvidia.cuvs.internal.panama.cuvsIvfPqParams;
import com.nvidia.cuvs.internal.panama.cuvsIvfPqSearchParams;
import java.io.FileInputStream;
import java.io.InputStream;
import java.io.OutputStream;
import java.lang.foreign.Arena;
import java.lang.foreign.MemoryLayout;
import java.lang.foreign.MemorySegment;
import java.lang.foreign.SequenceLayout;
import java.lang.foreign.ValueLayout;
import java.nio.file.Files;
import java.nio.file.Path;
import java.util.BitSet;
import java.util.Objects;
import java.util.UUID;

/**
 * {@link CagraIndex} encapsulates a CAGRA index, along with methods to interact
 * with it.
 * <p>
 * CAGRA is a graph-based nearest neighbors algorithm that was built from the
 * ground up for GPU acceleration. CAGRA demonstrates state-of-the art index
 * build and query performance for both small and large-batch sized search. Know
 * more about this algorithm
 * <a href="https://arxiv.org/abs/2308.15136" target="_blank">here</a>
 *
 * @since 25.02
 */
public class CagraIndexImpl implements CagraIndex {
  private final CuVSResources resources;
  private final IndexReference cagraIndexReference;
  private boolean destroyed;

  /**
   * Constructor for building the index using specified dataset
   *
   * @param indexParameters an instance of {@link CagraIndexParams} holding the
   *                        index parameters
   * @param dataset         the dataset for indexing
   * @param resources       an instance of {@link CuVSResources}
   */
  private CagraIndexImpl(
      CagraIndexParams indexParameters, Dataset dataset, CuVSResources resources) {
    Objects.requireNonNull(dataset);
    this.resources = resources;
    assert dataset instanceof DatasetImpl;
    this.cagraIndexReference = build(indexParameters, (DatasetImpl) dataset);
  }

  /**
   * Constructor for loading the index from an {@link InputStream}
   *
   * @param inputStream an instance of stream to read the index bytes from
   * @param resources   an instance of {@link CuVSResources}
   */
  private CagraIndexImpl(InputStream inputStream, CuVSResources resources) throws Throwable {
    this.resources = resources;
    this.cagraIndexReference = deserialize(inputStream);
  }

  /**
   * Constructor for creating an index from an existing index reference.
   * Used primarily for the merge operation.
   *
   * @param indexReference The reference to the existing index
   * @param resources The resources instance
   */
  private CagraIndexImpl(IndexReference indexReference, CuVSResources resources) {
    this.resources = resources;
    this.cagraIndexReference = indexReference;
    this.destroyed = false;
  }

  private void checkNotDestroyed() {
    if (destroyed) {
      throw new IllegalStateException("destroyed");
    }
  }

  /**
   * Invokes the native destroy_cagra_index to de-allocate the CAGRA index
   */
  @Override
  public void destroyIndex() throws Throwable {
    checkNotDestroyed();
    try {
      int returnValue = cuvsCagraIndexDestroy(cagraIndexReference.getMemorySegment());
      checkCuVSError(returnValue, "cuvsCagraIndexDestroy");
      if (cagraIndexReference.dataset != null) {
        cagraIndexReference.dataset.close();
      }
    } finally {
      destroyed = true;
    }
  }

  /**
   * Invokes the native build_cagra_index function via the Panama API to build the
   * {@link CagraIndex}
   *
   * @return an instance of {@link IndexReference} that holds the pointer to the
   *         index
   */
  private IndexReference build(CagraIndexParams indexParameters, DatasetImpl dataset) {
    try (var localArena = Arena.ofConfined()) {
      long rows = dataset.size();
      long cols = dataset.dimensions();

      MemorySegment indexParamsMemorySegment =
          indexParameters != null
              ? segmentFromIndexParams(localArena, indexParameters)
              : MemorySegment.NULL;

      int numWriterThreads = indexParameters != null ? indexParameters.getNumWriterThreads() : 1;
      omp_set_num_threads(numWriterThreads);

      MemorySegment dataSeg = dataset.asMemorySegment();

      long[] datasetShape = {rows, cols};
      MemorySegment datasetTensor =
          prepareTensor(localArena, dataSeg, datasetShape, 2, 32, 2, 2, 1);

      var index = createCagraIndex();

      if (cuvsCagraIndexParams.build_algo(indexParamsMemorySegment)
          == 1) { // when build algo is IVF_PQ
        MemorySegment cuvsIvfPqIndexParamsMS =
            cuvsIvfPqParams.ivf_pq_build_params(
                cuvsCagraIndexParams.graph_build_params(indexParamsMemorySegment));
        int n_lists = cuvsIvfPqIndexParams.n_lists(cuvsIvfPqIndexParamsMS);
        // As rows cannot be less than n_lists value so trim down.
        cuvsIvfPqIndexParams.n_lists(
            cuvsIvfPqIndexParamsMS, (int) (rows < n_lists ? rows : n_lists));
      }
      try (var resourcesAccessor = resources.access()) {
        var cuvsRes = resourcesAccessor.handle();

        var returnValue = cuvsStreamSync(cuvsRes);
        checkCuVSError(returnValue, "cuvsStreamSync");

        returnValue = cuvsCagraBuild(cuvsRes, indexParamsMemorySegment, datasetTensor, index);
        checkCuVSError(returnValue, "cuvsCagraBuild");

        returnValue = cuvsStreamSync(cuvsRes);
        checkCuVSError(returnValue, "cuvsStreamSync");
      }
      omp_set_num_threads(1);

      return new IndexReference(index, dataset);
    }
  }

  private static MemorySegment createCagraIndex() {
    try (var localArena = Arena.ofConfined()) {
      MemorySegment indexPtrPtr = localArena.allocate(cuvsCagraIndex_t);
      // cuvsCagraIndexCreate gets a pointer to a cuvsCagraIndex_t, which is defined as a pointer to
      // cuvsCagraIndex.
      // It's basically an "out" parameter: the C functions will create the index and "return back"
      // a pointer to it: (*index = new cuvsCagraIndex{};
      // The "out parameter" pointer is needed only for the duration of the function invocation (it
      // could be a stack pointer, in C) so we allocate it from our localArena
      var returnValue = cuvsCagraIndexCreate(indexPtrPtr);
      checkCuVSError(returnValue, "cuvsCagraIndexCreate");
      return indexPtrPtr.get(cuvsCagraIndex_t, 0);
    }
  }

  /**
   * Invokes the native search_cagra_index via the Panama API for searching a
   * CAGRA index.
   *
   * @param query an instance of {@link CagraQuery} holding the query vectors and
   *              other parameters
   * @return an instance of {@link CagraSearchResults} containing the results
   */
  @Override
  public SearchResults search(CagraQuery query) throws Throwable {
    try (var localArena = Arena.ofConfined()) {
      checkNotDestroyed();
      int topK = query.getTopK();
      long numQueries = query.getQueryVectors().length;
      long numBlocks = topK * numQueries;
      int vectorDimension = numQueries > 0 ? query.getQueryVectors()[0].length : 0;

      SequenceLayout neighborsSequenceLayout = MemoryLayout.sequenceLayout(numBlocks, C_INT);
      SequenceLayout distancesSequenceLayout = MemoryLayout.sequenceLayout(numBlocks, C_FLOAT);
      MemorySegment neighborsMemorySegment = localArena.allocate(neighborsSequenceLayout);
      MemorySegment distancesMemorySegment = localArena.allocate(distancesSequenceLayout);
      MemorySegment floatsSeg = buildMemorySegment(localArena, query.getQueryVectors());

<<<<<<< HEAD
      MemorySegment queriesD = arena.allocate(C_POINTER);
      MemorySegment neighborsD = arena.allocate(C_POINTER);
      MemorySegment distancesD = arena.allocate(C_POINTER);
=======
      long cuvsRes = resources.getHandle();
>>>>>>> f61a27d8

      long queriesBytes = C_FLOAT_BYTE_SIZE * numQueries * vectorDimension;
      long neighborsBytes = C_INT_BYTE_SIZE * numQueries * topK;
      long distancesBytes = C_FLOAT_BYTE_SIZE * numQueries * topK;
<<<<<<< HEAD
=======
      long prefilterBytes = 0; // size assigned later

      MemorySegment queriesDP = allocateRMMSegment(cuvsRes, queriesBytes);
      MemorySegment neighborsDP = allocateRMMSegment(cuvsRes, neighborsBytes);
      MemorySegment distancesDP = allocateRMMSegment(cuvsRes, distancesBytes);
      MemorySegment prefilterDP = MemorySegment.NULL;
      long prefilterLen = 0;

      cudaMemcpy(queriesDP, floatsSeg, queriesBytes, INFER_DIRECTION);

      long[] queriesShape = {numQueries, vectorDimension};
      MemorySegment queriesTensor =
          prepareTensor(localArena, queriesDP, queriesShape, 2, 32, 2, 2, 1);
      long[] neighborsShape = {numQueries, topK};
      MemorySegment neighborsTensor =
          prepareTensor(localArena, neighborsDP, neighborsShape, 1, 32, 2, 2, 1);
      long[] distancesShape = {numQueries, topK};
      MemorySegment distancesTensor =
          prepareTensor(localArena, distancesDP, distancesShape, 2, 32, 2, 2, 1);

      var returnValue = cuvsStreamSync(cuvsRes);
      checkCuVSError(returnValue, "cuvsStreamSync");

      // prepare the prefiltering data
      long prefilterDataLength = 0;
      MemorySegment prefilterDataMemorySegment = MemorySegment.NULL;
      BitSet[] prefilters;
      if (query.getPrefilter() != null) {
        prefilters = new BitSet[] {query.getPrefilter()};
        BitSet concatenatedFilters = concatenate(prefilters, query.getNumDocs());
        long[] filters = concatenatedFilters.toLongArray();
        prefilterDataMemorySegment = buildMemorySegment(localArena, filters);
        prefilterDataLength = query.getNumDocs() * prefilters.length;
      }

      MemorySegment prefilter = cuvsFilter.allocate(localArena);
      MemorySegment prefilterTensor;
>>>>>>> f61a27d8

      try (var resourcesAccessor = resources.access()) {
        var cuvsRes = resourcesAccessor.handle();

<<<<<<< HEAD
        var returnValue = cuvsRMMAlloc(cuvsRes, queriesD, queriesBytes);
        checkCuVSError(returnValue, "cuvsRMMAlloc");
        returnValue = cuvsRMMAlloc(cuvsRes, neighborsD, neighborsBytes);
        checkCuVSError(returnValue, "cuvsRMMAlloc");
        returnValue = cuvsRMMAlloc(cuvsRes, distancesD, distancesBytes);
        checkCuVSError(returnValue, "cuvsRMMAlloc");

        // IMPORTANT: these three should only come AFTER cuvsRMMAlloc calls
        MemorySegment queriesDP = queriesD.get(C_POINTER, 0);
        MemorySegment neighborsDP = neighborsD.get(C_POINTER, 0);
        MemorySegment distancesDP = distancesD.get(C_POINTER, 0);
        MemorySegment prefilterD = arena.allocate(C_POINTER);
        MemorySegment prefilterDP = MemorySegment.NULL;
        long prefilterLen = 0;

        cudaMemcpy(queriesDP, floatsSeg, queriesBytes, INFER_DIRECTION);

        long[] queriesShape = {numQueries, vectorDimension};
        MemorySegment queriesTensor = prepareTensor(arena, queriesDP, queriesShape, 2, 32, 2, 2, 1);
        long[] neighborsShape = {numQueries, topK};
        MemorySegment neighborsTensor =
            prepareTensor(arena, neighborsDP, neighborsShape, 1, 32, 2, 2, 1);
        long[] distancesShape = {numQueries, topK};
        MemorySegment distancesTensor =
            prepareTensor(arena, distancesDP, distancesShape, 2, 32, 2, 2, 1);

        returnValue = cuvsStreamSync(cuvsRes);
        checkCuVSError(returnValue, "cuvsStreamSync");

        // prepare the prefiltering data
        long prefilterDataLength = 0;
        MemorySegment prefilterDataMemorySegment = MemorySegment.NULL;
        BitSet[] prefilters;
        if (query.getPrefilter() != null) {
          prefilters = new BitSet[] {query.getPrefilter()};
          BitSet concatenatedFilters = concatenate(prefilters, query.getNumDocs());
          long[] filters = concatenatedFilters.toLongArray();
          prefilterDataMemorySegment = buildMemorySegment(arena, filters);
          prefilterDataLength = query.getNumDocs() * prefilters.length;
        }

        MemorySegment prefilter = cuvsFilter.allocate(arena);
        MemorySegment prefilterTensor;
=======
        prefilterDP = allocateRMMSegment(cuvsRes, prefilterBytes);

        cudaMemcpy(prefilterDP, prefilterDataMemorySegment, prefilterBytes, HOST_TO_DEVICE);

        prefilterTensor = prepareTensor(localArena, prefilterDP, prefilterShape, 1, 32, 1, 2, 1);
>>>>>>> f61a27d8

        final long prefilterBytes;

        if (prefilterDataMemorySegment == MemorySegment.NULL) {
          cuvsFilter.type(prefilter, 0); // NO_FILTER
          cuvsFilter.addr(prefilter, 0);
          prefilterBytes = 0;
        } else {
          long[] prefilterShape = {(prefilterDataLength + 31) / 32};
          prefilterLen = prefilterShape[0];
          prefilterBytes = C_INT_BYTE_SIZE * prefilterLen;

<<<<<<< HEAD
          returnValue = cuvsRMMAlloc(cuvsRes, prefilterD, prefilterBytes);
          checkCuVSError(returnValue, "cuvsRMMAlloc");
=======
      returnValue =
          cuvsCagraSearch(
              cuvsRes,
              segmentFromSearchParams(localArena, query.getCagraSearchParameters()),
              cagraIndexReference.getMemorySegment(),
              queriesTensor,
              neighborsTensor,
              distancesTensor,
              prefilter);
      checkCuVSError(returnValue, "cuvsCagraSearch");
>>>>>>> f61a27d8

          prefilterDP = prefilterD.get(C_POINTER, 0);

          cudaMemcpy(prefilterDP, prefilterDataMemorySegment, prefilterBytes, HOST_TO_DEVICE);

          prefilterTensor = prepareTensor(arena, prefilterDP, prefilterShape, 1, 32, 1, 2, 1);

<<<<<<< HEAD
          cuvsFilter.type(prefilter, 1);
          cuvsFilter.addr(prefilter, prefilterTensor.address());
        }

        returnValue = cuvsStreamSync(cuvsRes);
        checkCuVSError(returnValue, "cuvsStreamSync");

        returnValue =
            cuvsCagraSearch(
                cuvsRes,
                segmentFromSearchParams(query.getCagraSearchParameters()),
                cagraIndexReference.getMemorySegment(),
                queriesTensor,
                neighborsTensor,
                distancesTensor,
                prefilter);
        checkCuVSError(returnValue, "cuvsCagraSearch");

        returnValue = cuvsStreamSync(cuvsRes);
        checkCuVSError(returnValue, "cuvsStreamSync");

        cudaMemcpy(neighborsMemorySegment, neighborsDP, neighborsBytes, INFER_DIRECTION);
        cudaMemcpy(distancesMemorySegment, distancesDP, distancesBytes, INFER_DIRECTION);

        returnValue = cuvsRMMFree(cuvsRes, distancesDP, distancesBytes);
        checkCuVSError(returnValue, "cuvsRMMFree");
        returnValue = cuvsRMMFree(cuvsRes, neighborsDP, neighborsBytes);
        checkCuVSError(returnValue, "cuvsRMMFree");
        returnValue = cuvsRMMFree(cuvsRes, queriesDP, queriesBytes);
        checkCuVSError(returnValue, "cuvsRMMFree");

        returnValue = cuvsRMMFree(cuvsRes, prefilterDP, C_INT_BYTE_SIZE * prefilterBytes);
        checkCuVSError(returnValue, "cuvsRMMFree");
      }
      return new CagraSearchResults(
=======
      if (prefilterLen > 0) {
        returnValue = cuvsRMMFree(cuvsRes, prefilterDP, C_INT_BYTE_SIZE * prefilterBytes);
        checkCuVSError(returnValue, "cuvsRMMFree");
      }

      return CagraSearchResults.create(
>>>>>>> f61a27d8
          neighborsSequenceLayout,
          distancesSequenceLayout,
          neighborsMemorySegment,
          distancesMemorySegment,
          topK,
          query.getMapping(),
          numQueries);
    }
  }

  @Override
  public void serialize(OutputStream outputStream) throws Throwable {
    Path path =
        Files.createTempFile(resources.tempDirectory(), UUID.randomUUID().toString(), ".cag");
    serialize(outputStream, path, 1024);
  }

  @Override
  public void serialize(OutputStream outputStream, int bufferLength) throws Throwable {
    Path path =
        Files.createTempFile(resources.tempDirectory(), UUID.randomUUID().toString(), ".cag");
    serialize(outputStream, path, bufferLength);
  }

  @Override
  public void serialize(OutputStream outputStream, Path tempFile, int bufferLength)
      throws Throwable {
    checkNotDestroyed();
    final var tempFilePath = tempFile.toAbsolutePath();
    try (var localArena = Arena.ofConfined();
        var resourcesAccessor = resources.access()) {

      long cuvsRes = resourcesAccessor.handle();
      var returnValue =
          cuvsCagraSerialize(
              cuvsRes,
              localArena.allocateFrom(tempFilePath.toString()),
              cagraIndexReference.getMemorySegment(),
              true);
      checkCuVSError(returnValue, "cuvsCagraSerialize");

      try (var fileInputStream = Files.newInputStream(tempFilePath)) {
        byte[] chunk = new byte[bufferLength];
        int chunkLength = 0;
        while ((chunkLength = fileInputStream.read(chunk)) != -1) {
          outputStream.write(chunk, 0, chunkLength);
        }
      } finally {
        Files.deleteIfExists(tempFilePath);
      }
    }
  }

  @Override
  public void serializeToHNSW(OutputStream outputStream) throws Throwable {
    Path path =
        Files.createTempFile(resources.tempDirectory(), UUID.randomUUID().toString(), ".hnsw");
    serializeToHNSW(outputStream, path, 1024);
  }

  @Override
  public void serializeToHNSW(OutputStream outputStream, int bufferLength) throws Throwable {
    Path path =
        Files.createTempFile(resources.tempDirectory(), UUID.randomUUID().toString(), ".hnsw");
    serializeToHNSW(outputStream, path, bufferLength);
  }

  @Override
  public void serializeToHNSW(OutputStream outputStream, Path tempFile, int bufferLength)
      throws Throwable {
    checkNotDestroyed();
<<<<<<< HEAD
    final var tempFilePath = tempFile.toAbsolutePath();
    MemorySegment pathSeg = buildMemorySegment(resources.getArena(), tempFile.toString());

    try (var resourcesAccessor = resources.access()) {
      long cuvsRes = resourcesAccessor.handle();
=======
    tempFile = tempFile.toAbsolutePath();

    try (var localArena = Arena.ofConfined()) {
      MemorySegment pathSeg = buildMemorySegment(localArena, tempFile.toString());

      long cuvsRes = resources.getHandle();
>>>>>>> f61a27d8
      int returnValue =
          cuvsCagraSerializeToHnswlib(cuvsRes, pathSeg, cagraIndexReference.getMemorySegment());
      checkCuVSError(returnValue, "cuvsCagraSerializeToHnswlib");
    }

    try (FileInputStream fileInputStream = new FileInputStream(tempFilePath.toFile())) {
      byte[] chunk = new byte[bufferLength];
      int chunkLength;
      while ((chunkLength = fileInputStream.read(chunk)) != -1) {
        outputStream.write(chunk, 0, chunkLength);
      }
    } finally {
      Files.deleteIfExists(tempFilePath);
    }
  }

  /**
   * Gets an instance of {@link IndexReference} by deserializing a CAGRA index
   * using an {@link InputStream}.
   *
   * @param inputStream  an instance of {@link InputStream}
   * @return an instance of {@link IndexReference}.
   */
  private IndexReference deserialize(InputStream inputStream) throws Throwable {
    Path tmpIndexFile =
        Files.createTempFile(resources.tempDirectory(), UUID.randomUUID().toString(), ".cag")
            .toAbsolutePath();
    var index = createCagraIndex();

    try (inputStream;
        var outputStream = Files.newOutputStream(tmpIndexFile);
        var arena = Arena.ofConfined()) {
      inputStream.transferTo(outputStream);

      try (var resourcesAccessor = resources.access()) {
        var cuvsRes = resourcesAccessor.handle();
        var returnValue =
            cuvsCagraDeserialize(cuvsRes, arena.allocateFrom(tmpIndexFile.toString()), index);
        checkCuVSError(returnValue, "cuvsCagraDeserialize");
      }
    } finally {
      Files.deleteIfExists(tmpIndexFile);
    }
    return new IndexReference(index, null);
  }

  /**
   * Gets an instance of {@link CuVSResources}
   *
   * @return an instance of {@link CuVSResources}
   */
  @Override
  public CuVSResources getCuVSResources() {
    return resources;
  }

  /**
   * Allocates the configured index parameters in the MemorySegment.
   */
  private static MemorySegment segmentFromIndexParams(Arena arena, CagraIndexParams params) {
    MemorySegment seg = cuvsCagraIndexParams.allocate(arena);
    cuvsCagraIndexParams.intermediate_graph_degree(seg, params.getIntermediateGraphDegree());
    cuvsCagraIndexParams.graph_degree(seg, params.getGraphDegree());
    cuvsCagraIndexParams.build_algo(seg, params.getCagraGraphBuildAlgo().value);
    cuvsCagraIndexParams.nn_descent_niter(seg, params.getNNDescentNumIterations());
    cuvsCagraIndexParams.metric(seg, params.getCuvsDistanceType().value);

    CagraCompressionParams cagraCompressionParams = params.getCagraCompressionParams();
    if (cagraCompressionParams != null) {
      MemorySegment cuvsCagraCompressionParamsMemorySegment =
          cuvsCagraCompressionParams.allocate(arena);
      cuvsCagraCompressionParams.pq_bits(
          cuvsCagraCompressionParamsMemorySegment, cagraCompressionParams.getPqBits());
      cuvsCagraCompressionParams.pq_dim(
          cuvsCagraCompressionParamsMemorySegment, cagraCompressionParams.getPqDim());
      cuvsCagraCompressionParams.vq_n_centers(
          cuvsCagraCompressionParamsMemorySegment, cagraCompressionParams.getVqNCenters());
      cuvsCagraCompressionParams.kmeans_n_iters(
          cuvsCagraCompressionParamsMemorySegment, cagraCompressionParams.getKmeansNIters());
      cuvsCagraCompressionParams.vq_kmeans_trainset_fraction(
          cuvsCagraCompressionParamsMemorySegment,
          cagraCompressionParams.getVqKmeansTrainsetFraction());
      cuvsCagraCompressionParams.pq_kmeans_trainset_fraction(
          cuvsCagraCompressionParamsMemorySegment,
          cagraCompressionParams.getPqKmeansTrainsetFraction());
      cuvsCagraIndexParams.compression(seg, cuvsCagraCompressionParamsMemorySegment);
    }

    if (params.getCagraGraphBuildAlgo().equals(CagraGraphBuildAlgo.IVF_PQ)) {

      MemorySegment ivfpqIndexParamsMemorySegment = cuvsIvfPqIndexParams.allocate(arena);
      CuVSIvfPqIndexParams cuVSIvfPqIndexParams = params.getCuVSIvfPqParams().getIndexParams();

      cuvsIvfPqIndexParams.metric(
          ivfpqIndexParamsMemorySegment, cuVSIvfPqIndexParams.getMetric().value);
      cuvsIvfPqIndexParams.metric_arg(
          ivfpqIndexParamsMemorySegment, cuVSIvfPqIndexParams.getMetricArg());
      cuvsIvfPqIndexParams.add_data_on_build(
          ivfpqIndexParamsMemorySegment, cuVSIvfPqIndexParams.isAddDataOnBuild());
      cuvsIvfPqIndexParams.n_lists(ivfpqIndexParamsMemorySegment, cuVSIvfPqIndexParams.getnLists());
      cuvsIvfPqIndexParams.kmeans_n_iters(
          ivfpqIndexParamsMemorySegment, cuVSIvfPqIndexParams.getKmeansNIters());
      cuvsIvfPqIndexParams.kmeans_trainset_fraction(
          ivfpqIndexParamsMemorySegment, cuVSIvfPqIndexParams.getKmeansTrainsetFraction());
      cuvsIvfPqIndexParams.pq_bits(ivfpqIndexParamsMemorySegment, cuVSIvfPqIndexParams.getPqBits());
      cuvsIvfPqIndexParams.pq_dim(ivfpqIndexParamsMemorySegment, cuVSIvfPqIndexParams.getPqDim());
      cuvsIvfPqIndexParams.codebook_kind(
          ivfpqIndexParamsMemorySegment, cuVSIvfPqIndexParams.getCodebookKind().value);
      cuvsIvfPqIndexParams.force_random_rotation(
          ivfpqIndexParamsMemorySegment, cuVSIvfPqIndexParams.isForceRandomRotation());
      cuvsIvfPqIndexParams.conservative_memory_allocation(
          ivfpqIndexParamsMemorySegment, cuVSIvfPqIndexParams.isConservativeMemoryAllocation());
      cuvsIvfPqIndexParams.max_train_points_per_pq_code(
          ivfpqIndexParamsMemorySegment, cuVSIvfPqIndexParams.getMaxTrainPointsPerPqCode());

      MemorySegment ivfpqSearchParamsMemorySegment = cuvsIvfPqSearchParams.allocate(arena);
      CuVSIvfPqSearchParams cuVSIvfPqSearchParams = params.getCuVSIvfPqParams().getSearchParams();
      cuvsIvfPqSearchParams.n_probes(
          ivfpqSearchParamsMemorySegment, cuVSIvfPqSearchParams.getnProbes());
      cuvsIvfPqSearchParams.lut_dtype(
          ivfpqSearchParamsMemorySegment, cuVSIvfPqSearchParams.getLutDtype().value);
      cuvsIvfPqSearchParams.internal_distance_dtype(
          ivfpqSearchParamsMemorySegment, cuVSIvfPqSearchParams.getInternalDistanceDtype().value);
      cuvsIvfPqSearchParams.preferred_shmem_carveout(
          ivfpqSearchParamsMemorySegment, cuVSIvfPqSearchParams.getPreferredShmemCarveout());

      MemorySegment cuvsIvfPqParamsMemorySegment = cuvsIvfPqParams.allocate(arena);
      cuvsIvfPqParams.ivf_pq_build_params(
          cuvsIvfPqParamsMemorySegment, ivfpqIndexParamsMemorySegment);
      cuvsIvfPqParams.ivf_pq_search_params(
          cuvsIvfPqParamsMemorySegment, ivfpqSearchParamsMemorySegment);
      cuvsIvfPqParams.refinement_rate(
          cuvsIvfPqParamsMemorySegment, params.getCuVSIvfPqParams().getRefinementRate());

      cuvsCagraIndexParams.graph_build_params(seg, cuvsIvfPqParamsMemorySegment);
    }

    return seg;
  }

  /**
   * Allocates the configured search parameters in the MemorySegment.
   */
  private MemorySegment segmentFromSearchParams(Arena arena, CagraSearchParams params) {
    MemorySegment seg = cuvsCagraSearchParams.allocate(arena);
    cuvsCagraSearchParams.max_queries(seg, params.getMaxQueries());
    cuvsCagraSearchParams.itopk_size(seg, params.getITopKSize());
    cuvsCagraSearchParams.max_iterations(seg, params.getMaxIterations());
    if (params.getCagraSearchAlgo() != null) {
      cuvsCagraSearchParams.algo(seg, params.getCagraSearchAlgo().value);
    }
    cuvsCagraSearchParams.team_size(seg, params.getTeamSize());
    cuvsCagraSearchParams.search_width(seg, params.getSearchWidth());
    cuvsCagraSearchParams.min_iterations(seg, params.getMinIterations());
    cuvsCagraSearchParams.thread_block_size(seg, params.getThreadBlockSize());
    if (params.getHashMapMode() != null) {
      cuvsCagraSearchParams.hashmap_mode(seg, params.getHashMapMode().value);
    }
    cuvsCagraSearchParams.hashmap_max_fill_rate(seg, params.getHashMapMaxFillRate());
    cuvsCagraSearchParams.num_random_samplings(seg, params.getNumRandomSamplings());
    cuvsCagraSearchParams.rand_xor_mask(seg, params.getRandXORMask());
    return seg;
  }

  public static CagraIndex.Builder newBuilder(CuVSResources cuvsResources) {
    return new CagraIndexImpl.Builder(Objects.requireNonNull(cuvsResources));
  }

  /**
   * Merges multiple CAGRA indexes into a single index.
   *
   * @param indexes Array of CAGRA indexes to merge
   * @return A new merged CAGRA index
   */
  public static CagraIndex merge(CagraIndex[] indexes) {
    return merge(indexes, null);
  }

  /**
   * Merges multiple CAGRA indexes into a single index with specified merge parameters.
   *
   * @param indexes Array of CAGRA indexes to merge
   * @param mergeParams Parameters to control the merge operation, or null to use defaults
   * @return A new merged CAGRA index
   */
  public static CagraIndex merge(CagraIndex[] indexes, CagraMergeParams mergeParams) {
    CuVSResources resources = indexes[0].getCuVSResources();
    var mergedIndex = createCagraIndex();

    try (var localArena = Arena.ofConfined()) {
      MemorySegment indexesSegment =
          localArena.allocate(indexes.length * ValueLayout.ADDRESS.byteSize());

      for (int i = 0; i < indexes.length; i++) {
        CagraIndexImpl indexImpl = (CagraIndexImpl) indexes[i];
        indexesSegment.setAtIndex(
            ValueLayout.ADDRESS, i, indexImpl.cagraIndexReference.getMemorySegment());
      }

<<<<<<< HEAD
      MemorySegment mergeParamsSegment = createMergeParamsSegment(mergeParams, resources);
      try (var resourcesAccessor = resources.access()) {
        var cuvsRes = resourcesAccessor.handle();
        int returnValue =
            cuvsCagraMerge(
                cuvsRes, mergeParamsSegment, indexesSegment, indexes.length, mergedIndex);
        checkCuVSError(returnValue, "cuvsCagraMerge");
      }
=======
      // TODO: we should call cuvsCreateMergeParams here, instead of allocating this ourselves
      // See https://github.com/rapidsai/cuvs/pull/1109
      var mergeParamsSegment = createMergeParamsSegment(localArena, mergeParams);

      var returnValue =
          cuvsCagraMerge(cuvsRes, mergeParamsSegment, indexesSegment, indexes.length, mergedIndex);

      checkCuVSError(returnValue, "cuvsCagraMerge");
>>>>>>> f61a27d8
    }

    return new CagraIndexImpl(new IndexReference(mergedIndex, null), resources);
  }

  /**
   * Creates (allocates and fill) native memory version of merge parameters.
   *
   * @param arena       The arena to use to allocate the MemorySegment(s) that will hold the merge parameters data
   * @param mergeParams The merge parameters
   * @return A memory segment pointing to the native structure for merge parameters
   */
<<<<<<< HEAD
  private static MemorySegment createMergeParamsSegment(
      CagraMergeParams mergeParams, CuVSResources resources) {
    var arena = resources.getArena();
=======
  private static MemorySegment createMergeParamsSegment(Arena arena, CagraMergeParams mergeParams) {
>>>>>>> f61a27d8
    MemorySegment seg = cuvsCagraMergeParams.allocate(arena);

    if (mergeParams != null) {
      if (mergeParams.getOutputIndexParams() != null) {
        MemorySegment outputIndexParamsSeg =
            segmentFromIndexParams(arena, mergeParams.getOutputIndexParams());
        cuvsCagraMergeParams.output_index_params(seg, outputIndexParamsSeg);
      } else {
        cuvsCagraMergeParams.output_index_params(seg, MemorySegment.NULL);
      }

      cuvsCagraMergeParams.strategy(seg, mergeParams.getStrategy().value);
    } else {
      MemorySegment outputIndexParamsSeg =
          segmentFromIndexParams(arena, new CagraIndexParams.Builder().build());
      cuvsCagraMergeParams.output_index_params(seg, outputIndexParamsSeg);
    }

    return seg;
  }

  /**
   * Builder helps configure and create an instance of {@link CagraIndex}.
   */
  public static class Builder implements CagraIndex.Builder {

    private Dataset dataset;
    private CagraIndexParams cagraIndexParams;
    private final CuVSResources cuvsResources;
    private InputStream inputStream;

    public Builder(CuVSResources cuvsResources) {
      this.cuvsResources = cuvsResources;
    }

    @Override
    public Builder from(InputStream inputStream) {
      this.inputStream = inputStream;
      return this;
    }

    @Override
    public Builder withDataset(float[][] vectors) {
      this.dataset = Dataset.ofArray(vectors);
      return this;
    }

    @Override
    public Builder withDataset(Dataset dataset) {
      this.dataset = dataset;
      return this;
    }

    @Override
    public Builder withIndexParams(CagraIndexParams cagraIndexParameters) {
      this.cagraIndexParams = cagraIndexParameters;
      return this;
    }

    @Override
    public CagraIndexImpl build() throws Throwable {
      if (inputStream != null) {
        return new CagraIndexImpl(inputStream, cuvsResources);
      } else {
        return new CagraIndexImpl(cagraIndexParams, dataset, cuvsResources);
      }
    }
  }

  /**
   * Holds the memory reference to a CAGRA index.
   */
  public static class IndexReference {

    private final MemorySegment memorySegment;
    private final Dataset dataset;

    /**
     * Constructs CagraIndexReference with an instance of MemorySegment passed as a
     * parameter.
     *
     * @param indexMemorySegment the MemorySegment instance to use for containing
     *                           index reference
     * @param dataset            the dataset used for indexing; the dataset lifetime
     *                           matches the lifetime of the index, we need to keep a reference
     *                           to it so we can close it when the index is closed.
     *                           Can be null (e.g. from deserialization or merging)
     */
    private IndexReference(MemorySegment indexMemorySegment, Dataset dataset) {
      this.memorySegment = indexMemorySegment;
      this.dataset = dataset;
    }

    /**
     * Gets the instance of index MemorySegment.
     *
     * @return index MemorySegment
     */
    protected MemorySegment getMemorySegment() {
      return memorySegment;
    }
  }
}<|MERGE_RESOLUTION|>--- conflicted
+++ resolved
@@ -248,89 +248,32 @@
       MemorySegment distancesMemorySegment = localArena.allocate(distancesSequenceLayout);
       MemorySegment floatsSeg = buildMemorySegment(localArena, query.getQueryVectors());
 
-<<<<<<< HEAD
-      MemorySegment queriesD = arena.allocate(C_POINTER);
-      MemorySegment neighborsD = arena.allocate(C_POINTER);
-      MemorySegment distancesD = arena.allocate(C_POINTER);
-=======
-      long cuvsRes = resources.getHandle();
->>>>>>> f61a27d8
-
       long queriesBytes = C_FLOAT_BYTE_SIZE * numQueries * vectorDimension;
       long neighborsBytes = C_INT_BYTE_SIZE * numQueries * topK;
       long distancesBytes = C_FLOAT_BYTE_SIZE * numQueries * topK;
-<<<<<<< HEAD
-=======
-      long prefilterBytes = 0; // size assigned later
-
-      MemorySegment queriesDP = allocateRMMSegment(cuvsRes, queriesBytes);
-      MemorySegment neighborsDP = allocateRMMSegment(cuvsRes, neighborsBytes);
-      MemorySegment distancesDP = allocateRMMSegment(cuvsRes, distancesBytes);
-      MemorySegment prefilterDP = MemorySegment.NULL;
-      long prefilterLen = 0;
-
-      cudaMemcpy(queriesDP, floatsSeg, queriesBytes, INFER_DIRECTION);
-
-      long[] queriesShape = {numQueries, vectorDimension};
-      MemorySegment queriesTensor =
-          prepareTensor(localArena, queriesDP, queriesShape, 2, 32, 2, 2, 1);
-      long[] neighborsShape = {numQueries, topK};
-      MemorySegment neighborsTensor =
-          prepareTensor(localArena, neighborsDP, neighborsShape, 1, 32, 2, 2, 1);
-      long[] distancesShape = {numQueries, topK};
-      MemorySegment distancesTensor =
-          prepareTensor(localArena, distancesDP, distancesShape, 2, 32, 2, 2, 1);
-
-      var returnValue = cuvsStreamSync(cuvsRes);
-      checkCuVSError(returnValue, "cuvsStreamSync");
-
-      // prepare the prefiltering data
-      long prefilterDataLength = 0;
-      MemorySegment prefilterDataMemorySegment = MemorySegment.NULL;
-      BitSet[] prefilters;
-      if (query.getPrefilter() != null) {
-        prefilters = new BitSet[] {query.getPrefilter()};
-        BitSet concatenatedFilters = concatenate(prefilters, query.getNumDocs());
-        long[] filters = concatenatedFilters.toLongArray();
-        prefilterDataMemorySegment = buildMemorySegment(localArena, filters);
-        prefilterDataLength = query.getNumDocs() * prefilters.length;
-      }
-
-      MemorySegment prefilter = cuvsFilter.allocate(localArena);
-      MemorySegment prefilterTensor;
->>>>>>> f61a27d8
 
       try (var resourcesAccessor = resources.access()) {
         var cuvsRes = resourcesAccessor.handle();
 
-<<<<<<< HEAD
-        var returnValue = cuvsRMMAlloc(cuvsRes, queriesD, queriesBytes);
-        checkCuVSError(returnValue, "cuvsRMMAlloc");
-        returnValue = cuvsRMMAlloc(cuvsRes, neighborsD, neighborsBytes);
-        checkCuVSError(returnValue, "cuvsRMMAlloc");
-        returnValue = cuvsRMMAlloc(cuvsRes, distancesD, distancesBytes);
-        checkCuVSError(returnValue, "cuvsRMMAlloc");
-
-        // IMPORTANT: these three should only come AFTER cuvsRMMAlloc calls
-        MemorySegment queriesDP = queriesD.get(C_POINTER, 0);
-        MemorySegment neighborsDP = neighborsD.get(C_POINTER, 0);
-        MemorySegment distancesDP = distancesD.get(C_POINTER, 0);
-        MemorySegment prefilterD = arena.allocate(C_POINTER);
+        MemorySegment queriesDP = allocateRMMSegment(cuvsRes, queriesBytes);
+        MemorySegment neighborsDP = allocateRMMSegment(cuvsRes, neighborsBytes);
+        MemorySegment distancesDP = allocateRMMSegment(cuvsRes, distancesBytes);
         MemorySegment prefilterDP = MemorySegment.NULL;
         long prefilterLen = 0;
 
         cudaMemcpy(queriesDP, floatsSeg, queriesBytes, INFER_DIRECTION);
 
         long[] queriesShape = {numQueries, vectorDimension};
-        MemorySegment queriesTensor = prepareTensor(arena, queriesDP, queriesShape, 2, 32, 2, 2, 1);
+        MemorySegment queriesTensor =
+            prepareTensor(localArena, queriesDP, queriesShape, 2, 32, 2, 2, 1);
         long[] neighborsShape = {numQueries, topK};
         MemorySegment neighborsTensor =
-            prepareTensor(arena, neighborsDP, neighborsShape, 1, 32, 2, 2, 1);
+            prepareTensor(localArena, neighborsDP, neighborsShape, 1, 32, 2, 2, 1);
         long[] distancesShape = {numQueries, topK};
         MemorySegment distancesTensor =
-            prepareTensor(arena, distancesDP, distancesShape, 2, 32, 2, 2, 1);
-
-        returnValue = cuvsStreamSync(cuvsRes);
+            prepareTensor(localArena, distancesDP, distancesShape, 2, 32, 2, 2, 1);
+
+        var returnValue = cuvsStreamSync(cuvsRes);
         checkCuVSError(returnValue, "cuvsStreamSync");
 
         // prepare the prefiltering data
@@ -341,19 +284,12 @@
           prefilters = new BitSet[] {query.getPrefilter()};
           BitSet concatenatedFilters = concatenate(prefilters, query.getNumDocs());
           long[] filters = concatenatedFilters.toLongArray();
-          prefilterDataMemorySegment = buildMemorySegment(arena, filters);
+          prefilterDataMemorySegment = buildMemorySegment(localArena, filters);
           prefilterDataLength = query.getNumDocs() * prefilters.length;
         }
 
-        MemorySegment prefilter = cuvsFilter.allocate(arena);
+        MemorySegment prefilter = cuvsFilter.allocate(localArena);
         MemorySegment prefilterTensor;
-=======
-        prefilterDP = allocateRMMSegment(cuvsRes, prefilterBytes);
-
-        cudaMemcpy(prefilterDP, prefilterDataMemorySegment, prefilterBytes, HOST_TO_DEVICE);
-
-        prefilterTensor = prepareTensor(localArena, prefilterDP, prefilterShape, 1, 32, 1, 2, 1);
->>>>>>> f61a27d8
 
         final long prefilterBytes;
 
@@ -366,29 +302,12 @@
           prefilterLen = prefilterShape[0];
           prefilterBytes = C_INT_BYTE_SIZE * prefilterLen;
 
-<<<<<<< HEAD
-          returnValue = cuvsRMMAlloc(cuvsRes, prefilterD, prefilterBytes);
-          checkCuVSError(returnValue, "cuvsRMMAlloc");
-=======
-      returnValue =
-          cuvsCagraSearch(
-              cuvsRes,
-              segmentFromSearchParams(localArena, query.getCagraSearchParameters()),
-              cagraIndexReference.getMemorySegment(),
-              queriesTensor,
-              neighborsTensor,
-              distancesTensor,
-              prefilter);
-      checkCuVSError(returnValue, "cuvsCagraSearch");
->>>>>>> f61a27d8
-
-          prefilterDP = prefilterD.get(C_POINTER, 0);
+          prefilterDP = allocateRMMSegment(cuvsRes, prefilterBytes);
 
           cudaMemcpy(prefilterDP, prefilterDataMemorySegment, prefilterBytes, HOST_TO_DEVICE);
 
-          prefilterTensor = prepareTensor(arena, prefilterDP, prefilterShape, 1, 32, 1, 2, 1);
-
-<<<<<<< HEAD
+          prefilterTensor = prepareTensor(localArena, prefilterDP, prefilterShape, 1, 32, 1, 2, 1);
+
           cuvsFilter.type(prefilter, 1);
           cuvsFilter.addr(prefilter, prefilterTensor.address());
         }
@@ -399,7 +318,7 @@
         returnValue =
             cuvsCagraSearch(
                 cuvsRes,
-                segmentFromSearchParams(query.getCagraSearchParameters()),
+                segmentFromSearchParams(localArena, query.getCagraSearchParameters()),
                 cagraIndexReference.getMemorySegment(),
                 queriesTensor,
                 neighborsTensor,
@@ -420,18 +339,13 @@
         returnValue = cuvsRMMFree(cuvsRes, queriesDP, queriesBytes);
         checkCuVSError(returnValue, "cuvsRMMFree");
 
-        returnValue = cuvsRMMFree(cuvsRes, prefilterDP, C_INT_BYTE_SIZE * prefilterBytes);
-        checkCuVSError(returnValue, "cuvsRMMFree");
-      }
-      return new CagraSearchResults(
-=======
-      if (prefilterLen > 0) {
-        returnValue = cuvsRMMFree(cuvsRes, prefilterDP, C_INT_BYTE_SIZE * prefilterBytes);
-        checkCuVSError(returnValue, "cuvsRMMFree");
+        if (prefilterLen > 0) {
+          returnValue = cuvsRMMFree(cuvsRes, prefilterDP, C_INT_BYTE_SIZE * prefilterBytes);
+          checkCuVSError(returnValue, "cuvsRMMFree");
+        }
       }
 
       return CagraSearchResults.create(
->>>>>>> f61a27d8
           neighborsSequenceLayout,
           distancesSequenceLayout,
           neighborsMemorySegment,
@@ -503,23 +417,17 @@
   public void serializeToHNSW(OutputStream outputStream, Path tempFile, int bufferLength)
       throws Throwable {
     checkNotDestroyed();
-<<<<<<< HEAD
     final var tempFilePath = tempFile.toAbsolutePath();
-    MemorySegment pathSeg = buildMemorySegment(resources.getArena(), tempFile.toString());
-
-    try (var resourcesAccessor = resources.access()) {
-      long cuvsRes = resourcesAccessor.handle();
-=======
-    tempFile = tempFile.toAbsolutePath();
 
     try (var localArena = Arena.ofConfined()) {
       MemorySegment pathSeg = buildMemorySegment(localArena, tempFile.toString());
 
-      long cuvsRes = resources.getHandle();
->>>>>>> f61a27d8
-      int returnValue =
-          cuvsCagraSerializeToHnswlib(cuvsRes, pathSeg, cagraIndexReference.getMemorySegment());
-      checkCuVSError(returnValue, "cuvsCagraSerializeToHnswlib");
+      try (var resourcesAccessor = resources.access()) {
+        checkCuVSError(
+            cuvsCagraSerializeToHnswlib(
+                resourcesAccessor.handle(), pathSeg, cagraIndexReference.getMemorySegment()),
+            "cuvsCagraSerializeToHnswlib");
+      }
     }
 
     try (FileInputStream fileInputStream = new FileInputStream(tempFilePath.toFile())) {
@@ -716,25 +624,16 @@
             ValueLayout.ADDRESS, i, indexImpl.cagraIndexReference.getMemorySegment());
       }
 
-<<<<<<< HEAD
-      MemorySegment mergeParamsSegment = createMergeParamsSegment(mergeParams, resources);
+      // TODO: we should call cuvsCreateMergeParams here, instead of allocating this ourselves
+      // See https://github.com/rapidsai/cuvs/pull/1109
+      var mergeParamsSegment = createMergeParamsSegment(localArena, mergeParams);
       try (var resourcesAccessor = resources.access()) {
         var cuvsRes = resourcesAccessor.handle();
-        int returnValue =
+        var returnValue =
             cuvsCagraMerge(
                 cuvsRes, mergeParamsSegment, indexesSegment, indexes.length, mergedIndex);
         checkCuVSError(returnValue, "cuvsCagraMerge");
       }
-=======
-      // TODO: we should call cuvsCreateMergeParams here, instead of allocating this ourselves
-      // See https://github.com/rapidsai/cuvs/pull/1109
-      var mergeParamsSegment = createMergeParamsSegment(localArena, mergeParams);
-
-      var returnValue =
-          cuvsCagraMerge(cuvsRes, mergeParamsSegment, indexesSegment, indexes.length, mergedIndex);
-
-      checkCuVSError(returnValue, "cuvsCagraMerge");
->>>>>>> f61a27d8
     }
 
     return new CagraIndexImpl(new IndexReference(mergedIndex, null), resources);
@@ -747,13 +646,7 @@
    * @param mergeParams The merge parameters
    * @return A memory segment pointing to the native structure for merge parameters
    */
-<<<<<<< HEAD
-  private static MemorySegment createMergeParamsSegment(
-      CagraMergeParams mergeParams, CuVSResources resources) {
-    var arena = resources.getArena();
-=======
   private static MemorySegment createMergeParamsSegment(Arena arena, CagraMergeParams mergeParams) {
->>>>>>> f61a27d8
     MemorySegment seg = cuvsCagraMergeParams.allocate(arena);
 
     if (mergeParams != null) {
