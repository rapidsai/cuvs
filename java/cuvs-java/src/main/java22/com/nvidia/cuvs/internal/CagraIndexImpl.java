--- conflicted
+++ resolved
@@ -145,12 +145,6 @@
   @Override
   public void destroyIndex() throws Throwable {
     checkNotDestroyed();
-<<<<<<< HEAD
-    int returnValue = cuvsCagraIndexDestroy(cagraIndexReference.getMemorySegment());
-    checkCuVSError(returnValue, "cuvsCagraIndexDestroy");
-    destroyed = true;
-    if (dataset != null) dataset.close();
-=======
     try {
       int returnValue = cuvsCagraIndexDestroy(cagraIndexReference.getMemorySegment());
       checkCuVSError(returnValue, "cuvsCagraIndexDestroy");
@@ -160,7 +154,6 @@
     } finally {
       destroyed = true;
     }
->>>>>>> 7462cbda
   }
 
   /**
@@ -176,13 +169,8 @@
       long cols = dataset.dimensions();
 
       MemorySegment indexParamsMemorySegment =
-<<<<<<< HEAD
-          cagraIndexParameters != null
-              ? segmentFromIndexParams(localArena, cagraIndexParameters)
-=======
           indexParameters != null
               ? segmentFromIndexParams(localArena, indexParameters)
->>>>>>> 7462cbda
               : MemorySegment.NULL;
 
       int numWriterThreads = indexParameters != null ? indexParameters.getNumWriterThreads() : 1;
@@ -190,28 +178,13 @@
 
       MemorySegment dataSeg = dataset.asMemorySegment();
 
-<<<<<<< HEAD
-      long cuvsRes = resources.getMemorySegment().get(cuvsResources_t, 0);
-      MemorySegment stream = localArena.allocate(cudaStream_t);
-      var returnValue = cuvsStreamGet(cuvsRes, stream);
-      checkCuVSError(returnValue, "cuvsStreamGet");
-
-      long datasetShape[] = {rows, cols};
+      long cuvsRes = resources.getHandle();
+
+      long[] datasetShape = {rows, cols};
       MemorySegment datasetTensor =
           prepareTensor(localArena, dataSeg, datasetShape, 2, 32, 2, 2, 1);
 
-      MemorySegment index = localArena.allocate(cuvsCagraIndex_t);
-      returnValue = cuvsCagraIndexCreate(index);
-      checkCuVSError(returnValue, "cuvsCagraIndexCreate");
-=======
-      long cuvsRes = resources.getHandle();
-
-      long[] datasetShape = {rows, cols};
-      MemorySegment datasetTensor =
-          prepareTensor(resources.getArena(), dataSeg, datasetShape, 2, 32, 2, 2, 1);
-
       var index = createCagraIndex();
->>>>>>> 7462cbda
 
       if (cuvsCagraIndexParams.build_algo(indexParamsMemorySegment)
           == 1) { // when build algo is IVF_PQ
@@ -277,13 +250,8 @@
       MemorySegment distancesMemorySegment = localArena.allocate(distancesSequenceLayout);
       MemorySegment floatsSeg = buildMemorySegment(localArena, query.getQueryVectors());
 
-<<<<<<< HEAD
-      long cuvsRes = resources.getMemorySegment().get(cuvsResources_t, 0);
+      long cuvsRes = resources.getHandle();
       MemorySegment stream = localArena.allocate(cudaStream_t);
-=======
-      long cuvsRes = resources.getHandle();
-      MemorySegment stream = arena.allocate(cudaStream_t);
->>>>>>> 7462cbda
       int returnValue = cuvsStreamGet(cuvsRes, stream);
       checkCuVSError(returnValue, "cuvsStreamGet");
 
@@ -301,18 +269,11 @@
       cudaMemcpy(queriesDP, floatsSeg, queriesBytes, INFER_DIRECTION);
 
       long[] queriesShape = {numQueries, vectorDimension};
-<<<<<<< HEAD
       MemorySegment queriesTensor =
           prepareTensor(localArena, queriesDP, queriesShape, 2, 32, 2, 2, 1);
       long[] neighborsShape = {numQueries, topK};
       MemorySegment neighborsTensor =
           prepareTensor(localArena, neighborsDP, neighborsShape, 1, 32, 2, 2, 1);
-=======
-      MemorySegment queriesTensor = prepareTensor(arena, queriesDP, queriesShape, 2, 32, 2, 2, 1);
-      long[] neighborsShape = {numQueries, topK};
-      MemorySegment neighborsTensor =
-          prepareTensor(arena, neighborsDP, neighborsShape, 1, 32, 2, 2, 1);
->>>>>>> 7462cbda
       long[] distancesShape = {numQueries, topK};
       MemorySegment distancesTensor =
           prepareTensor(localArena, distancesDP, distancesShape, 2, 32, 2, 2, 1);
@@ -327,13 +288,8 @@
       if (query.getPrefilter() != null) {
         prefilters = new BitSet[] {query.getPrefilter()};
         BitSet concatenatedFilters = concatenate(prefilters, query.getNumDocs());
-<<<<<<< HEAD
-        long filters[] = concatenatedFilters.toLongArray();
+        long[] filters = concatenatedFilters.toLongArray();
         prefilterDataMemorySegment = buildMemorySegment(localArena, filters);
-=======
-        long[] filters = concatenatedFilters.toLongArray();
-        prefilterDataMemorySegment = buildMemorySegment(arena, filters);
->>>>>>> 7462cbda
         prefilterDataLength = query.getNumDocs() * prefilters.length;
       }
 
@@ -463,21 +419,14 @@
     checkNotDestroyed();
     tempFile = tempFile.toAbsolutePath();
 
-<<<<<<< HEAD
     try (var arena = Arena.ofConfined()) {
       MemorySegment pathSeg = buildMemorySegment(arena, tempFile.toString());
 
-      long cuvsRes = resources.getMemorySegment().get(cuvsResources_t, 0);
+      long cuvsRes = resources.getHandle();
       int returnValue =
           cuvsCagraSerializeToHnswlib(cuvsRes, pathSeg, cagraIndexReference.getMemorySegment());
       checkCuVSError(returnValue, "cuvsCagraSerializeToHnswlib");
     }
-=======
-    long cuvsRes = resources.getHandle();
-    int returnValue =
-        cuvsCagraSerializeToHnswlib(cuvsRes, pathSeg, cagraIndexReference.getMemorySegment());
-    checkCuVSError(returnValue, "cuvsCagraSerializeToHnswlib");
->>>>>>> 7462cbda
 
     try (FileInputStream fileInputStream = new FileInputStream(tempFile.toFile())) {
       byte[] chunk = new byte[bufferLength];
@@ -494,22 +443,14 @@
    * Gets an instance of {@link IndexReference} by deserializing a CAGRA index
    * using an {@link InputStream}.
    *
-<<<<<<< HEAD
-   * @param inputStream an instance of {@link InputStream}
-=======
    * @param inputStream  an instance of {@link InputStream}
->>>>>>> 7462cbda
    * @return an instance of {@link IndexReference}.
    */
   private IndexReference deserialize(InputStream inputStream) throws Throwable {
     Path tmpIndexFile =
         Files.createTempFile(resources.tempDirectory(), UUID.randomUUID().toString(), ".cag")
             .toAbsolutePath();
-<<<<<<< HEAD
-    IndexReference indexReference = new IndexReference(resources);
-=======
     var index = createCagraIndex();
->>>>>>> 7462cbda
 
     try (inputStream;
         var outputStream = Files.newOutputStream(tmpIndexFile);
@@ -518,14 +459,7 @@
 
       long cuvsRes = resources.getHandle();
       var returnValue =
-<<<<<<< HEAD
-          cuvsCagraDeserialize(
-              cuvsRes,
-              arena.allocateFrom(tmpIndexFile.toString()),
-              indexReference.getMemorySegment());
-=======
           cuvsCagraDeserialize(cuvsRes, arena.allocateFrom(tmpIndexFile.toString()), index);
->>>>>>> 7462cbda
       checkCuVSError(returnValue, "cuvsCagraDeserialize");
 
     } finally {
@@ -692,22 +626,11 @@
             ValueLayout.ADDRESS, i, indexImpl.cagraIndexReference.getMemorySegment());
       }
 
-<<<<<<< HEAD
       // TODO: IMO we should call cuvsCreateMergeParams here, instead of allocating this ourselves
       var mergeParamsSegment = createMergeParamsSegment(arena, mergeParams);
 
       var returnValue =
-          cuvsCagraMerge(
-              cuvsRes,
-              mergeParamsSegment,
-              indexesSegment,
-              indexes.length,
-              mergedIndexReference.getMemorySegment());
-=======
-      MemorySegment mergeParamsSegment = createMergeParamsSegment(mergeParams, resources);
-      int returnValue =
           cuvsCagraMerge(cuvsRes, mergeParamsSegment, indexesSegment, indexes.length, mergedIndex);
->>>>>>> 7462cbda
 
       checkCuVSError(returnValue, "cuvsCagraMerge");
     }
@@ -722,13 +645,7 @@
    * @param mergeParams The merge parameters
    * @return A memory segment pointing to the native structure for merge parameters
    */
-<<<<<<< HEAD
   private static MemorySegment createMergeParamsSegment(Arena arena, CagraMergeParams mergeParams) {
-=======
-  private static MemorySegment createMergeParamsSegment(
-      CagraMergeParams mergeParams, CuVSResourcesImpl resources) {
-    var arena = resources.getArena();
->>>>>>> 7462cbda
     MemorySegment seg = cuvsCagraMergeParams.allocate(arena);
 
     if (mergeParams != null) {
@@ -804,17 +721,7 @@
   public static class IndexReference {
 
     private final MemorySegment memorySegment;
-<<<<<<< HEAD
-
-    /**
-     * Constructs CagraIndexReference and allocate the MemorySegment.
-     */
-    protected IndexReference(CuVSResourcesImpl resources) {
-      this(cuvsCagraIndex.allocate(resources.getArena()));
-    }
-=======
     private final Dataset dataset;
->>>>>>> 7462cbda
 
     /**
      * Constructs CagraIndexReference with an instance of MemorySegment passed as a
@@ -827,11 +734,7 @@
      *                           to it so we can close it when the index is closed.
      *                           Can be null (e.g. from deserialization or merging)
      */
-<<<<<<< HEAD
-    private IndexReference(MemorySegment indexMemorySegment) {
-=======
     private IndexReference(MemorySegment indexMemorySegment, Dataset dataset) {
->>>>>>> 7462cbda
       this.memorySegment = indexMemorySegment;
       this.dataset = dataset;
     }
