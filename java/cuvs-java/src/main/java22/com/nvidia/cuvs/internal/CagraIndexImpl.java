/*
 * Copyright (c) 2025, NVIDIA CORPORATION.
 *
 * Licensed under the Apache License, Version 2.0 (the "License");
 * you may not use this file except in compliance with the License.
 * You may obtain a copy of the License at
 *
 *     http://www.apache.org/licenses/LICENSE-2.0
 *
 * Unless required by applicable law or agreed to in writing, software
 * distributed under the License is distributed on an "AS IS" BASIS,
 * WITHOUT WARRANTIES OR CONDITIONS OF ANY KIND, either express or implied.
 * See the License for the specific language governing permissions and
 * limitations under the License.
 */
package com.nvidia.cuvs.internal;

import static com.nvidia.cuvs.internal.CuVSParamsHelper.*;
import static com.nvidia.cuvs.internal.common.CloseableRMMAllocation.allocateRMMSegment;
import static com.nvidia.cuvs.internal.common.LinkerHelper.C_FLOAT;
import static com.nvidia.cuvs.internal.common.LinkerHelper.C_FLOAT_BYTE_SIZE;
import static com.nvidia.cuvs.internal.common.LinkerHelper.C_INT;
import static com.nvidia.cuvs.internal.common.LinkerHelper.C_INT_BYTE_SIZE;
import static com.nvidia.cuvs.internal.common.Util.CudaMemcpyKind.HOST_TO_DEVICE;
import static com.nvidia.cuvs.internal.common.Util.CudaMemcpyKind.INFER_DIRECTION;
import static com.nvidia.cuvs.internal.common.Util.buildMemorySegment;
import static com.nvidia.cuvs.internal.common.Util.checkCuVSError;
import static com.nvidia.cuvs.internal.common.Util.concatenate;
import static com.nvidia.cuvs.internal.common.Util.cudaMemcpy;
import static com.nvidia.cuvs.internal.common.Util.prepareTensor;
import static com.nvidia.cuvs.internal.panama.headers_h.*;

import com.nvidia.cuvs.CagraCompressionParams;
import com.nvidia.cuvs.CagraIndex;
import com.nvidia.cuvs.CagraIndexParams;
import com.nvidia.cuvs.CagraIndexParams.CagraGraphBuildAlgo;
import com.nvidia.cuvs.CagraMergeParams;
import com.nvidia.cuvs.CagraQuery;
import com.nvidia.cuvs.CagraSearchParams;
import com.nvidia.cuvs.CuVSIvfPqIndexParams;
import com.nvidia.cuvs.CuVSIvfPqSearchParams;
import com.nvidia.cuvs.CuVSMatrix;
import com.nvidia.cuvs.CuVSResources;
import com.nvidia.cuvs.SearchResults;
import com.nvidia.cuvs.internal.common.CloseableHandle;
import com.nvidia.cuvs.internal.common.CloseableRMMAllocation;
import com.nvidia.cuvs.internal.common.CompositeCloseableHandle;
import com.nvidia.cuvs.internal.panama.cuvsCagraCompressionParams;
import com.nvidia.cuvs.internal.panama.cuvsCagraIndexParams;
import com.nvidia.cuvs.internal.panama.cuvsCagraMergeParams;
import com.nvidia.cuvs.internal.panama.cuvsCagraSearchParams;
import com.nvidia.cuvs.internal.panama.cuvsFilter;
import com.nvidia.cuvs.internal.panama.cuvsIvfPqIndexParams;
import com.nvidia.cuvs.internal.panama.cuvsIvfPqParams;
import com.nvidia.cuvs.internal.panama.cuvsIvfPqSearchParams;
import java.io.FileInputStream;
import java.io.InputStream;
import java.io.OutputStream;
import java.lang.foreign.Arena;
import java.lang.foreign.MemoryLayout;
import java.lang.foreign.MemorySegment;
import java.lang.foreign.SequenceLayout;
import java.lang.foreign.ValueLayout;
import java.nio.file.Files;
import java.nio.file.Path;
import java.util.*;

/**
 * {@link CagraIndex} encapsulates a CAGRA index, along with methods to interact
 * with it.
 * <p>
 * CAGRA is a graph-based nearest neighbors algorithm that was built from the
 * ground up for GPU acceleration. CAGRA demonstrates state-of-the art index
 * build and query performance for both small and large-batch sized search. Know
 * more about this algorithm
 * <a href="https://arxiv.org/abs/2308.15136" target="_blank">here</a>
 *
 * @since 25.02
 */
public class CagraIndexImpl implements CagraIndex {
  private final CuVSResources resources;
  private final IndexReference cagraIndexReference;
  private boolean destroyed;

  /**
   * Constructor for building the index using specified dataset
   *
   * @param indexParameters an instance of {@link CagraIndexParams} holding the
   *                        index parameters
   * @param dataset         the dataset for indexing
   * @param resources       an instance of {@link CuVSResources}
   */
  private CagraIndexImpl(
      CagraIndexParams indexParameters, CuVSMatrix dataset, CuVSResources resources) {
    Objects.requireNonNull(dataset);
    this.resources = resources;
    assert dataset instanceof CuVSMatrixBaseImpl;
    this.cagraIndexReference = build(indexParameters, (CuVSMatrixBaseImpl) dataset);
  }

  /**
   * Constructor for loading the index from an {@link InputStream}
   *
   * @param inputStream an instance of stream to read the index bytes from
   * @param resources   an instance of {@link CuVSResources}
   */
  private CagraIndexImpl(InputStream inputStream, CuVSResources resources) throws Throwable {
    this.resources = resources;
    this.cagraIndexReference = deserialize(inputStream);
  }

  /**
   * Constructor for creating an index from an existing index reference.
   * Used primarily for the merge operation.
   *
   * @param indexReference The reference to the existing index
   * @param resources The resources instance
   */
  private CagraIndexImpl(IndexReference indexReference, CuVSResources resources) {
    this.resources = resources;
    this.cagraIndexReference = indexReference;
    this.destroyed = false;
  }

  /**
   * Constructor for creating an index from a pre-build CAGRA graph
   *
   * @param metric      the distance type used
   * @param graph       a previously built CAGRA graph
   * @param dataset     the dataset used for indexing
   * @param resources   an instance of {@link CuVSResources}
   */
  private CagraIndexImpl(
      CagraIndexParams.CuvsDistanceType metric,
      CuVSMatrix graph,
      CuVSMatrix dataset,
      CuVSResources resources) {
    Objects.requireNonNull(graph);
    Objects.requireNonNull(dataset);

    this.resources = resources;

    assert graph instanceof CuVSMatrixBaseImpl;
    assert dataset instanceof CuVSMatrixBaseImpl;

    this.cagraIndexReference =
        fromGraph(metric, (CuVSMatrixBaseImpl) graph, (CuVSMatrixBaseImpl) dataset);
  }

  private void checkNotDestroyed() {
    if (destroyed) {
      throw new IllegalStateException("destroyed");
    }
  }

  /**
   * Invokes the native destroy_cagra_index to de-allocate the CAGRA index
   */
  @Override
  public void destroyIndex() throws Throwable {
    checkNotDestroyed();
    try {
      int returnValue = cuvsCagraIndexDestroy(cagraIndexReference.getMemorySegment());
      checkCuVSError(returnValue, "cuvsCagraIndexDestroy");
      if (cagraIndexReference.dataset != null) {
        cagraIndexReference.dataset.close();
      }
    } finally {
      destroyed = true;
    }
  }

  /**
   * Invokes the native build_cagra_index function via the Panama API to build the
   * {@link CagraIndex}
   *
   * @return an instance of {@link IndexReference} that holds the pointer to the
   *         index
   */
  private IndexReference build(CagraIndexParams indexParameters, CuVSMatrixBaseImpl dataset) {
    long rows = dataset.size();
    long cols = dataset.columns();

    try (var indexParams = segmentFromIndexParams(indexParameters);
        var localArena = Arena.ofConfined()) {
      MemorySegment indexParamsMemorySegment = indexParams.handle();

      int numWriterThreads = indexParameters != null ? indexParameters.getNumWriterThreads() : 1;
      omp_set_num_threads(numWriterThreads);

      MemorySegment dataSeg = dataset.memorySegment();
      // TODO: type kDLCPU()/kDLCUDA() should be aligned with the CuVSMatrixBaseImpl type (host or
      // device?)

      long[] datasetShape = {rows, cols};
      MemorySegment datasetTensor =
          prepareTensor(localArena, dataSeg, datasetShape, kDLFloat(), 32, kDLCPU(), 1);

      var index = createCagraIndex();

      if (cuvsCagraIndexParams.build_algo(indexParamsMemorySegment)
          == 1) { // when build algo is IVF_PQ
        MemorySegment cuvsIvfPqIndexParamsMS =
            cuvsIvfPqParams.ivf_pq_build_params(
                cuvsCagraIndexParams.graph_build_params(indexParamsMemorySegment));
        int n_lists = cuvsIvfPqIndexParams.n_lists(cuvsIvfPqIndexParamsMS);
        // As rows cannot be less than n_lists value so trim down.
        cuvsIvfPqIndexParams.n_lists(
            cuvsIvfPqIndexParamsMS, (int) (rows < n_lists ? rows : n_lists));
      }
      try (var resourcesAccessor = resources.access()) {
        var cuvsRes = resourcesAccessor.handle();

        var returnValue = cuvsStreamSync(cuvsRes);
        checkCuVSError(returnValue, "cuvsStreamSync");

        returnValue = cuvsCagraBuild(cuvsRes, indexParamsMemorySegment, datasetTensor, index);
        checkCuVSError(returnValue, "cuvsCagraBuild");

        returnValue = cuvsStreamSync(cuvsRes);
        checkCuVSError(returnValue, "cuvsStreamSync");
      }
      omp_set_num_threads(1);

      return new IndexReference(index, dataset);
    }
  }

  private static MemorySegment createCagraIndex() {
    try (var localArena = Arena.ofConfined()) {
      MemorySegment indexPtrPtr = localArena.allocate(cuvsCagraIndex_t);
      // cuvsCagraIndexCreate gets a pointer to a cuvsCagraIndex_t, which is defined as a pointer to
      // cuvsCagraIndex.
      // It's basically an "out" parameter: the C functions will create the index and "return back"
      // a pointer to it: (*index = new cuvsCagraIndex{};
      // The "out parameter" pointer is needed only for the duration of the function invocation (it
      // could be a stack pointer, in C) so we allocate it from our localArena
      var returnValue = cuvsCagraIndexCreate(indexPtrPtr);
      checkCuVSError(returnValue, "cuvsCagraIndexCreate");
      return indexPtrPtr.get(cuvsCagraIndex_t, 0);
    }
  }

  private static final BitSet[] EMPTY_PREFILTER_BITSET = new BitSet[0];

  /**
   * Invokes the native search_cagra_index via the Panama API for searching a
   * CAGRA index.
   *
   * @param query an instance of {@link CagraQuery} holding the query vectors and
   *              other parameters
   * @return an instance of {@link CagraSearchResults} containing the results
   */
  @Override
  public SearchResults search(CagraQuery query) throws Throwable {
    try (var localArena = Arena.ofConfined()) {
      checkNotDestroyed();
      int topK = query.getTopK();
      long numQueries = query.getQueryVectors().length;
      long numBlocks = topK * numQueries;
      int vectorDimension = numQueries > 0 ? query.getQueryVectors()[0].length : 0;

      SequenceLayout neighborsSequenceLayout = MemoryLayout.sequenceLayout(numBlocks, C_INT);
      SequenceLayout distancesSequenceLayout = MemoryLayout.sequenceLayout(numBlocks, C_FLOAT);
      MemorySegment neighborsMemorySegment = localArena.allocate(neighborsSequenceLayout);
      MemorySegment distancesMemorySegment = localArena.allocate(distancesSequenceLayout);
      MemorySegment floatsSeg = buildMemorySegment(localArena, query.getQueryVectors());

      final long queriesBytes = C_FLOAT_BYTE_SIZE * numQueries * vectorDimension;
      final long neighborsBytes = C_INT_BYTE_SIZE * numQueries * topK;
      final long distancesBytes = C_FLOAT_BYTE_SIZE * numQueries * topK;
      final boolean hasPreFilter = query.getPrefilter() != null;
      final BitSet[] prefilters =
          hasPreFilter ? new BitSet[] {query.getPrefilter()} : EMPTY_PREFILTER_BITSET;
      final long prefilterDataLength = hasPreFilter ? query.getNumDocs() * prefilters.length : 0;
      final long prefilterLen = hasPreFilter ? (prefilterDataLength + 31) / 32 : 0;
      final long prefilterBytes = C_INT_BYTE_SIZE * prefilterLen;

      try (var resourcesAccessor = query.getResources().access()) {
        var cuvsRes = resourcesAccessor.handle();

<<<<<<< HEAD
        MemorySegment queriesDP = allocateRMMSegment(cuvsRes, queriesBytes);
        MemorySegment neighborsDP = allocateRMMSegment(cuvsRes, neighborsBytes);
        MemorySegment distancesDP = allocateRMMSegment(cuvsRes, distancesBytes);
        MemorySegment prefilterDP = MemorySegment.NULL;
        long prefilterLen = 0;

        cudaMemcpy(queriesDP, floatsSeg, queriesBytes, INFER_DIRECTION);

        long[] queriesShape = {numQueries, vectorDimension};
        MemorySegment queriesTensor =
            prepareTensor(localArena, queriesDP, queriesShape, 2, 32, kDLCUDA(), 1);
        long[] neighborsShape = {numQueries, topK};
        MemorySegment neighborsTensor =
            prepareTensor(localArena, neighborsDP, neighborsShape, 1, 32, kDLCUDA(), 1);
        long[] distancesShape = {numQueries, topK};
        MemorySegment distancesTensor =
            prepareTensor(localArena, distancesDP, distancesShape, 2, 32, kDLCUDA(), 1);

        var returnValue = cuvsStreamSync(cuvsRes);
        checkCuVSError(returnValue, "cuvsStreamSync");

        // prepare the prefiltering data
        long prefilterDataLength = 0;
        MemorySegment prefilterDataMemorySegment = MemorySegment.NULL;
        BitSet[] prefilters;
        if (query.getPrefilter() != null) {
          prefilters = new BitSet[] {query.getPrefilter()};
          BitSet concatenatedFilters = concatenate(prefilters, query.getNumDocs());
          long[] filters = concatenatedFilters.toLongArray();
          prefilterDataMemorySegment = buildMemorySegment(localArena, filters);
          prefilterDataLength = query.getNumDocs() * prefilters.length;
        }

        MemorySegment prefilter = cuvsFilter.allocate(localArena);
        MemorySegment prefilterTensor;

        final long prefilterBytes;

        if (prefilterDataMemorySegment == MemorySegment.NULL) {
          cuvsFilter.type(prefilter, 0); // NO_FILTER
          cuvsFilter.addr(prefilter, 0);
          prefilterBytes = 0;
        } else {
          long[] prefilterShape = {(prefilterDataLength + 31) / 32};
          prefilterLen = prefilterShape[0];
          prefilterBytes = C_INT_BYTE_SIZE * prefilterLen;

          prefilterDP = allocateRMMSegment(cuvsRes, prefilterBytes);

          cudaMemcpy(prefilterDP, prefilterDataMemorySegment, prefilterBytes, HOST_TO_DEVICE);

          prefilterTensor = prepareTensor(localArena, prefilterDP, prefilterShape, 1, 32, 2, 1);

          cuvsFilter.type(prefilter, 1);
          cuvsFilter.addr(prefilter, prefilterTensor.address());
        }

        returnValue = cuvsStreamSync(cuvsRes);
        checkCuVSError(returnValue, "cuvsStreamSync");

        returnValue =
            cuvsCagraSearch(
                cuvsRes,
                segmentFromSearchParams(localArena, query.getCagraSearchParameters()),
                cagraIndexReference.getMemorySegment(),
                queriesTensor,
                neighborsTensor,
                distancesTensor,
                prefilter);
        checkCuVSError(returnValue, "cuvsCagraSearch");

        returnValue = cuvsStreamSync(cuvsRes);
        checkCuVSError(returnValue, "cuvsStreamSync");

        cudaMemcpy(neighborsMemorySegment, neighborsDP, neighborsBytes, INFER_DIRECTION);
        cudaMemcpy(distancesMemorySegment, distancesDP, distancesBytes, INFER_DIRECTION);

        returnValue = cuvsRMMFree(cuvsRes, distancesDP, distancesBytes);
        checkCuVSError(returnValue, "cuvsRMMFree");
        returnValue = cuvsRMMFree(cuvsRes, neighborsDP, neighborsBytes);
        checkCuVSError(returnValue, "cuvsRMMFree");
        returnValue = cuvsRMMFree(cuvsRes, queriesDP, queriesBytes);
        checkCuVSError(returnValue, "cuvsRMMFree");

        if (prefilterLen > 0) {
          returnValue = cuvsRMMFree(cuvsRes, prefilterDP, C_INT_BYTE_SIZE * prefilterBytes);
          checkCuVSError(returnValue, "cuvsRMMFree");
=======
        try (var queriesDP = allocateRMMSegment(cuvsRes, queriesBytes);
            var neighborsDP = allocateRMMSegment(cuvsRes, neighborsBytes);
            var distancesDP = allocateRMMSegment(cuvsRes, distancesBytes);
            var prefilterDP =
                hasPreFilter
                    ? allocateRMMSegment(cuvsRes, prefilterBytes)
                    : CloseableRMMAllocation.EMPTY) {

          cudaMemcpy(queriesDP.handle(), floatsSeg, queriesBytes, INFER_DIRECTION);

          long[] queriesShape = {numQueries, vectorDimension};
          MemorySegment queriesTensor =
              prepareTensor(
                  localArena, queriesDP.handle(), queriesShape, kDLFloat(), 32, kDLCUDA(), 1);
          long[] neighborsShape = {numQueries, topK};
          MemorySegment neighborsTensor =
              prepareTensor(
                  localArena, neighborsDP.handle(), neighborsShape, kDLUInt(), 32, kDLCUDA(), 1);
          long[] distancesShape = {numQueries, topK};
          MemorySegment distancesTensor =
              prepareTensor(
                  localArena, distancesDP.handle(), distancesShape, kDLFloat(), 32, kDLCUDA(), 1);

          var returnValue = cuvsStreamSync(cuvsRes);
          checkCuVSError(returnValue, "cuvsStreamSync");

          // prepare the prefiltering data
          MemorySegment prefilterDataMemorySegment = MemorySegment.NULL;
          if (hasPreFilter) {
            BitSet concatenatedFilters = concatenate(prefilters, query.getNumDocs());
            long[] filters = concatenatedFilters.toLongArray();
            prefilterDataMemorySegment = buildMemorySegment(localArena, filters);
          }

          MemorySegment prefilter = cuvsFilter.allocate(localArena);
          MemorySegment prefilterTensor;

          if (!hasPreFilter) {
            cuvsFilter.type(prefilter, 0); // NO_FILTER
            cuvsFilter.addr(prefilter, 0);
          } else {
            long[] prefilterShape = {prefilterLen};

            cudaMemcpy(
                prefilterDP.handle(), prefilterDataMemorySegment, prefilterBytes, HOST_TO_DEVICE);

            prefilterTensor =
                prepareTensor(
                    localArena, prefilterDP.handle(), prefilterShape, kDLUInt(), 32, kDLCUDA(), 1);

            cuvsFilter.type(prefilter, 1);
            cuvsFilter.addr(prefilter, prefilterTensor.address());
          }

          returnValue = cuvsStreamSync(cuvsRes);
          checkCuVSError(returnValue, "cuvsStreamSync");

          returnValue =
              cuvsCagraSearch(
                  cuvsRes,
                  segmentFromSearchParams(localArena, query.getCagraSearchParameters()),
                  cagraIndexReference.getMemorySegment(),
                  queriesTensor,
                  neighborsTensor,
                  distancesTensor,
                  prefilter);
          checkCuVSError(returnValue, "cuvsCagraSearch");

          returnValue = cuvsStreamSync(cuvsRes);
          checkCuVSError(returnValue, "cuvsStreamSync");

          cudaMemcpy(neighborsMemorySegment, neighborsDP.handle(), neighborsBytes, INFER_DIRECTION);
          cudaMemcpy(distancesMemorySegment, distancesDP.handle(), distancesBytes, INFER_DIRECTION);
>>>>>>> 6947ac41
        }
      }

      return CagraSearchResults.create(
          neighborsSequenceLayout,
          distancesSequenceLayout,
          neighborsMemorySegment,
          distancesMemorySegment,
          topK,
          query.getMapping(),
          numQueries);
    }
  }

  @Override
  public void serialize(OutputStream outputStream) throws Throwable {
    Path path =
        Files.createTempFile(resources.tempDirectory(), UUID.randomUUID().toString(), ".cag");
    serialize(outputStream, path, 1024);
  }

  @Override
  public void serialize(OutputStream outputStream, int bufferLength) throws Throwable {
    Path path =
        Files.createTempFile(resources.tempDirectory(), UUID.randomUUID().toString(), ".cag");
    serialize(outputStream, path, bufferLength);
  }

  @Override
  public void serialize(OutputStream outputStream, Path tempFile, int bufferLength)
      throws Throwable {
    checkNotDestroyed();
    final var tempFilePath = tempFile.toAbsolutePath();
    try (var localArena = Arena.ofConfined();
        var resourcesAccessor = resources.access()) {

      long cuvsRes = resourcesAccessor.handle();
      var returnValue =
          cuvsCagraSerialize(
              cuvsRes,
              localArena.allocateFrom(tempFilePath.toString()),
              cagraIndexReference.getMemorySegment(),
              true);
      checkCuVSError(returnValue, "cuvsCagraSerialize");

      try (var fileInputStream = Files.newInputStream(tempFilePath)) {
        byte[] chunk = new byte[bufferLength];
        int chunkLength = 0;
        while ((chunkLength = fileInputStream.read(chunk)) != -1) {
          outputStream.write(chunk, 0, chunkLength);
        }
      } finally {
        Files.deleteIfExists(tempFilePath);
      }
    }
  }

  @Override
  public CuVSMatrix getGraph() {
    try (var localArena = Arena.ofConfined()) {
      var outPtr = localArena.allocate(__uint32_t);
      checkCuVSError(
          cuvsCagraIndexGetGraphDegree(cagraIndexReference.getMemorySegment(), outPtr),
          "cuvsCagraIndexGetGraphDegree");
      int graphDegree = outPtr.get(__uint32_t, 0);

      checkCuVSError(
          cuvsCagraIndexGetSize(cagraIndexReference.getMemorySegment(), outPtr),
          "cuvsCagraIndexGetGraphDegree");
      int size = outPtr.get(__uint32_t, 0);

      // TODO: use a "device" graph + tensor, avoid (defer) copy
      var graph = new CuVSHostMatrixArenaImpl(size, graphDegree, CuVSMatrix.DataType.UINT);
      var graphHostTensor = graph.toTensor(localArena);
      var graphDeviceTensor =
          prepareTensor(
              localArena,
              MemorySegment.NULL,
              new long[] {size, graphDegree},
              kDLUInt(),
              32,
              kDLCUDA(),
              1);
      checkCuVSError(
          cuvsCagraIndexGetGraph(cagraIndexReference.getMemorySegment(), graphDeviceTensor),
          "cuvsCagraIndexGetGraph");

      try (var resourceAccess = resources.access()) {
        var cuvsRes = resourceAccess.handle();
        checkCuVSError(cuvsStreamSync(cuvsRes), "cuvsStreamSync");

        checkCuVSError(
            cuvsMatrixCopy(cuvsRes, graphDeviceTensor, graphHostTensor), "cuvsMatrixCopy");

        checkCuVSError(cuvsStreamSync(cuvsRes), "cuvsStreamSync");
      }

      return graph;
    }
  }

  private IndexReference fromGraph(
      CagraIndexParams.CuvsDistanceType metric,
      CuVSMatrixBaseImpl graph,
      CuVSMatrixBaseImpl dataset) {
    try (var localArena = Arena.ofConfined()) {
      long rows = dataset.size();
      long cols = dataset.columns();

      var index = createCagraIndex();
      try (var resourcesAccess = resources.access()) {
        long cuvsRes = resourcesAccess.handle();

        long[] datasetShape = {rows, cols};
        MemorySegment datasetTensor =
            prepareTensor(
                localArena, dataset.memorySegment(), datasetShape, kDLFloat(), 32, kDLCPU(), 1);

        long[] graphShape = {graph.size(), graph.columns()};
        MemorySegment graphTensor =
            prepareTensor(
                localArena, graph.memorySegment(), graphShape, kDLUInt(), 32, kDLCPU(), 1);

        checkCuVSError(
            cuvsCagraIndexFromArgs(cuvsRes, metric.value, graphTensor, datasetTensor, index),
            "cuvsCagraIndexFromArgs");
      }

      return new IndexReference(index, dataset);
    }
  }

  @Override
  public void serializeToHNSW(OutputStream outputStream) throws Throwable {
    Path path =
        Files.createTempFile(resources.tempDirectory(), UUID.randomUUID().toString(), ".hnsw");
    serializeToHNSW(outputStream, path, 1024);
  }

  @Override
  public void serializeToHNSW(OutputStream outputStream, int bufferLength) throws Throwable {
    Path path =
        Files.createTempFile(resources.tempDirectory(), UUID.randomUUID().toString(), ".hnsw");
    serializeToHNSW(outputStream, path, bufferLength);
  }

  @Override
  public void serializeToHNSW(OutputStream outputStream, Path tempFile, int bufferLength)
      throws Throwable {
    checkNotDestroyed();
    final var tempFilePath = tempFile.toAbsolutePath();

    try (var localArena = Arena.ofConfined()) {
      MemorySegment pathSeg = buildMemorySegment(localArena, tempFile.toString());

      try (var resourcesAccessor = resources.access()) {
        checkCuVSError(
            cuvsCagraSerializeToHnswlib(
                resourcesAccessor.handle(), pathSeg, cagraIndexReference.getMemorySegment()),
            "cuvsCagraSerializeToHnswlib");
      }
    }

    try (FileInputStream fileInputStream = new FileInputStream(tempFilePath.toFile())) {
      byte[] chunk = new byte[bufferLength];
      int chunkLength;
      while ((chunkLength = fileInputStream.read(chunk)) != -1) {
        outputStream.write(chunk, 0, chunkLength);
      }
    } finally {
      Files.deleteIfExists(tempFilePath);
    }
  }

  /**
   * Gets an instance of {@link IndexReference} by deserializing a CAGRA index
   * using an {@link InputStream}.
   *
   * @param inputStream  an instance of {@link InputStream}
   * @return an instance of {@link IndexReference}.
   */
  private IndexReference deserialize(InputStream inputStream) throws Throwable {
    Path tmpIndexFile =
        Files.createTempFile(resources.tempDirectory(), UUID.randomUUID().toString(), ".cag")
            .toAbsolutePath();
    var index = createCagraIndex();

    try (inputStream;
        var outputStream = Files.newOutputStream(tmpIndexFile);
        var arena = Arena.ofConfined()) {
      inputStream.transferTo(outputStream);

      try (var resourcesAccessor = resources.access()) {
        var cuvsRes = resourcesAccessor.handle();
        var returnValue =
            cuvsCagraDeserialize(cuvsRes, arena.allocateFrom(tmpIndexFile.toString()), index);
        checkCuVSError(returnValue, "cuvsCagraDeserialize");
      }
    } finally {
      Files.deleteIfExists(tmpIndexFile);
    }
    return new IndexReference(index, null);
  }

  /**
   * Gets an instance of {@link CuVSResources}
   *
   * @return an instance of {@link CuVSResources}
   */
  @Override
  public CuVSResources getCuVSResources() {
    return resources;
  }

  /**
   * Allocates the native CagraIndexParams data structures and fills the configured index parameters in.
   */
  private static CloseableHandle segmentFromIndexParams(CagraIndexParams params) {

    if (params == null) {
      return CloseableHandle.NULL;
    }

    var handles = new ArrayList<CloseableHandle>();

    var indexParams = createCagraIndexParams();
    handles.add(indexParams);
    var indexPtr = indexParams.handle();

    populateNativeIndexParams(indexPtr, params, handles);

    return new CompositeCloseableHandle(indexPtr, handles);
  }

  private static void populateNativeIndexParams(
      MemorySegment indexPtr, CagraIndexParams params, List<CloseableHandle> handles) {

    cuvsCagraIndexParams.intermediate_graph_degree(indexPtr, params.getIntermediateGraphDegree());
    cuvsCagraIndexParams.graph_degree(indexPtr, params.getGraphDegree());
    cuvsCagraIndexParams.build_algo(indexPtr, params.getCagraGraphBuildAlgo().value);
    cuvsCagraIndexParams.nn_descent_niter(indexPtr, params.getNNDescentNumIterations());
    cuvsCagraIndexParams.metric(indexPtr, params.getCuvsDistanceType().value);

    CagraCompressionParams cagraCompressionParams = params.getCagraCompressionParams();
    if (cagraCompressionParams != null) {
      var compressionParams = createCagraCompressionParams();
      handles.add(compressionParams);
      MemorySegment cuvsCagraCompressionParamsMemorySegment = compressionParams.handle();
      cuvsCagraCompressionParams.pq_bits(
          cuvsCagraCompressionParamsMemorySegment, cagraCompressionParams.getPqBits());
      cuvsCagraCompressionParams.pq_dim(
          cuvsCagraCompressionParamsMemorySegment, cagraCompressionParams.getPqDim());
      cuvsCagraCompressionParams.vq_n_centers(
          cuvsCagraCompressionParamsMemorySegment, cagraCompressionParams.getVqNCenters());
      cuvsCagraCompressionParams.kmeans_n_iters(
          cuvsCagraCompressionParamsMemorySegment, cagraCompressionParams.getKmeansNIters());
      cuvsCagraCompressionParams.vq_kmeans_trainset_fraction(
          cuvsCagraCompressionParamsMemorySegment,
          cagraCompressionParams.getVqKmeansTrainsetFraction());
      cuvsCagraCompressionParams.pq_kmeans_trainset_fraction(
          cuvsCagraCompressionParamsMemorySegment,
          cagraCompressionParams.getPqKmeansTrainsetFraction());
      cuvsCagraIndexParams.compression(indexPtr, cuvsCagraCompressionParamsMemorySegment);
    }

    if (params.getCagraGraphBuildAlgo().equals(CagraGraphBuildAlgo.IVF_PQ)) {

      var ivfPqIndexParams = createIvfPqIndexParams();
      handles.add(ivfPqIndexParams);
      MemorySegment ivfpqIndexParamsMemorySegment = ivfPqIndexParams.handle();
      CuVSIvfPqIndexParams cuVSIvfPqIndexParams = params.getCuVSIvfPqParams().getIndexParams();

      cuvsIvfPqIndexParams.metric(
          ivfpqIndexParamsMemorySegment, cuVSIvfPqIndexParams.getMetric().value);
      cuvsIvfPqIndexParams.metric_arg(
          ivfpqIndexParamsMemorySegment, cuVSIvfPqIndexParams.getMetricArg());
      cuvsIvfPqIndexParams.add_data_on_build(
          ivfpqIndexParamsMemorySegment, cuVSIvfPqIndexParams.isAddDataOnBuild());
      cuvsIvfPqIndexParams.n_lists(ivfpqIndexParamsMemorySegment, cuVSIvfPqIndexParams.getnLists());
      cuvsIvfPqIndexParams.kmeans_n_iters(
          ivfpqIndexParamsMemorySegment, cuVSIvfPqIndexParams.getKmeansNIters());
      cuvsIvfPqIndexParams.kmeans_trainset_fraction(
          ivfpqIndexParamsMemorySegment, cuVSIvfPqIndexParams.getKmeansTrainsetFraction());
      cuvsIvfPqIndexParams.pq_bits(ivfpqIndexParamsMemorySegment, cuVSIvfPqIndexParams.getPqBits());
      cuvsIvfPqIndexParams.pq_dim(ivfpqIndexParamsMemorySegment, cuVSIvfPqIndexParams.getPqDim());
      cuvsIvfPqIndexParams.codebook_kind(
          ivfpqIndexParamsMemorySegment, cuVSIvfPqIndexParams.getCodebookKind().value);
      cuvsIvfPqIndexParams.force_random_rotation(
          ivfpqIndexParamsMemorySegment, cuVSIvfPqIndexParams.isForceRandomRotation());
      cuvsIvfPqIndexParams.conservative_memory_allocation(
          ivfpqIndexParamsMemorySegment, cuVSIvfPqIndexParams.isConservativeMemoryAllocation());
      cuvsIvfPqIndexParams.max_train_points_per_pq_code(
          ivfpqIndexParamsMemorySegment, cuVSIvfPqIndexParams.getMaxTrainPointsPerPqCode());

      var ivfPqSearchParams = createIvfPqSearchParams();
      handles.add(ivfPqSearchParams);
      MemorySegment ivfpqSearchParamsMemorySegment = ivfPqSearchParams.handle();
      CuVSIvfPqSearchParams cuVSIvfPqSearchParams = params.getCuVSIvfPqParams().getSearchParams();
      cuvsIvfPqSearchParams.n_probes(
          ivfpqSearchParamsMemorySegment, cuVSIvfPqSearchParams.getnProbes());
      cuvsIvfPqSearchParams.lut_dtype(
          ivfpqSearchParamsMemorySegment, cuVSIvfPqSearchParams.getLutDtype().value);
      cuvsIvfPqSearchParams.internal_distance_dtype(
          ivfpqSearchParamsMemorySegment, cuVSIvfPqSearchParams.getInternalDistanceDtype().value);
      cuvsIvfPqSearchParams.preferred_shmem_carveout(
          ivfpqSearchParamsMemorySegment, cuVSIvfPqSearchParams.getPreferredShmemCarveout());

      // This is already allocated by cuvsCagraIndexParamsCreate,
      // we just need to populate it.
      MemorySegment cuvsIvfPqParamsMemorySegment =
          cuvsCagraIndexParams.graph_build_params(indexPtr);
      cuvsIvfPqParams.ivf_pq_build_params(
          cuvsIvfPqParamsMemorySegment, ivfpqIndexParamsMemorySegment);
      cuvsIvfPqParams.ivf_pq_search_params(
          cuvsIvfPqParamsMemorySegment, ivfpqSearchParamsMemorySegment);
      cuvsIvfPqParams.refinement_rate(
          cuvsIvfPqParamsMemorySegment, params.getCuVSIvfPqParams().getRefinementRate());

      cuvsCagraIndexParams.graph_build_params(indexPtr, cuvsIvfPqParamsMemorySegment);
    }
  }

  /**
   * Allocates the configured search parameters in the MemorySegment.
   */
  private MemorySegment segmentFromSearchParams(Arena arena, CagraSearchParams params) {
    MemorySegment seg = cuvsCagraSearchParams.allocate(arena);
    cuvsCagraSearchParams.max_queries(seg, params.getMaxQueries());
    cuvsCagraSearchParams.itopk_size(seg, params.getITopKSize());
    cuvsCagraSearchParams.max_iterations(seg, params.getMaxIterations());
    if (params.getCagraSearchAlgo() != null) {
      cuvsCagraSearchParams.algo(seg, params.getCagraSearchAlgo().value);
    }
    cuvsCagraSearchParams.team_size(seg, params.getTeamSize());
    cuvsCagraSearchParams.search_width(seg, params.getSearchWidth());
    cuvsCagraSearchParams.min_iterations(seg, params.getMinIterations());
    cuvsCagraSearchParams.thread_block_size(seg, params.getThreadBlockSize());
    if (params.getHashMapMode() != null) {
      cuvsCagraSearchParams.hashmap_mode(seg, params.getHashMapMode().value);
    }
    cuvsCagraSearchParams.hashmap_max_fill_rate(seg, params.getHashMapMaxFillRate());
    cuvsCagraSearchParams.num_random_samplings(seg, params.getNumRandomSamplings());
    cuvsCagraSearchParams.rand_xor_mask(seg, params.getRandXORMask());
    return seg;
  }

  public static CagraIndex.Builder newBuilder(CuVSResources cuvsResources) {
    return new CagraIndexImpl.Builder(Objects.requireNonNull(cuvsResources));
  }

  /**
   * Merges multiple CAGRA indexes into a single index.
   *
   * @param indexes Array of CAGRA indexes to merge
   * @return A new merged CAGRA index
   */
  public static CagraIndex merge(CagraIndex[] indexes) {
    return merge(indexes, null);
  }

  /**
   * Merges multiple CAGRA indexes into a single index with specified merge parameters.
   *
   * @param indexes Array of CAGRA indexes to merge
   * @param mergeParams Parameters to control the merge operation, or null to use defaults
   * @return A new merged CAGRA index
   */
  public static CagraIndex merge(CagraIndex[] indexes, CagraMergeParams mergeParams) {
    CuVSResources resources = indexes[0].getCuVSResources();
    var mergedIndex = createCagraIndex();

    try (var localArena = Arena.ofConfined()) {
      MemorySegment indexesSegment =
          localArena.allocate(indexes.length * ValueLayout.ADDRESS.byteSize());

      for (int i = 0; i < indexes.length; i++) {
        CagraIndexImpl indexImpl = (CagraIndexImpl) indexes[i];
        indexesSegment.setAtIndex(
            ValueLayout.ADDRESS, i, indexImpl.cagraIndexReference.getMemorySegment());
      }

      try (var nativeMergeParams = createMergeParamsSegment(mergeParams);
          var resourcesAccessor = resources.access()) {
        var cuvsRes = resourcesAccessor.handle();
        checkCuVSError(
            cuvsCagraMerge(
                cuvsRes, nativeMergeParams.handle(), indexesSegment, indexes.length, mergedIndex),
            "cuvsCagraMerge");
      }
    }

    return new CagraIndexImpl(new IndexReference(mergedIndex, null), resources);
  }

  /**
   * Creates (allocates and fill) native memory version of merge parameters.
   *
   * @return A memory segment with the merge parameters
   */
  private static CloseableHandle createMergeParamsSegment(CagraMergeParams mergeParams) {
    var handles = new ArrayList<CloseableHandle>();

    var nativeMergeParams = createCagraMergeParams();
    handles.add(nativeMergeParams);
    var seg = nativeMergeParams.handle();

    // The output index params are already allocated by cuvsCagraMergeParamsCreate,
    // we just need to populate it.
    var outputIndexParamsPtr = cuvsCagraMergeParams.output_index_params(seg);
    if (mergeParams != null) {
      populateNativeIndexParams(outputIndexParamsPtr, mergeParams.getOutputIndexParams(), handles);
      cuvsCagraMergeParams.strategy(seg, mergeParams.getStrategy().value);
    } else {
      populateNativeIndexParams(
          outputIndexParamsPtr, new CagraIndexParams.Builder().build(), handles);
    }

    return new CompositeCloseableHandle(seg, handles);
  }

  /**
   * Builder helps configure and create an instance of {@link CagraIndex}.
   */
  public static class Builder implements CagraIndex.Builder {

    private CuVSMatrix dataset;
    private CagraIndexParams cagraIndexParams;
    private final CuVSResources cuvsResources;
    private InputStream inputStream;
    private CuVSMatrix graph;

    public Builder(CuVSResources cuvsResources) {
      this.cuvsResources = cuvsResources;
    }

    @Override
    public Builder from(InputStream inputStream) {
      this.inputStream = inputStream;
      return this;
    }

    @Override
    public Builder from(CuVSMatrix graph) {
      this.graph = graph;
      return this;
    }

    @Override
    public Builder withDataset(float[][] vectors) {
      this.dataset = CuVSMatrix.ofArray(vectors);
      return this;
    }

    @Override
    public Builder withDataset(CuVSMatrix dataset) {
      this.dataset = dataset;
      return this;
    }

    @Override
    public Builder withIndexParams(CagraIndexParams cagraIndexParameters) {
      this.cagraIndexParams = cagraIndexParameters;
      return this;
    }

    @Override
    public CagraIndexImpl build() throws Throwable {
      if (inputStream != null) {
        return new CagraIndexImpl(inputStream, cuvsResources);
      } else {
        if (graph != null) {
          if (cagraIndexParams == null || dataset == null) {
            throw new IllegalArgumentException(
                "In order to reconstruct a CAGRA index from a graph, "
                    + "you must specify the original dataset and the metric used.");
          }
          return new CagraIndexImpl(
              cagraIndexParams.getCuvsDistanceType(), graph, dataset, cuvsResources);
        } else {
          return new CagraIndexImpl(cagraIndexParams, dataset, cuvsResources);
        }
      }
    }
  }

  /**
   * Holds the memory reference to a CAGRA index.
   */
  public static class IndexReference {

    private final MemorySegment memorySegment;
    private final CuVSMatrix dataset;

    /**
     * Constructs CagraIndexReference with an instance of MemorySegment passed as a
     * parameter.
     *
     * @param indexMemorySegment the MemorySegment instance to use for containing
     *                           index reference
     * @param dataset            the dataset used for indexing; the dataset lifetime
     *                           matches the lifetime of the index, we need to keep a reference
     *                           to it so we can close it when the index is closed.
     *                           Can be null (e.g. from deserialization or merging)
     */
    private IndexReference(MemorySegment indexMemorySegment, CuVSMatrix dataset) {
      this.memorySegment = indexMemorySegment;
      this.dataset = dataset;
    }

    /**
     * Gets the instance of index MemorySegment.
     *
     * @return index MemorySegment
     */
    protected MemorySegment getMemorySegment() {
      return memorySegment;
    }
  }
}<|MERGE_RESOLUTION|>--- conflicted
+++ resolved
@@ -279,95 +279,6 @@
       try (var resourcesAccessor = query.getResources().access()) {
         var cuvsRes = resourcesAccessor.handle();
 
-<<<<<<< HEAD
-        MemorySegment queriesDP = allocateRMMSegment(cuvsRes, queriesBytes);
-        MemorySegment neighborsDP = allocateRMMSegment(cuvsRes, neighborsBytes);
-        MemorySegment distancesDP = allocateRMMSegment(cuvsRes, distancesBytes);
-        MemorySegment prefilterDP = MemorySegment.NULL;
-        long prefilterLen = 0;
-
-        cudaMemcpy(queriesDP, floatsSeg, queriesBytes, INFER_DIRECTION);
-
-        long[] queriesShape = {numQueries, vectorDimension};
-        MemorySegment queriesTensor =
-            prepareTensor(localArena, queriesDP, queriesShape, 2, 32, kDLCUDA(), 1);
-        long[] neighborsShape = {numQueries, topK};
-        MemorySegment neighborsTensor =
-            prepareTensor(localArena, neighborsDP, neighborsShape, 1, 32, kDLCUDA(), 1);
-        long[] distancesShape = {numQueries, topK};
-        MemorySegment distancesTensor =
-            prepareTensor(localArena, distancesDP, distancesShape, 2, 32, kDLCUDA(), 1);
-
-        var returnValue = cuvsStreamSync(cuvsRes);
-        checkCuVSError(returnValue, "cuvsStreamSync");
-
-        // prepare the prefiltering data
-        long prefilterDataLength = 0;
-        MemorySegment prefilterDataMemorySegment = MemorySegment.NULL;
-        BitSet[] prefilters;
-        if (query.getPrefilter() != null) {
-          prefilters = new BitSet[] {query.getPrefilter()};
-          BitSet concatenatedFilters = concatenate(prefilters, query.getNumDocs());
-          long[] filters = concatenatedFilters.toLongArray();
-          prefilterDataMemorySegment = buildMemorySegment(localArena, filters);
-          prefilterDataLength = query.getNumDocs() * prefilters.length;
-        }
-
-        MemorySegment prefilter = cuvsFilter.allocate(localArena);
-        MemorySegment prefilterTensor;
-
-        final long prefilterBytes;
-
-        if (prefilterDataMemorySegment == MemorySegment.NULL) {
-          cuvsFilter.type(prefilter, 0); // NO_FILTER
-          cuvsFilter.addr(prefilter, 0);
-          prefilterBytes = 0;
-        } else {
-          long[] prefilterShape = {(prefilterDataLength + 31) / 32};
-          prefilterLen = prefilterShape[0];
-          prefilterBytes = C_INT_BYTE_SIZE * prefilterLen;
-
-          prefilterDP = allocateRMMSegment(cuvsRes, prefilterBytes);
-
-          cudaMemcpy(prefilterDP, prefilterDataMemorySegment, prefilterBytes, HOST_TO_DEVICE);
-
-          prefilterTensor = prepareTensor(localArena, prefilterDP, prefilterShape, 1, 32, 2, 1);
-
-          cuvsFilter.type(prefilter, 1);
-          cuvsFilter.addr(prefilter, prefilterTensor.address());
-        }
-
-        returnValue = cuvsStreamSync(cuvsRes);
-        checkCuVSError(returnValue, "cuvsStreamSync");
-
-        returnValue =
-            cuvsCagraSearch(
-                cuvsRes,
-                segmentFromSearchParams(localArena, query.getCagraSearchParameters()),
-                cagraIndexReference.getMemorySegment(),
-                queriesTensor,
-                neighborsTensor,
-                distancesTensor,
-                prefilter);
-        checkCuVSError(returnValue, "cuvsCagraSearch");
-
-        returnValue = cuvsStreamSync(cuvsRes);
-        checkCuVSError(returnValue, "cuvsStreamSync");
-
-        cudaMemcpy(neighborsMemorySegment, neighborsDP, neighborsBytes, INFER_DIRECTION);
-        cudaMemcpy(distancesMemorySegment, distancesDP, distancesBytes, INFER_DIRECTION);
-
-        returnValue = cuvsRMMFree(cuvsRes, distancesDP, distancesBytes);
-        checkCuVSError(returnValue, "cuvsRMMFree");
-        returnValue = cuvsRMMFree(cuvsRes, neighborsDP, neighborsBytes);
-        checkCuVSError(returnValue, "cuvsRMMFree");
-        returnValue = cuvsRMMFree(cuvsRes, queriesDP, queriesBytes);
-        checkCuVSError(returnValue, "cuvsRMMFree");
-
-        if (prefilterLen > 0) {
-          returnValue = cuvsRMMFree(cuvsRes, prefilterDP, C_INT_BYTE_SIZE * prefilterBytes);
-          checkCuVSError(returnValue, "cuvsRMMFree");
-=======
         try (var queriesDP = allocateRMMSegment(cuvsRes, queriesBytes);
             var neighborsDP = allocateRMMSegment(cuvsRes, neighborsBytes);
             var distancesDP = allocateRMMSegment(cuvsRes, distancesBytes);
@@ -441,7 +352,6 @@
 
           cudaMemcpy(neighborsMemorySegment, neighborsDP.handle(), neighborsBytes, INFER_DIRECTION);
           cudaMemcpy(distancesMemorySegment, distancesDP.handle(), distancesBytes, INFER_DIRECTION);
->>>>>>> 6947ac41
         }
       }
 
