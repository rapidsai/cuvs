/*
 * Copyright (c) 2025, NVIDIA CORPORATION.
 *
 * Licensed under the Apache License, Version 2.0 (the "License");
 * you may not use this file except in compliance with the License.
 * You may obtain a copy of the License at
 *
 *     http://www.apache.org/licenses/LICENSE-2.0
 *
 * Unless required by applicable law or agreed to in writing, software
 * distributed under the License is distributed on an "AS IS" BASIS,
 * WITHOUT WARRANTIES OR CONDITIONS OF ANY KIND, either express or implied.
 * See the License for the specific language governing permissions and
 * limitations under the License.
 */
package com.nvidia.cuvs.internal;

import static com.nvidia.cuvs.internal.CuVSParamsHelper.*;
import static com.nvidia.cuvs.internal.common.CloseableRMMAllocation.allocateRMMSegment;
import static com.nvidia.cuvs.internal.common.LinkerHelper.C_FLOAT;
import static com.nvidia.cuvs.internal.common.LinkerHelper.C_FLOAT_BYTE_SIZE;
import static com.nvidia.cuvs.internal.common.LinkerHelper.C_INT;
import static com.nvidia.cuvs.internal.common.LinkerHelper.C_INT_BYTE_SIZE;
import static com.nvidia.cuvs.internal.common.Util.CudaMemcpyKind.HOST_TO_DEVICE;
import static com.nvidia.cuvs.internal.common.Util.CudaMemcpyKind.INFER_DIRECTION;
import static com.nvidia.cuvs.internal.common.Util.buildMemorySegment;
import static com.nvidia.cuvs.internal.common.Util.checkCuVSError;
import static com.nvidia.cuvs.internal.common.Util.concatenate;
import static com.nvidia.cuvs.internal.common.Util.cudaMemcpy;
import static com.nvidia.cuvs.internal.common.Util.prepareTensor;
import static com.nvidia.cuvs.internal.panama.headers_h.*;

<<<<<<< HEAD
import com.nvidia.cuvs.BinaryQuantizer;
import com.nvidia.cuvs.CagraCompressionParams;
import com.nvidia.cuvs.CagraIndex;
import com.nvidia.cuvs.CagraIndexParams;
import com.nvidia.cuvs.CagraIndexParams.CagraGraphBuildAlgo;
import com.nvidia.cuvs.CagraMergeParams;
import com.nvidia.cuvs.CagraQuery;
import com.nvidia.cuvs.CagraSearchParams;
import com.nvidia.cuvs.CuVSIvfPqIndexParams;
import com.nvidia.cuvs.CuVSIvfPqSearchParams;
import com.nvidia.cuvs.CuVSMatrix;
import com.nvidia.cuvs.CuVSMatrix.DataType;
import com.nvidia.cuvs.CuVSQuantizer;
import com.nvidia.cuvs.CuVSResources;
import com.nvidia.cuvs.SearchResults;
=======
import com.nvidia.cuvs.*;
import com.nvidia.cuvs.CagraIndexParams.CagraGraphBuildAlgo;
>>>>>>> d02e0fc1
import com.nvidia.cuvs.internal.common.CloseableHandle;
import com.nvidia.cuvs.internal.common.CloseableRMMAllocation;
import com.nvidia.cuvs.internal.common.CompositeCloseableHandle;
import com.nvidia.cuvs.internal.panama.*;

import java.io.FileInputStream;
import java.io.InputStream;
import java.io.OutputStream;
import java.lang.foreign.Arena;
import java.lang.foreign.MemoryLayout;
import java.lang.foreign.MemorySegment;
import java.lang.foreign.SequenceLayout;
import java.lang.foreign.ValueLayout;
import java.nio.file.Files;
import java.nio.file.Path;
import java.util.*;

/**
 * {@link CagraIndex} encapsulates a CAGRA index, along with methods to interact
 * with it.
 * <p>
 * CAGRA is a graph-based nearest neighbors algorithm that was built from the
 * ground up for GPU acceleration. CAGRA demonstrates state-of-the art index
 * build and query performance for both small and large-batch sized search. Know
 * more about this algorithm
 * <a href="https://arxiv.org/abs/2308.15136" target="_blank">here</a>
 *
 * @since 25.02
 */
public class CagraIndexImpl implements CagraIndex {
  private final CuVSResources resources;
  private final IndexReference cagraIndexReference;
  private final CuVSQuantizer indexQuantizer;
  private boolean destroyed;

  /**
   * Constructor for building the index using specified dataset
   *
   * @param indexParameters an instance of {@link CagraIndexParams} holding the
   *                        index parameters
   * @param dataset         the dataset for indexing
   * @param resources       an instance of {@link CuVSResources}
   */
  private CagraIndexImpl(
      CagraIndexParams indexParameters, CuVSMatrix dataset, CuVSResources resources) {
    Objects.requireNonNull(dataset);
    this.resources = resources;
    this.indexQuantizer = null;
    assert dataset instanceof CuVSMatrixBaseImpl;
    this.cagraIndexReference = build(indexParameters, (CuVSMatrixBaseImpl) dataset);
  }

  /**
   * Constructor for loading the index from an {@link InputStream}
   *
   * @param inputStream an instance of stream to read the index bytes from
   * @param resources   an instance of {@link CuVSResources}
   */
  private CagraIndexImpl(InputStream inputStream, CuVSResources resources) throws Throwable {
    this.resources = resources;
    this.indexQuantizer = null;
    this.cagraIndexReference = deserialize(inputStream);
  }

  /**
   * Constructor for creating an index from an existing index reference.
   * Used primarily for the merge operation.
   *
   * @param indexReference The reference to the existing index
   * @param resources The resources instance
   */
  private CagraIndexImpl(IndexReference indexReference, CuVSResources resources) {
    this.resources = resources;
    this.indexQuantizer = null;
    this.cagraIndexReference = indexReference;
    this.destroyed = false;
  }

  /**
   * Constructor for creating an index from a pre-build CAGRA graph
   *
   * @param metric      the distance type used
   * @param graph       a previously built CAGRA graph
   * @param dataset     the dataset used for indexing
   * @param resources   an instance of {@link CuVSResources}
   */
  private CagraIndexImpl(
      CagraIndexParams.CuvsDistanceType metric,
      CuVSMatrix graph,
      CuVSMatrix dataset,
      CuVSResources resources,
      CuVSQuantizer quantizer) {
    Objects.requireNonNull(graph);
    Objects.requireNonNull(dataset);

    this.resources = resources;
    this.indexQuantizer = quantizer;

    assert graph instanceof CuVSMatrixBaseImpl;
    assert dataset instanceof CuVSMatrixBaseImpl;

    this.cagraIndexReference =
        fromGraph(metric, (CuVSMatrixBaseImpl) graph, (CuVSMatrixBaseImpl) dataset);
  }

  private void checkNotDestroyed() {
    if (destroyed) {
      throw new IllegalStateException("destroyed");
    }
  }

  /**
   * Invokes the native destroy_cagra_index to de-allocate the CAGRA index
   */
  @Override
  public void close() {
    checkNotDestroyed();
    try {
      int returnValue = cuvsCagraIndexDestroy(cagraIndexReference.getMemorySegment());
      checkCuVSError(returnValue, "cuvsCagraIndexDestroy");
      if (cagraIndexReference.dataset != null) {
        cagraIndexReference.dataset.close();
      }
    } finally {
      destroyed = true;
    }
  }

  /**
   * Invokes the native build_cagra_index function via the Panama API to build the
   * {@link CagraIndex}
   *
   * @return an instance of {@link IndexReference} that holds the pointer to the
   *         index
   */
  private IndexReference build(CagraIndexParams indexParameters, CuVSMatrixBaseImpl dataset) {
    long rows = dataset.size();
<<<<<<< HEAD
    long cols = dataset.columns();
    DataType datasetDataType = dataset.dataType();
=======
>>>>>>> d02e0fc1

    try (var indexParams = segmentFromIndexParams(indexParameters);
        var localArena = Arena.ofConfined()) {
      MemorySegment indexParamsMemorySegment = indexParams.handle();

      int numWriterThreads = indexParameters != null ? indexParameters.getNumWriterThreads() : 1;
      omp_set_num_threads(numWriterThreads);

<<<<<<< HEAD
      MemorySegment dataSeg = dataset.memorySegment();
      // TODO: type kDLCPU()/kDLCUDA() should be aligned with the CuVSMatrixBaseImpl type (host or
      // device?)

      long[] datasetShape = {rows, cols};
      MemorySegment datasetTensor =
          prepareTensor(
              localArena,
              dataSeg,
              datasetShape,
              getDataTypeCode(datasetDataType, this.indexQuantizer),
              getPrecisionFromDataType(datasetDataType),
              kDLCPU(),
              1);

=======
      var datasetTensor = dataset.toTensor(localArena);
>>>>>>> d02e0fc1
      var index = createCagraIndex();

      if (cuvsCagraIndexParams.build_algo(indexParamsMemorySegment)
          == 1) { // when build algo is IVF_PQ
        MemorySegment cuvsIvfPqIndexParamsMS =
            cuvsIvfPqParams.ivf_pq_build_params(
                cuvsCagraIndexParams.graph_build_params(indexParamsMemorySegment));
        int n_lists = cuvsIvfPqIndexParams.n_lists(cuvsIvfPqIndexParamsMS);
        // As rows cannot be less than n_lists value so trim down.
        cuvsIvfPqIndexParams.n_lists(
            cuvsIvfPqIndexParamsMS, (int) (rows < n_lists ? rows : n_lists));
      }
      try (var resourcesAccessor = resources.access()) {
        var cuvsRes = resourcesAccessor.handle();

        // TODO: do we need a stream sync here?
        var returnValue = cuvsStreamSync(cuvsRes);
        checkCuVSError(returnValue, "cuvsStreamSync");

        returnValue = cuvsCagraBuild(cuvsRes, indexParamsMemorySegment, datasetTensor, index);
        checkCuVSError(returnValue, "cuvsCagraBuild");

        returnValue = cuvsStreamSync(cuvsRes);
        checkCuVSError(returnValue, "cuvsStreamSync");
      }
      omp_set_num_threads(1);

      return new IndexReference(index, dataset);
    }
  }

  private static MemorySegment createCagraIndex() {
    try (var localArena = Arena.ofConfined()) {
      MemorySegment indexPtrPtr = localArena.allocate(cuvsCagraIndex_t);
      // cuvsCagraIndexCreate gets a pointer to a cuvsCagraIndex_t, which is defined as a pointer to
      // cuvsCagraIndex.
      // It's basically an "out" parameter: the C functions will create the index and "return back"
      // a pointer to it: (*index = new cuvsCagraIndex{};
      // The "out parameter" pointer is needed only for the duration of the function invocation (it
      // could be a stack pointer, in C) so we allocate it from our localArena
      var returnValue = cuvsCagraIndexCreate(indexPtrPtr);
      checkCuVSError(returnValue, "cuvsCagraIndexCreate");
      return indexPtrPtr.get(cuvsCagraIndex_t, 0);
    }
  }

  private static final BitSet[] EMPTY_PREFILTER_BITSET = new BitSet[0];

  /**
   * Invokes the native search_cagra_index via the Panama API for searching a
   * CAGRA index.
   *
   * @param query an instance of {@link CagraQuery} holding the query vectors and
   *              other parameters
   * @return an instance of {@link CagraSearchResults} containing the results
   */
  @Override
  public SearchResults search(CagraQuery query) throws Throwable {
    try (var localArena = Arena.ofConfined()) {
      checkNotDestroyed();

      // Extract query information upfront to avoid "mutually-null" fields
      long numQueries;
      int vectorDimension;
      DataType queryDataType;
      MemorySegment floatsSeg;

      if (query.hasQuantizedQueries()) {
        CuVSMatrix quantizedQueries = query.getQuantizedQueries();
        numQueries = quantizedQueries.size();
        vectorDimension = (int) quantizedQueries.columns();
        queryDataType = quantizedQueries.dataType();
        floatsSeg = ((CuVSMatrixBaseImpl) quantizedQueries).memorySegment();
      } else {
        float[][] queryVectors = query.getQueryVectors();
        numQueries = queryVectors.length;
        vectorDimension = numQueries > 0 ? queryVectors[0].length : 0;
        queryDataType = DataType.FLOAT; // Float queries are always FLOAT
        floatsSeg = buildMemorySegment(localArena, queryVectors);
      }

      int topK = query.getTopK();

      // Calculate bytes based on actual data type
      long queriesBytes = getQueryBytesSize(numQueries, vectorDimension, queryDataType);
      long numBlocks = topK * numQueries;
      long neighborsBytes = C_INT_BYTE_SIZE * numQueries * topK;
      long distancesBytes = C_FLOAT_BYTE_SIZE * numQueries * topK;

      SequenceLayout neighborsSequenceLayout = MemoryLayout.sequenceLayout(numBlocks, C_INT);
      SequenceLayout distancesSequenceLayout = MemoryLayout.sequenceLayout(numBlocks, C_FLOAT);
      MemorySegment neighborsMemorySegment = localArena.allocate(neighborsSequenceLayout);
      MemorySegment distancesMemorySegment = localArena.allocate(distancesSequenceLayout);
      final boolean hasPreFilter = query.getPrefilter() != null;
      final BitSet[] prefilters =
          hasPreFilter ? new BitSet[] {query.getPrefilter()} : EMPTY_PREFILTER_BITSET;
      final long prefilterDataLength = hasPreFilter ? query.getNumDocs() * prefilters.length : 0;
      final long prefilterLen = hasPreFilter ? (prefilterDataLength + 31) / 32 : 0;
      final long prefilterBytes = C_INT_BYTE_SIZE * prefilterLen;

      try (var resourcesAccessor = query.getResources().access()) {
        var cuvsRes = resourcesAccessor.handle();

        try (var queriesDP = allocateRMMSegment(cuvsRes, queriesBytes);
            var neighborsDP = allocateRMMSegment(cuvsRes, neighborsBytes);
            var distancesDP = allocateRMMSegment(cuvsRes, distancesBytes);
            var prefilterDP =
                hasPreFilter
                    ? allocateRMMSegment(cuvsRes, prefilterBytes)
                    : CloseableRMMAllocation.EMPTY) {

          cudaMemcpy(queriesDP.handle(), floatsSeg, queriesBytes, INFER_DIRECTION);

          long[] queriesShape = {numQueries, vectorDimension};
          MemorySegment queriesTensor =
              prepareTensor(
<<<<<<< HEAD
                  localArena,
                  queriesDP.handle(),
                  queriesShape,
                  getDataTypeCode(queryDataType, this.indexQuantizer),
                  getPrecisionFromDataType(queryDataType),
                  kDLCUDA(),
                  1);
=======
                  localArena, queriesDP.handle(), queriesShape, kDLFloat(), 32, kDLCUDA());
>>>>>>> d02e0fc1
          long[] neighborsShape = {numQueries, topK};
          MemorySegment neighborsTensor =
              prepareTensor(
                  localArena, neighborsDP.handle(), neighborsShape, kDLUInt(), 32, kDLCUDA());
          long[] distancesShape = {numQueries, topK};
          MemorySegment distancesTensor =
              prepareTensor(
                  localArena, distancesDP.handle(), distancesShape, kDLFloat(), 32, kDLCUDA());

          var returnValue = cuvsStreamSync(cuvsRes);
          checkCuVSError(returnValue, "cuvsStreamSync");

          // prepare the prefiltering data
          MemorySegment prefilterDataMemorySegment = MemorySegment.NULL;
          if (hasPreFilter) {
            BitSet concatenatedFilters = concatenate(prefilters, query.getNumDocs());
            long[] filters = concatenatedFilters.toLongArray();
            prefilterDataMemorySegment = buildMemorySegment(localArena, filters);
          }

          MemorySegment prefilter = cuvsFilter.allocate(localArena);
          MemorySegment prefilterTensor;

          if (!hasPreFilter) {
            cuvsFilter.type(prefilter, 0); // NO_FILTER
            cuvsFilter.addr(prefilter, 0);
          } else {
            long[] prefilterShape = {prefilterLen};

            cudaMemcpy(
                prefilterDP.handle(), prefilterDataMemorySegment, prefilterBytes, HOST_TO_DEVICE);

            prefilterTensor =
                prepareTensor(
                    localArena, prefilterDP.handle(), prefilterShape, kDLUInt(), 32, kDLCUDA());

            cuvsFilter.type(prefilter, 1);
            cuvsFilter.addr(prefilter, prefilterTensor.address());
          }

          returnValue = cuvsStreamSync(cuvsRes);
          checkCuVSError(returnValue, "cuvsStreamSync");

          returnValue =
              cuvsCagraSearch(
                  cuvsRes,
                  segmentFromSearchParams(localArena, query.getCagraSearchParameters()),
                  cagraIndexReference.getMemorySegment(),
                  queriesTensor,
                  neighborsTensor,
                  distancesTensor,
                  prefilter);
          checkCuVSError(returnValue, "cuvsCagraSearch");

          returnValue = cuvsStreamSync(cuvsRes);
          checkCuVSError(returnValue, "cuvsStreamSync");

          cudaMemcpy(neighborsMemorySegment, neighborsDP.handle(), neighborsBytes, INFER_DIRECTION);
          cudaMemcpy(distancesMemorySegment, distancesDP.handle(), distancesBytes, INFER_DIRECTION);
        }
      }

      return CagraSearchResults.create(
          neighborsSequenceLayout,
          distancesSequenceLayout,
          neighborsMemorySegment,
          distancesMemorySegment,
          topK,
          query.getMapping(),
          numQueries);
    }
  }

  @Override
  public void serialize(OutputStream outputStream) throws Throwable {
    Path path =
        Files.createTempFile(resources.tempDirectory(), UUID.randomUUID().toString(), ".cag");
    serialize(outputStream, path, 1024);
  }

  @Override
  public void serialize(OutputStream outputStream, int bufferLength) throws Throwable {
    Path path =
        Files.createTempFile(resources.tempDirectory(), UUID.randomUUID().toString(), ".cag");
    serialize(outputStream, path, bufferLength);
  }

  @Override
  public void serialize(OutputStream outputStream, Path tempFile, int bufferLength)
      throws Throwable {
    checkNotDestroyed();
    final var tempFilePath = tempFile.toAbsolutePath();
    try (var localArena = Arena.ofConfined();
        var resourcesAccessor = resources.access()) {

      long cuvsRes = resourcesAccessor.handle();
      var returnValue =
          cuvsCagraSerialize(
              cuvsRes,
              localArena.allocateFrom(tempFilePath.toString()),
              cagraIndexReference.getMemorySegment(),
              true);
      checkCuVSError(returnValue, "cuvsCagraSerialize");

      try (var fileInputStream = Files.newInputStream(tempFilePath)) {
        byte[] chunk = new byte[bufferLength];
        int chunkLength = 0;
        while ((chunkLength = fileInputStream.read(chunk)) != -1) {
          outputStream.write(chunk, 0, chunkLength);
        }
      } finally {
        Files.deleteIfExists(tempFilePath);
      }
    }
  }

  @Override
  public CuVSDeviceMatrix getGraph() {
    try (var localArena = Arena.ofConfined()) {
      // Use a "device" graph + tensor, avoid (defer) copy
      MemorySegment graphDeviceTensor = DLManagedTensor.allocate(localArena);
      DLManagedTensor.dl_tensor(graphDeviceTensor, DLTensor.allocate(localArena));

      checkCuVSError(
          cuvsCagraIndexGetGraph(cagraIndexReference.getMemorySegment(), graphDeviceTensor),
          "cuvsCagraIndexGetGraph");

      assert DLTensor.ndim(DLManagedTensor.dl_tensor(graphDeviceTensor)) == 2;
      assert DLTensor.shape(DLManagedTensor.dl_tensor(graphDeviceTensor)).get(int64_t, 0) > 0;
      assert DLTensor.shape(DLManagedTensor.dl_tensor(graphDeviceTensor)).getAtIndex(int64_t, 1)
          > 0;

      var graph = CuVSMatrixBaseImpl.fromTensor(graphDeviceTensor, resources);
      assert graph instanceof CuVSDeviceMatrix;
      return (CuVSDeviceMatrix) graph;
    }
  }

  private IndexReference fromGraph(
      CagraIndexParams.CuvsDistanceType metric,
      CuVSMatrixBaseImpl graph,
      CuVSMatrixBaseImpl dataset) {
    try (var localArena = Arena.ofConfined()) {
      var index = createCagraIndex();
      try (var resourcesAccess = resources.access()) {
        long cuvsRes = resourcesAccess.handle();

        MemorySegment datasetTensor = dataset.toTensor(localArena);
        MemorySegment graphTensor = graph.toTensor(localArena);

        checkCuVSError(
            cuvsCagraIndexFromArgs(cuvsRes, metric.value, graphTensor, datasetTensor, index),
            "cuvsCagraIndexFromArgs");
      }
      return new IndexReference(index, dataset);
    }
  }

  @Override
  public void serializeToHNSW(OutputStream outputStream) throws Throwable {
    Path path =
        Files.createTempFile(resources.tempDirectory(), UUID.randomUUID().toString(), ".hnsw");
    serializeToHNSW(outputStream, path, 1024);
  }

  @Override
  public void serializeToHNSW(OutputStream outputStream, int bufferLength) throws Throwable {
    Path path =
        Files.createTempFile(resources.tempDirectory(), UUID.randomUUID().toString(), ".hnsw");
    serializeToHNSW(outputStream, path, bufferLength);
  }

  @Override
  public void serializeToHNSW(OutputStream outputStream, Path tempFile, int bufferLength)
      throws Throwable {
    checkNotDestroyed();
    final var tempFilePath = tempFile.toAbsolutePath();

    try (var localArena = Arena.ofConfined()) {
      MemorySegment pathSeg = buildMemorySegment(localArena, tempFile.toString());

      try (var resourcesAccessor = resources.access()) {
        checkCuVSError(
            cuvsCagraSerializeToHnswlib(
                resourcesAccessor.handle(), pathSeg, cagraIndexReference.getMemorySegment()),
            "cuvsCagraSerializeToHnswlib");
      }
    }

    try (FileInputStream fileInputStream = new FileInputStream(tempFilePath.toFile())) {
      byte[] chunk = new byte[bufferLength];
      int chunkLength;
      while ((chunkLength = fileInputStream.read(chunk)) != -1) {
        outputStream.write(chunk, 0, chunkLength);
      }
    } finally {
      Files.deleteIfExists(tempFilePath);
    }
  }

  /**
   * Gets an instance of {@link IndexReference} by deserializing a CAGRA index
   * using an {@link InputStream}.
   *
   * @param inputStream  an instance of {@link InputStream}
   * @return an instance of {@link IndexReference}.
   */
  private IndexReference deserialize(InputStream inputStream) throws Throwable {
    Path tmpIndexFile =
        Files.createTempFile(resources.tempDirectory(), UUID.randomUUID().toString(), ".cag")
            .toAbsolutePath();
    var index = createCagraIndex();

    try (inputStream;
        var outputStream = Files.newOutputStream(tmpIndexFile);
        var arena = Arena.ofConfined()) {
      inputStream.transferTo(outputStream);

      try (var resourcesAccessor = resources.access()) {
        var cuvsRes = resourcesAccessor.handle();
        var returnValue =
            cuvsCagraDeserialize(cuvsRes, arena.allocateFrom(tmpIndexFile.toString()), index);
        checkCuVSError(returnValue, "cuvsCagraDeserialize");
      }
    } finally {
      Files.deleteIfExists(tmpIndexFile);
    }
    return new IndexReference(index, null);
  }

  /**
   * Gets an instance of {@link CuVSResources}
   *
   * @return an instance of {@link CuVSResources}
   */
  @Override
  public CuVSResources getCuVSResources() {
    return resources;
  }

  /**
   * Allocates the native CagraIndexParams data structures and fills the configured index parameters in.
   */
  private static CloseableHandle segmentFromIndexParams(CagraIndexParams params) {

    if (params == null) {
      return CloseableHandle.NULL;
    }

    var handles = new ArrayList<CloseableHandle>();

    var indexParams = createCagraIndexParams();
    handles.add(indexParams);
    var indexPtr = indexParams.handle();

    populateNativeIndexParams(indexPtr, params, handles);

    return new CompositeCloseableHandle(indexPtr, handles);
  }

  private static void populateNativeIndexParams(
      MemorySegment indexPtr, CagraIndexParams params, List<CloseableHandle> handles) {

    cuvsCagraIndexParams.intermediate_graph_degree(indexPtr, params.getIntermediateGraphDegree());
    cuvsCagraIndexParams.graph_degree(indexPtr, params.getGraphDegree());
    cuvsCagraIndexParams.build_algo(indexPtr, params.getCagraGraphBuildAlgo().value);
    cuvsCagraIndexParams.nn_descent_niter(indexPtr, params.getNNDescentNumIterations());
    cuvsCagraIndexParams.metric(indexPtr, params.getCuvsDistanceType().value);

    CagraCompressionParams cagraCompressionParams = params.getCagraCompressionParams();
    if (cagraCompressionParams != null) {
      var compressionParams = createCagraCompressionParams();
      handles.add(compressionParams);
      MemorySegment cuvsCagraCompressionParamsMemorySegment = compressionParams.handle();
      cuvsCagraCompressionParams.pq_bits(
          cuvsCagraCompressionParamsMemorySegment, cagraCompressionParams.getPqBits());
      cuvsCagraCompressionParams.pq_dim(
          cuvsCagraCompressionParamsMemorySegment, cagraCompressionParams.getPqDim());
      cuvsCagraCompressionParams.vq_n_centers(
          cuvsCagraCompressionParamsMemorySegment, cagraCompressionParams.getVqNCenters());
      cuvsCagraCompressionParams.kmeans_n_iters(
          cuvsCagraCompressionParamsMemorySegment, cagraCompressionParams.getKmeansNIters());
      cuvsCagraCompressionParams.vq_kmeans_trainset_fraction(
          cuvsCagraCompressionParamsMemorySegment,
          cagraCompressionParams.getVqKmeansTrainsetFraction());
      cuvsCagraCompressionParams.pq_kmeans_trainset_fraction(
          cuvsCagraCompressionParamsMemorySegment,
          cagraCompressionParams.getPqKmeansTrainsetFraction());
      cuvsCagraIndexParams.compression(indexPtr, cuvsCagraCompressionParamsMemorySegment);
    }

    if (params.getCagraGraphBuildAlgo().equals(CagraGraphBuildAlgo.IVF_PQ)) {

      var ivfPqIndexParams = createIvfPqIndexParams();
      handles.add(ivfPqIndexParams);
      MemorySegment ivfpqIndexParamsMemorySegment = ivfPqIndexParams.handle();
      CuVSIvfPqIndexParams cuVSIvfPqIndexParams = params.getCuVSIvfPqParams().getIndexParams();

      cuvsIvfPqIndexParams.metric(
          ivfpqIndexParamsMemorySegment, cuVSIvfPqIndexParams.getMetric().value);
      cuvsIvfPqIndexParams.metric_arg(
          ivfpqIndexParamsMemorySegment, cuVSIvfPqIndexParams.getMetricArg());
      cuvsIvfPqIndexParams.add_data_on_build(
          ivfpqIndexParamsMemorySegment, cuVSIvfPqIndexParams.isAddDataOnBuild());
      cuvsIvfPqIndexParams.n_lists(ivfpqIndexParamsMemorySegment, cuVSIvfPqIndexParams.getnLists());
      cuvsIvfPqIndexParams.kmeans_n_iters(
          ivfpqIndexParamsMemorySegment, cuVSIvfPqIndexParams.getKmeansNIters());
      cuvsIvfPqIndexParams.kmeans_trainset_fraction(
          ivfpqIndexParamsMemorySegment, cuVSIvfPqIndexParams.getKmeansTrainsetFraction());
      cuvsIvfPqIndexParams.pq_bits(ivfpqIndexParamsMemorySegment, cuVSIvfPqIndexParams.getPqBits());
      cuvsIvfPqIndexParams.pq_dim(ivfpqIndexParamsMemorySegment, cuVSIvfPqIndexParams.getPqDim());
      cuvsIvfPqIndexParams.codebook_kind(
          ivfpqIndexParamsMemorySegment, cuVSIvfPqIndexParams.getCodebookKind().value);
      cuvsIvfPqIndexParams.force_random_rotation(
          ivfpqIndexParamsMemorySegment, cuVSIvfPqIndexParams.isForceRandomRotation());
      cuvsIvfPqIndexParams.conservative_memory_allocation(
          ivfpqIndexParamsMemorySegment, cuVSIvfPqIndexParams.isConservativeMemoryAllocation());
      cuvsIvfPqIndexParams.max_train_points_per_pq_code(
          ivfpqIndexParamsMemorySegment, cuVSIvfPqIndexParams.getMaxTrainPointsPerPqCode());

      var ivfPqSearchParams = createIvfPqSearchParams();
      handles.add(ivfPqSearchParams);
      MemorySegment ivfpqSearchParamsMemorySegment = ivfPqSearchParams.handle();
      CuVSIvfPqSearchParams cuVSIvfPqSearchParams = params.getCuVSIvfPqParams().getSearchParams();
      cuvsIvfPqSearchParams.n_probes(
          ivfpqSearchParamsMemorySegment, cuVSIvfPqSearchParams.getnProbes());
      cuvsIvfPqSearchParams.lut_dtype(
          ivfpqSearchParamsMemorySegment, cuVSIvfPqSearchParams.getLutDtype().value);
      cuvsIvfPqSearchParams.internal_distance_dtype(
          ivfpqSearchParamsMemorySegment, cuVSIvfPqSearchParams.getInternalDistanceDtype().value);
      cuvsIvfPqSearchParams.preferred_shmem_carveout(
          ivfpqSearchParamsMemorySegment, cuVSIvfPqSearchParams.getPreferredShmemCarveout());

      // This is already allocated by cuvsCagraIndexParamsCreate,
      // we just need to populate it.
      MemorySegment cuvsIvfPqParamsMemorySegment =
          cuvsCagraIndexParams.graph_build_params(indexPtr);
      cuvsIvfPqParams.ivf_pq_build_params(
          cuvsIvfPqParamsMemorySegment, ivfpqIndexParamsMemorySegment);
      cuvsIvfPqParams.ivf_pq_search_params(
          cuvsIvfPqParamsMemorySegment, ivfpqSearchParamsMemorySegment);
      cuvsIvfPqParams.refinement_rate(
          cuvsIvfPqParamsMemorySegment, params.getCuVSIvfPqParams().getRefinementRate());

      cuvsCagraIndexParams.graph_build_params(indexPtr, cuvsIvfPqParamsMemorySegment);
    }
  }

  /**
   * Allocates the configured search parameters in the MemorySegment.
   */
  private MemorySegment segmentFromSearchParams(Arena arena, CagraSearchParams params) {
    MemorySegment seg = cuvsCagraSearchParams.allocate(arena);
    cuvsCagraSearchParams.max_queries(seg, params.getMaxQueries());
    cuvsCagraSearchParams.itopk_size(seg, params.getITopKSize());
    cuvsCagraSearchParams.max_iterations(seg, params.getMaxIterations());
    if (params.getCagraSearchAlgo() != null) {
      cuvsCagraSearchParams.algo(seg, params.getCagraSearchAlgo().value);
    }
    cuvsCagraSearchParams.team_size(seg, params.getTeamSize());
    cuvsCagraSearchParams.search_width(seg, params.getSearchWidth());
    cuvsCagraSearchParams.min_iterations(seg, params.getMinIterations());
    cuvsCagraSearchParams.thread_block_size(seg, params.getThreadBlockSize());
    if (params.getHashMapMode() != null) {
      cuvsCagraSearchParams.hashmap_mode(seg, params.getHashMapMode().value);
    }
    cuvsCagraSearchParams.hashmap_max_fill_rate(seg, params.getHashMapMaxFillRate());
    cuvsCagraSearchParams.num_random_samplings(seg, params.getNumRandomSamplings());
    cuvsCagraSearchParams.rand_xor_mask(seg, params.getRandXORMask());
    return seg;
  }

  public static CagraIndex.Builder newBuilder(CuVSResources cuvsResources) {
    return new CagraIndexImpl.Builder(Objects.requireNonNull(cuvsResources));
  }

  /**
   * Merges multiple CAGRA indexes into a single index.
   *
   * @param indexes Array of CAGRA indexes to merge
   * @return A new merged CAGRA index
   */
  public static CagraIndex merge(CagraIndex[] indexes) {
    return merge(indexes, null);
  }

  /**
   * Merges multiple CAGRA indexes into a single index with specified merge parameters.
   *
   * @param indexes Array of CAGRA indexes to merge
   * @param mergeParams Parameters to control the merge operation, or null to use defaults
   * @return A new merged CAGRA index
   */
  public static CagraIndex merge(CagraIndex[] indexes, CagraMergeParams mergeParams) {
    CuVSResources resources = indexes[0].getCuVSResources();
    var mergedIndex = createCagraIndex();

    try (var localArena = Arena.ofConfined()) {
      MemorySegment indexesSegment =
          localArena.allocate(indexes.length * ValueLayout.ADDRESS.byteSize());

      for (int i = 0; i < indexes.length; i++) {
        CagraIndexImpl indexImpl = (CagraIndexImpl) indexes[i];
        indexesSegment.setAtIndex(
            ValueLayout.ADDRESS, i, indexImpl.cagraIndexReference.getMemorySegment());
      }

      try (var nativeMergeParams = createMergeParamsSegment(mergeParams);
          var resourcesAccessor = resources.access()) {
        var cuvsRes = resourcesAccessor.handle();
        checkCuVSError(
            cuvsCagraMerge(
                cuvsRes, nativeMergeParams.handle(), indexesSegment, indexes.length, mergedIndex),
            "cuvsCagraMerge");
      }
    }

    return new CagraIndexImpl(new IndexReference(mergedIndex, null), resources);
  }

  /**
   * Creates (allocates and fill) native memory version of merge parameters.
   *
   * @return A memory segment with the merge parameters
   */
  private static CloseableHandle createMergeParamsSegment(CagraMergeParams mergeParams) {
    var handles = new ArrayList<CloseableHandle>();

    var nativeMergeParams = createCagraMergeParams();
    handles.add(nativeMergeParams);
    var seg = nativeMergeParams.handle();

    // The output index params are already allocated by cuvsCagraMergeParamsCreate,
    // we just need to populate it.
    var outputIndexParamsPtr = cuvsCagraMergeParams.output_index_params(seg);
    if (mergeParams != null) {
      populateNativeIndexParams(outputIndexParamsPtr, mergeParams.getOutputIndexParams(), handles);
      cuvsCagraMergeParams.strategy(seg, mergeParams.getStrategy().value);
    } else {
      populateNativeIndexParams(
          outputIndexParamsPtr, new CagraIndexParams.Builder().build(), handles);
    }

    return new CompositeCloseableHandle(seg, handles);
  }

  // Helper method to map DataType to data type codes
  private int getDataTypeCode(DataType dataType, CuVSQuantizer quantizer) {
    switch (dataType) {
      case FLOAT:
        return kDLFloat();
      case BYTE:
        if (quantizer instanceof BinaryQuantizer) {
          return kDLUInt();
        } else {
          return kDLInt();
        }
      case INT:
        return kDLInt();
      default:
        throw new IllegalArgumentException("Unsupported data type: " + dataType);
    }
  }

  // Helper method to convert DataType to precision
  private int getPrecisionFromDataType(DataType dataType) {
    switch (dataType) {
      case FLOAT:
        return 32;
      case BYTE:
        return 8;
      case INT:
        return 32;
      default:
        throw new IllegalArgumentException("Unsupported data type: " + dataType);
    }
  }

  private long getQueryBytesSize(long numQueries, int vectorDimension, DataType dataType) {
    switch (dataType) {
      case FLOAT:
        return C_FLOAT_BYTE_SIZE * numQueries * vectorDimension;
      case BYTE:
        return numQueries * vectorDimension;
      case INT:
        return C_INT_BYTE_SIZE * numQueries * vectorDimension;
      default:
        throw new IllegalArgumentException("Unsupported query data type: " + dataType);
    }
  }

  /**
   * Builder helps configure and create an instance of {@link CagraIndex}.
   */
  public static class Builder implements CagraIndex.Builder {

    private CuVSMatrix dataset;
    private CagraIndexParams cagraIndexParams;
    private final CuVSResources cuvsResources;
    private InputStream inputStream;
    private CuVSQuantizer quantizer;
    private CuVSMatrix graph;

    public Builder(CuVSResources cuvsResources) {
      this.cuvsResources = cuvsResources;
    }

    @Override
    public Builder from(InputStream inputStream) {
      this.inputStream = inputStream;
      return this;
    }

    @Override
    public Builder from(CuVSMatrix graph) {
      this.graph = graph;
      return this;
    }

    @Override
    public Builder withDataset(float[][] vectors) {
      this.dataset = CuVSMatrix.ofArray(vectors);
      return this;
    }

    @Override
    public Builder withDataset(CuVSMatrix dataset) {
      this.dataset = dataset;
      return this;
    }

    @Override
    public Builder withIndexParams(CagraIndexParams cagraIndexParameters) {
      this.cagraIndexParams = cagraIndexParameters;
      return this;
    }

    @Override
    public Builder withQuantizer(CuVSQuantizer quantizer) {
      this.quantizer = quantizer;
      return this;
    }

    @Override
    public CagraIndexImpl build() throws Throwable {
      if (inputStream != null) {
        return new CagraIndexImpl(inputStream, cuvsResources);
      } else {
        if (quantizer != null && dataset != null) {
          if (dataset.dataType() != DataType.FLOAT) {
            throw new IllegalArgumentException(
                "Quantizer input requires FLOAT data type, dataset has " + dataset.dataType());
          }

          CuVSMatrix quantizedDataset = quantizer.transform(dataset);

          return new CagraIndexImpl(cagraIndexParams, quantizedDataset, cuvsResources);
        }

        if (graph != null) {
          if (cagraIndexParams == null || dataset == null) {
            throw new IllegalArgumentException(
                "In order to reconstruct a CAGRA index from a graph, "
                    + "you must specify the original dataset and the metric used.");
          }
          return new CagraIndexImpl(
              cagraIndexParams.getCuvsDistanceType(), graph, dataset, cuvsResources, null);
        }
        return new CagraIndexImpl(cagraIndexParams, dataset, cuvsResources);
      }
    }
  }

  /**
   * Holds the memory reference to a CAGRA index.
   */
  public static class IndexReference {

    private final MemorySegment memorySegment;
    private final CuVSMatrix dataset;

    /**
     * Constructs CagraIndexReference with an instance of MemorySegment passed as a
     * parameter.
     *
     * @param indexMemorySegment the MemorySegment instance to use for containing
     *                           index reference
     * @param dataset            the dataset used for indexing; the dataset lifetime
     *                           matches the lifetime of the index, we need to keep a reference
     *                           to it so we can close it when the index is closed.
     *                           Can be null (e.g. from deserialization or merging)
     */
    private IndexReference(MemorySegment indexMemorySegment, CuVSMatrix dataset) {
      this.memorySegment = indexMemorySegment;
      this.dataset = dataset;
    }

    /**
     * Gets the instance of index MemorySegment.
     *
     * @return index MemorySegment
     */
    protected MemorySegment getMemorySegment() {
      return memorySegment;
    }
  }
}<|MERGE_RESOLUTION|>--- conflicted
+++ resolved
@@ -30,26 +30,8 @@
 import static com.nvidia.cuvs.internal.common.Util.prepareTensor;
 import static com.nvidia.cuvs.internal.panama.headers_h.*;
 
-<<<<<<< HEAD
-import com.nvidia.cuvs.BinaryQuantizer;
-import com.nvidia.cuvs.CagraCompressionParams;
-import com.nvidia.cuvs.CagraIndex;
-import com.nvidia.cuvs.CagraIndexParams;
-import com.nvidia.cuvs.CagraIndexParams.CagraGraphBuildAlgo;
-import com.nvidia.cuvs.CagraMergeParams;
-import com.nvidia.cuvs.CagraQuery;
-import com.nvidia.cuvs.CagraSearchParams;
-import com.nvidia.cuvs.CuVSIvfPqIndexParams;
-import com.nvidia.cuvs.CuVSIvfPqSearchParams;
-import com.nvidia.cuvs.CuVSMatrix;
-import com.nvidia.cuvs.CuVSMatrix.DataType;
-import com.nvidia.cuvs.CuVSQuantizer;
-import com.nvidia.cuvs.CuVSResources;
-import com.nvidia.cuvs.SearchResults;
-=======
 import com.nvidia.cuvs.*;
 import com.nvidia.cuvs.CagraIndexParams.CagraGraphBuildAlgo;
->>>>>>> d02e0fc1
 import com.nvidia.cuvs.internal.common.CloseableHandle;
 import com.nvidia.cuvs.internal.common.CloseableRMMAllocation;
 import com.nvidia.cuvs.internal.common.CompositeCloseableHandle;
@@ -187,11 +169,8 @@
    */
   private IndexReference build(CagraIndexParams indexParameters, CuVSMatrixBaseImpl dataset) {
     long rows = dataset.size();
-<<<<<<< HEAD
     long cols = dataset.columns();
     DataType datasetDataType = dataset.dataType();
-=======
->>>>>>> d02e0fc1
 
     try (var indexParams = segmentFromIndexParams(indexParameters);
         var localArena = Arena.ofConfined()) {
@@ -200,7 +179,6 @@
       int numWriterThreads = indexParameters != null ? indexParameters.getNumWriterThreads() : 1;
       omp_set_num_threads(numWriterThreads);
 
-<<<<<<< HEAD
       MemorySegment dataSeg = dataset.memorySegment();
       // TODO: type kDLCPU()/kDLCUDA() should be aligned with the CuVSMatrixBaseImpl type (host or
       // device?)
@@ -215,10 +193,6 @@
               getPrecisionFromDataType(datasetDataType),
               kDLCPU(),
               1);
-
-=======
-      var datasetTensor = dataset.toTensor(localArena);
->>>>>>> d02e0fc1
       var index = createCagraIndex();
 
       if (cuvsCagraIndexParams.build_algo(indexParamsMemorySegment)
@@ -335,7 +309,6 @@
           long[] queriesShape = {numQueries, vectorDimension};
           MemorySegment queriesTensor =
               prepareTensor(
-<<<<<<< HEAD
                   localArena,
                   queriesDP.handle(),
                   queriesShape,
@@ -343,9 +316,6 @@
                   getPrecisionFromDataType(queryDataType),
                   kDLCUDA(),
                   1);
-=======
-                  localArena, queriesDP.handle(), queriesShape, kDLFloat(), 32, kDLCUDA());
->>>>>>> d02e0fc1
           long[] neighborsShape = {numQueries, topK};
           MemorySegment neighborsTensor =
               prepareTensor(
