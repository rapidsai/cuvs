--- conflicted
+++ resolved
@@ -16,14 +16,17 @@
 
 package com.nvidia.cuvs.internal;
 
+import static java.lang.foreign.ValueLayout.ADDRESS;
 import static com.nvidia.cuvs.internal.common.LinkerHelper.C_FLOAT;
 import static com.nvidia.cuvs.internal.common.LinkerHelper.C_FLOAT_BYTE_SIZE;
 import static com.nvidia.cuvs.internal.common.LinkerHelper.C_INT;
 import static com.nvidia.cuvs.internal.common.LinkerHelper.C_INT_BYTE_SIZE;
 import static com.nvidia.cuvs.internal.common.LinkerHelper.C_POINTER;
+import static com.nvidia.cuvs.internal.common.LinkerHelper.C_LONG;
 import static com.nvidia.cuvs.internal.common.Util.buildMemorySegment;
 import static com.nvidia.cuvs.internal.common.Util.checkCuVSError;
 import static com.nvidia.cuvs.internal.common.Util.checkCudaError;
+import static com.nvidia.cuvs.internal.common.Util.concatenate;
 import static com.nvidia.cuvs.internal.common.Util.prepareTensor;
 import static com.nvidia.cuvs.internal.panama.headers_h.cuvsCagraBuild;
 import static com.nvidia.cuvs.internal.panama.headers_h.cuvsCagraDeserialize;
@@ -32,6 +35,8 @@
 import static com.nvidia.cuvs.internal.panama.headers_h.cuvsCagraIndexGetDims;
 import static com.nvidia.cuvs.internal.panama.headers_h.cuvsCagraIndex_t;
 import static com.nvidia.cuvs.internal.panama.headers_h.cuvsCagraSearch;
+import static com.nvidia.cuvs.internal.panama.headers_h.cuvsCagraMerge;
+import static com.nvidia.cuvs.internal.panama.headers_h.cuvsCagraMergeParams_t;
 import static com.nvidia.cuvs.internal.panama.headers_h.cuvsCagraSerialize;
 import static com.nvidia.cuvs.internal.panama.headers_h.cuvsCagraSerializeToHnswlib;
 import static com.nvidia.cuvs.internal.panama.headers_h.cuvsRMMAlloc;
@@ -48,9 +53,12 @@
 import java.io.InputStream;
 import java.io.OutputStream;
 import java.lang.foreign.Arena;
+import java.lang.foreign.FunctionDescriptor;
 import java.lang.foreign.MemoryLayout;
 import java.lang.foreign.MemorySegment;
 import java.lang.foreign.SequenceLayout;
+import java.lang.foreign.ValueLayout;
+import java.lang.invoke.MethodHandle;
 import java.nio.file.Files;
 import java.nio.file.Path;
 import java.util.Objects;
@@ -68,6 +76,7 @@
 import com.nvidia.cuvs.CuVSResources;
 import com.nvidia.cuvs.Dataset;
 import com.nvidia.cuvs.SearchResults;
+import com.nvidia.cuvs.internal.common.Util;
 import com.nvidia.cuvs.internal.panama.cuvsCagraCompressionParams;
 import com.nvidia.cuvs.internal.panama.cuvsCagraIndex;
 import com.nvidia.cuvs.internal.panama.cuvsCagraIndexParams;
@@ -92,35 +101,8 @@
  * @since 25.02
  */
 public class CagraIndexImpl implements CagraIndex {
-
-<<<<<<< HEAD
-  private final float[][] dataset;
-=======
-  private static final MethodHandle indexMethodHandle = downcallHandle("build_cagra_index",
-      FunctionDescriptor.of(ADDRESS, ADDRESS, C_LONG, C_LONG, ADDRESS, ADDRESS, ADDRESS, ADDRESS, C_INT));
-
-  private static final MethodHandle searchMethodHandle = downcallHandle("search_cagra_index",
-      FunctionDescriptor.ofVoid(ADDRESS, ADDRESS, C_INT, C_LONG, C_INT, ADDRESS, ADDRESS, ADDRESS, ADDRESS, ADDRESS, ADDRESS, C_LONG));
-
-  private static final MethodHandle serializeMethodHandle = downcallHandle("serialize_cagra_index",
-      FunctionDescriptor.ofVoid(ADDRESS, ADDRESS, ADDRESS, ADDRESS));
-
-  private static final MethodHandle deserializeMethodHandle = downcallHandle("deserialize_cagra_index",
-      FunctionDescriptor.ofVoid(ADDRESS, ADDRESS, ADDRESS, ADDRESS));
-
-  private static final MethodHandle destroyIndexMethodHandle = downcallHandle("destroy_cagra_index",
-      FunctionDescriptor.ofVoid(ADDRESS, ADDRESS));
-
-  private static final MethodHandle serializeCAGRAIndexToHNSWMethodHandle = downcallHandle("serialize_cagra_index_to_hnsw",
-      FunctionDescriptor.ofVoid(ADDRESS, ADDRESS, ADDRESS, ADDRESS));
-
-
-  private static final MethodHandle mergeMethodHandle = downcallHandle("merge_cagra_indexes",
-      FunctionDescriptor.ofVoid(ADDRESS, ADDRESS, ADDRESS, C_INT, ADDRESS, ADDRESS));
-
   private final float[][] vectors;
   private final Dataset dataset;
->>>>>>> 0a35104e
   private final CuVSResourcesImpl resources;
   private final CagraIndexParams cagraIndexParameters;
   private final IndexReference cagraIndexReference;
@@ -134,17 +116,10 @@
    * @param dataset         the dataset for indexing
    * @param resources       an instance of {@link CuVSResources}
    */
-<<<<<<< HEAD
-  private CagraIndexImpl(CagraIndexParams indexParameters, float[][] dataset, CuVSResourcesImpl resources)
-      throws Throwable {
-    this.cagraIndexParameters = indexParameters;
-=======
-  private CagraIndexImpl(CagraIndexParams indexParameters, CagraCompressionParams cagraCompressionParams, float[][] vectors,
+  private CagraIndexImpl(CagraIndexParams indexParameters, float[][] vectors,
       Dataset dataset, CuVSResourcesImpl resources) throws Throwable {
     this.cagraIndexParameters = indexParameters;
-    this.cagraCompressionParams = cagraCompressionParams;
     this.vectors = vectors;
->>>>>>> 0a35104e
     this.dataset = dataset;
     this.resources = resources;
     this.cagraIndexReference = build();
@@ -158,11 +133,7 @@
    */
   private CagraIndexImpl(InputStream inputStream, CuVSResourcesImpl resources) throws Throwable {
     this.cagraIndexParameters = null;
-<<<<<<< HEAD
-=======
-    this.cagraCompressionParams = null;
     this.vectors = null;
->>>>>>> 0a35104e
     this.dataset = null;
     this.resources = resources;
     this.cagraIndexReference = deserialize(inputStream);
@@ -178,7 +149,6 @@
   private CagraIndexImpl(IndexReference indexReference, CuVSResourcesImpl resources) {
     this.vectors = null;
     this.cagraIndexParameters = null;
-    this.cagraCompressionParams = null;
     this.dataset = null;
     this.resources = resources;
     this.cagraIndexReference = indexReference;
@@ -214,38 +184,25 @@
    *         index
    */
   private IndexReference build() throws Throwable {
-<<<<<<< HEAD
     try (var localArena = Arena.ofConfined()) {
-      long rows = dataset.length;
-      long cols = rows > 0 ? dataset[0].length : 0;
+        long rows = dataset != null? dataset.size(): vectors.length;
+        long cols = dataset != null? dataset.dimensions(): (rows > 0 ? vectors[0].length : 0);
 
       MemorySegment indexParamsMemorySegment = cagraIndexParameters != null
-          ? segmentFromIndexParams(cagraIndexParameters)
+          ? segmentFromIndexParams(resources, cagraIndexParameters)
           : MemorySegment.NULL;
-=======
-    long rows = dataset != null? dataset.size(): vectors.length;
-    long cols = dataset != null? dataset.dimensions(): (rows > 0 ? vectors[0].length : 0);
-
-    MemorySegment indexParamsMemorySegment = cagraIndexParameters != null
-        ? segmentFromIndexParams(resources, cagraIndexParameters)
-        : MemorySegment.NULL;
->>>>>>> 0a35104e
 
       int numWriterThreads = cagraIndexParameters != null ? cagraIndexParameters.getNumWriterThreads() : 1;
       omp_set_num_threads(numWriterThreads);
 
-      MemorySegment dataSeg = buildMemorySegment(resources.getArena(), dataset);
-
-<<<<<<< HEAD
+      MemorySegment dataSeg = dataset != null? ((DatasetImpl) dataset).seg:
+      	Util.buildMemorySegment(resources.getArena(), vectors);
+      
       Arena arena = resources.getArena();
       long cuvsRes = resources.getMemorySegment().get(cuvsResources_t, 0);
       MemorySegment stream = arena.allocate(cudaStream_t);
       var returnValue = cuvsStreamGet(cuvsRes, stream);
       checkCuVSError(returnValue, "cuvsStreamGet");
-=======
-    MemorySegment dataSeg = dataset != null? ((DatasetImpl) dataset).seg:
-    	Util.buildMemorySegment(resources.getArena(), vectors);
->>>>>>> 0a35104e
 
       long datasetShape[] = { rows, cols };
       MemorySegment datasetTensor = prepareTensor(arena, dataSeg, datasetShape, 2, 32, 2, 2, 1);
@@ -287,7 +244,6 @@
    */
   @Override
   public SearchResults search(CagraQuery query) throws Throwable {
-<<<<<<< HEAD
     try (var localArena = Arena.ofConfined()) {
       checkNotDestroyed();
       int topK = query.getMapping() != null ? Math.min(query.getMapping().size(), query.getTopK()) : query.getTopK();
@@ -314,6 +270,7 @@
       long queriesBytes = C_FLOAT_BYTE_SIZE * numQueries * vectorDimension;
       long neighborsBytes = C_INT_BYTE_SIZE * numQueries * topK;
       long distancesBytes = C_FLOAT_BYTE_SIZE * numQueries * topK;
+      long prefilterBytes = 0; // size assigned later
 
       returnValue = cuvsRMMAlloc(cuvsRes, queriesD, queriesBytes);
       checkCuVSError(returnValue, "cuvsRMMAlloc");
@@ -326,6 +283,9 @@
       MemorySegment queriesDP = queriesD.get(C_POINTER, 0);
       MemorySegment neighborsDP = neighborsD.get(C_POINTER, 0);
       MemorySegment distancesDP = distancesD.get(C_POINTER, 0);
+      MemorySegment prefilterD = arena.allocate(C_POINTER);
+      MemorySegment prefilterDP = MemorySegment.NULL;
+      long prefilterLen = 0;
 
       returnValue = cudaMemcpy(queriesDP, floatsSeg, queriesBytes, 4);
       checkCudaError(returnValue, "cudaMemcpy");
@@ -340,15 +300,49 @@
       returnValue = cuvsStreamSync(cuvsRes);
       checkCuVSError(returnValue, "cuvsStreamSync");
 
-      MemorySegment filter = cuvsFilter.allocate(arena);
-      cuvsFilter.type(filter, 0);
-      cuvsFilter.addr(filter, 0);
+
+      // prepare the prefiltering data
+      long prefilterDataLength = 0;
+      MemorySegment prefilterDataMemorySegment = MemorySegment.NULL;
+      BitSet[] prefilters;
+      if (query.getPrefilter() != null) {
+        prefilters = new BitSet[] {query.getPrefilter()};
+        BitSet concatenatedFilters = concatenate(prefilters, query.getNumDocs());
+        long filters[] = concatenatedFilters.toLongArray();
+        prefilterDataMemorySegment = buildMemorySegment(arena, filters);
+        prefilterDataLength = query.getNumDocs() * prefilters.length;
+      }
+
+      MemorySegment prefilter = cuvsFilter.allocate(arena);
+      MemorySegment prefilterTensor;
+
+      if (prefilterDataMemorySegment == MemorySegment.NULL) {
+        cuvsFilter.type(prefilter, 0); // NO_FILTER
+        cuvsFilter.addr(prefilter, 0);
+      } else {
+        long prefilterShape[] = { (prefilterDataLength + 31) / 32 };
+        prefilterLen = prefilterShape[0];
+        prefilterBytes = C_INT_BYTE_SIZE * prefilterLen;
+
+        returnValue = cuvsRMMAlloc(cuvsRes, prefilterD, prefilterBytes);
+        checkCuVSError(returnValue, "cuvsRMMAlloc");
+
+        prefilterDP = prefilterD.get(C_POINTER, 0);
+
+        returnValue = cudaMemcpy(prefilterDP, prefilterDataMemorySegment, prefilterBytes, 1);
+        checkCudaError(returnValue, "cudaMemcpy");
+
+        prefilterTensor = prepareTensor(arena, prefilterDP, prefilterShape, 1, 32, 1, 2, 1);
+
+        cuvsFilter.type(prefilter, 1);
+        cuvsFilter.addr(prefilter, prefilterTensor.address());
+      }
 
       returnValue = cuvsStreamSync(cuvsRes);
       checkCuVSError(returnValue, "cuvsStreamSync");
 
       returnValue = cuvsCagraSearch(cuvsRes, segmentFromSearchParams(query.getCagraSearchParameters()),
-          cagraIndexReference.getMemorySegment(), queriesTensor, neighborsTensor, distancesTensor, filter);
+          cagraIndexReference.getMemorySegment(), queriesTensor, neighborsTensor, distancesTensor, prefilter);
       checkCuVSError(returnValue, "cuvsCagraSearch");
 
       returnValue = cuvsStreamSync(cuvsRes);
@@ -366,48 +360,12 @@
       returnValue = cuvsRMMFree(cuvsRes, queriesDP, queriesBytes);
       checkCuVSError(returnValue, "cuvsRMMFree");
 
+      returnValue = cuvsRMMFree(cuvsRes, prefilterDP, C_INT_BYTE_SIZE * prefilterBytes);
+      checkCuVSError(returnValue, "cuvsRMMFree");
+
+
       return new CagraSearchResults(neighborsSequenceLayout, distancesSequenceLayout, neighborsMemorySegment,
           distancesMemorySegment, topK, query.getMapping(), numQueries);
-=======
-    checkNotDestroyed();
-    int topK = query.getMapping() != null ? Math.min(query.getMapping().size(), query.getTopK()) : query.getTopK();
-    long numQueries = query.getQueryVectors().length;
-    long numBlocks = topK * numQueries;
-    int vectorDimension = numQueries > 0 ? query.getQueryVectors()[0].length : 0;
-
-    SequenceLayout neighborsSequenceLayout = MemoryLayout.sequenceLayout(numBlocks, C_INT);
-    SequenceLayout distancesSequenceLayout = MemoryLayout.sequenceLayout(numBlocks, C_FLOAT);
-    MemorySegment neighborsMemorySegment = resources.getArena().allocate(neighborsSequenceLayout);
-    MemorySegment distancesMemorySegment = resources.getArena().allocate(distancesSequenceLayout);
-    MemorySegment floatsSeg = Util.buildMemorySegment(resources.getArena(), query.getQueryVectors());
-
-    long prefilterDataLength = 0;
-    MemorySegment prefilterData = MemorySegment.NULL;
-    if (query.getPrefilter() != null) {
-      long[] longArray = query.getPrefilter().toLongArray();
-      prefilterData = Util.buildMemorySegment(resources.getArena(), longArray);
-      prefilterDataLength = query.getNumDocs();
-    }
-
-
-    try (var localArena = Arena.ofConfined()) {
-      MemorySegment returnValue = localArena.allocate(C_INT);
-      searchMethodHandle.invokeExact(
-        cagraIndexReference.getMemorySegment(),
-        floatsSeg,
-        topK,
-        numQueries,
-        vectorDimension,
-        resources.getMemorySegment(),
-        neighborsMemorySegment,
-        distancesMemorySegment,
-        returnValue,
-        segmentFromSearchParams(query.getCagraSearchParameters()),
-        prefilterData,
-        prefilterDataLength
-      );
-      checkError(returnValue.get(C_INT, 0L), "searchMethodHandle");
->>>>>>> 0a35104e
     }
   }
 
@@ -541,14 +499,9 @@
   /**
    * Allocates the configured index parameters in the MemorySegment.
    */
-<<<<<<< HEAD
-  private MemorySegment segmentFromIndexParams(CagraIndexParams params) {
+  private static MemorySegment segmentFromIndexParams(CuVSResourcesImpl resources, CagraIndexParams params) {
     Arena arena = resources.getArena();
     MemorySegment seg = cuvsCagraIndexParams.allocate(arena);
-=======
-  private static MemorySegment segmentFromIndexParams(CuVSResourcesImpl resources, CagraIndexParams params) {
-    MemorySegment seg = cuvsCagraIndexParams.allocate(resources.getArena());
->>>>>>> 0a35104e
     cuvsCagraIndexParams.intermediate_graph_degree(seg, params.getIntermediateGraphDegree());
     cuvsCagraIndexParams.graph_degree(seg, params.getGraphDegree());
     cuvsCagraIndexParams.build_algo(seg, params.getCagraGraphBuildAlgo().value);
@@ -679,36 +632,35 @@
    * @throws Throwable if an error occurs during the merge operation
    */
   public static CagraIndex merge(CagraIndex[] indexes, CagraMergeParams mergeParams) throws Throwable {
-    CuVSResourcesImpl resources = (CuVSResourcesImpl) indexes[0].getCuVSResources();
-    IndexReference mergedIndexReference = new IndexReference(resources);
-
-    try (var arena = Arena.ofConfined()) {
-      MemorySegment indexesSegment = arena.allocate(indexes.length * ADDRESS.byteSize());
-      for (int i = 0; i < indexes.length; i++) {
-        CagraIndexImpl indexImpl = (CagraIndexImpl) indexes[i];
-        indexesSegment.setAtIndex(ADDRESS, i, indexImpl.cagraIndexReference.getMemorySegment());
-      }
-
-      MemorySegment returnValue = arena.allocate(C_INT);
-
-      MemorySegment mergeParamsSegment = MemorySegment.NULL;
-      if (mergeParams != null) {
-        mergeParamsSegment = createMergeParamsSegment(mergeParams, resources);
-      }
-
-      mergeMethodHandle.invokeExact(
-        resources.getMemorySegment(),
-        indexesSegment,
-        mergedIndexReference.getMemorySegment(),
-        indexes.length,
-        returnValue,
-        mergeParamsSegment
-      );
-
-      checkError(returnValue.get(C_INT, 0L), "mergeMethodHandle");
-    }
-
-    return new CagraIndexImpl(mergedIndexReference, resources);
+	    CuVSResourcesImpl resources = (CuVSResourcesImpl) indexes[0].getCuVSResources();
+	    IndexReference mergedIndexReference = new IndexReference(resources);
+	    long cuvsRes = resources.getMemorySegment().get(cuvsResources_t, 0);
+
+	    try (var arena = Arena.ofConfined()) {
+	      MemorySegment indexesSegment = arena.allocate(indexes.length * ValueLayout.ADDRESS.byteSize());
+
+	      for (int i = 0; i < indexes.length; i++) {
+	        CagraIndexImpl indexImpl = (CagraIndexImpl) indexes[i];
+	        indexesSegment.setAtIndex(ValueLayout.ADDRESS, i, indexImpl.cagraIndexReference.getMemorySegment());
+	      }
+
+	      MemorySegment mergeParamsSegment = arena.allocate(cuvsCagraMergeParams_t);
+	      int returnValue;
+
+	      mergeParamsSegment = createMergeParamsSegment(mergeParams, resources);
+
+	      returnValue = cuvsCagraMerge(
+	          cuvsRes,
+	          mergeParamsSegment,
+	          indexesSegment,
+	          indexes.length,
+	          mergedIndexReference.getMemorySegment());
+
+	      checkCuVSError(returnValue, "cuvsCagraMerge");
+
+	    }
+
+	    return new CagraIndexImpl(mergedIndexReference, resources);
   }
 
   /**
@@ -721,18 +673,23 @@
   private static MemorySegment createMergeParamsSegment(CagraMergeParams mergeParams, CuVSResourcesImpl resources) {
     MemorySegment seg = cuvsCagraMergeParams.allocate(resources.getArena());
 
-    if (mergeParams.getOutputIndexParams() != null) {
-      MemorySegment outputIndexParamsSeg = segmentFromIndexParams(resources, mergeParams.getOutputIndexParams());
+    if (mergeParams != null) {
+      if (mergeParams.getOutputIndexParams() != null) {
+        MemorySegment outputIndexParamsSeg = segmentFromIndexParams(resources, mergeParams.getOutputIndexParams());
+        cuvsCagraMergeParams.output_index_params(seg, outputIndexParamsSeg);
+      } else {
+        cuvsCagraMergeParams.output_index_params(seg, MemorySegment.NULL);
+      }
+
+      cuvsCagraMergeParams.strategy(seg, mergeParams.getStrategy().value);
+    } else {
+      MemorySegment outputIndexParamsSeg = segmentFromIndexParams(resources, new CagraIndexParams.Builder().build());
       cuvsCagraMergeParams.output_index_params(seg, outputIndexParamsSeg);
-    } else {
-      cuvsCagraMergeParams.output_index_params(seg, MemorySegment.NULL);
-    }
-
-    cuvsCagraMergeParams.strategy(seg, mergeParams.getStrategy().value);
+    }
 
     return seg;
   }
-
+  
   /**
    * Builder helps configure and create an instance of {@link CagraIndex}.
    */
@@ -777,14 +734,10 @@
       if (inputStream != null) {
         return new CagraIndexImpl(inputStream, cuvsResources);
       } else {
-<<<<<<< HEAD
-        return new CagraIndexImpl(cagraIndexParams, dataset, cuvsResources);
-=======
     	if (vectors != null && dataset != null) {
     		throw new IllegalArgumentException("Please specify only one type of dataset (a float[] or a Dataset instance)");
     	}
-        return new CagraIndexImpl(cagraIndexParams, cagraCompressionParams, vectors, dataset, cuvsResources);
->>>>>>> 0a35104e
+        return new CagraIndexImpl(cagraIndexParams, vectors, dataset, cuvsResources);
       }
     }
   }
