--- conflicted
+++ resolved
@@ -19,14 +19,9 @@
 import static com.nvidia.cuvs.internal.common.LinkerHelper.C_FLOAT_BYTE_SIZE;
 import static com.nvidia.cuvs.internal.common.LinkerHelper.C_INT;
 import static com.nvidia.cuvs.internal.common.LinkerHelper.C_INT_BYTE_SIZE;
-<<<<<<< HEAD
 import static com.nvidia.cuvs.internal.common.Util.CudaMemcpyKind.HOST_TO_DEVICE;
 import static com.nvidia.cuvs.internal.common.Util.CudaMemcpyKind.INFER_DIRECTION;
 import static com.nvidia.cuvs.internal.common.Util.allocateRMMSegment;
-=======
-import static com.nvidia.cuvs.internal.common.LinkerHelper.C_POINTER;
-import static com.nvidia.cuvs.internal.common.Util.CudaMemcpyKind.*;
->>>>>>> 3fcaf8d6
 import static com.nvidia.cuvs.internal.common.Util.buildMemorySegment;
 import static com.nvidia.cuvs.internal.common.Util.checkCuVSError;
 import static com.nvidia.cuvs.internal.common.Util.concatenate;
@@ -40,11 +35,7 @@
 import static com.nvidia.cuvs.internal.panama.headers_h.cuvsCagraIndexGetDims;
 import static com.nvidia.cuvs.internal.panama.headers_h.cuvsCagraIndex_t;
 import static com.nvidia.cuvs.internal.panama.headers_h.cuvsCagraMerge;
-<<<<<<< HEAD
-=======
-import static com.nvidia.cuvs.internal.panama.headers_h.cuvsCagraMergeParams_t;
 import static com.nvidia.cuvs.internal.panama.headers_h.cuvsCagraSearch;
->>>>>>> 3fcaf8d6
 import static com.nvidia.cuvs.internal.panama.headers_h.cuvsCagraSerialize;
 import static com.nvidia.cuvs.internal.panama.headers_h.cuvsCagraSerializeToHnswlib;
 import static com.nvidia.cuvs.internal.panama.headers_h.cuvsRMMFree;
@@ -52,23 +43,6 @@
 import static com.nvidia.cuvs.internal.panama.headers_h.cuvsStreamGet;
 import static com.nvidia.cuvs.internal.panama.headers_h.cuvsStreamSync;
 import static com.nvidia.cuvs.internal.panama.headers_h.omp_set_num_threads;
-<<<<<<< HEAD
-import static com.nvidia.cuvs.internal.panama.headers_h.cudaStream_t;
-
-import java.io.FileInputStream;
-import java.io.InputStream;
-import java.io.OutputStream;
-import java.lang.foreign.Arena;
-import java.lang.foreign.MemoryLayout;
-import java.lang.foreign.MemorySegment;
-import java.lang.foreign.SequenceLayout;
-import java.lang.foreign.ValueLayout;
-import java.nio.file.Files;
-import java.nio.file.Path;
-import java.util.Objects;
-import java.util.UUID;
-=======
->>>>>>> 3fcaf8d6
 
 import com.nvidia.cuvs.CagraCompressionParams;
 import com.nvidia.cuvs.CagraIndex;
@@ -93,7 +67,6 @@
 import com.nvidia.cuvs.internal.panama.cuvsIvfPqParams;
 import com.nvidia.cuvs.internal.panama.cuvsIvfPqSearchParams;
 import java.io.FileInputStream;
-import java.io.FileOutputStream;
 import java.io.InputStream;
 import java.io.OutputStream;
 import java.lang.foreign.Arena;
@@ -208,16 +181,10 @@
       long rows = dataset != null ? dataset.size() : vectors.length;
       long cols = dataset != null ? dataset.dimensions() : (rows > 0 ? vectors[0].length : 0);
 
-<<<<<<< HEAD
-      MemorySegment indexParamsMemorySegment = cagraIndexParameters != null
-          ? segmentFromIndexParams(localArena, cagraIndexParameters)
-          : MemorySegment.NULL;
-=======
       MemorySegment indexParamsMemorySegment =
           cagraIndexParameters != null
-              ? segmentFromIndexParams(resources, cagraIndexParameters)
+              ? segmentFromIndexParams(localArena, cagraIndexParameters)
               : MemorySegment.NULL;
->>>>>>> 3fcaf8d6
 
       int numWriterThreads =
           cagraIndexParameters != null ? cagraIndexParameters.getNumWriterThreads() : 1;
@@ -233,13 +200,9 @@
       var returnValue = cuvsStreamGet(cuvsRes, stream);
       checkCuVSError(returnValue, "cuvsStreamGet");
 
-<<<<<<< HEAD
-      long datasetShape[] = { rows, cols };
-      MemorySegment datasetTensor = prepareTensor(localArena, dataSeg, datasetShape, 2, 32, 2, 2, 1);
-=======
       long datasetShape[] = {rows, cols};
-      MemorySegment datasetTensor = prepareTensor(arena, dataSeg, datasetShape, 2, 32, 2, 2, 1);
->>>>>>> 3fcaf8d6
+      MemorySegment datasetTensor =
+          prepareTensor(localArena, dataSeg, datasetShape, 2, 32, 2, 2, 1);
 
       MemorySegment index = localArena.allocate(cuvsCagraIndex_t);
       returnValue = cuvsCagraIndexCreate(index);
@@ -315,23 +278,15 @@
 
       cudaMemcpy(queriesDP, floatsSeg, queriesBytes, INFER_DIRECTION);
 
-<<<<<<< HEAD
-      long[] queriesShape = { numQueries, vectorDimension };
-      MemorySegment queriesTensor = prepareTensor(localArena, queriesDP, queriesShape, 2, 32, 2, 2, 1);
-      long[] neighborsShape = { numQueries, topK };
-      MemorySegment neighborsTensor = prepareTensor(localArena, neighborsDP, neighborsShape, 1, 32, 2, 2, 1);
-      long[] distancesShape = { numQueries, topK };
-      MemorySegment distancesTensor = prepareTensor(localArena, distancesDP, distancesShape, 2, 32, 2, 2, 1);
-=======
-      long queriesShape[] = {numQueries, vectorDimension};
-      MemorySegment queriesTensor = prepareTensor(arena, queriesDP, queriesShape, 2, 32, 2, 2, 1);
-      long neighborsShape[] = {numQueries, topK};
+      long[] queriesShape = {numQueries, vectorDimension};
+      MemorySegment queriesTensor =
+          prepareTensor(localArena, queriesDP, queriesShape, 2, 32, 2, 2, 1);
+      long[] neighborsShape = {numQueries, topK};
       MemorySegment neighborsTensor =
-          prepareTensor(arena, neighborsDP, neighborsShape, 1, 32, 2, 2, 1);
-      long distancesShape[] = {numQueries, topK};
+          prepareTensor(localArena, neighborsDP, neighborsShape, 1, 32, 2, 2, 1);
+      long[] distancesShape = {numQueries, topK};
       MemorySegment distancesTensor =
-          prepareTensor(arena, distancesDP, distancesShape, 2, 32, 2, 2, 1);
->>>>>>> 3fcaf8d6
+          prepareTensor(localArena, distancesDP, distancesShape, 2, 32, 2, 2, 1);
 
       returnValue = cuvsStreamSync(cuvsRes);
       checkCuVSError(returnValue, "cuvsStreamSync");
@@ -355,11 +310,7 @@
         cuvsFilter.type(prefilter, 0); // NO_FILTER
         cuvsFilter.addr(prefilter, 0);
       } else {
-<<<<<<< HEAD
-        long[] prefilterShape = { (prefilterDataLength + 31) / 32 };
-=======
-        long prefilterShape[] = {(prefilterDataLength + 31) / 32};
->>>>>>> 3fcaf8d6
+        long[] prefilterShape = {(prefilterDataLength + 31) / 32};
         prefilterLen = prefilterShape[0];
         prefilterBytes = C_INT_BYTE_SIZE * prefilterLen;
 
@@ -376,20 +327,15 @@
       returnValue = cuvsStreamSync(cuvsRes);
       checkCuVSError(returnValue, "cuvsStreamSync");
 
-<<<<<<< HEAD
-      returnValue = cuvsCagraSearch(cuvsRes, segmentFromSearchParams(localArena, query.getCagraSearchParameters()),
-          cagraIndexReference.getMemorySegment(), queriesTensor, neighborsTensor, distancesTensor, prefilter);
-=======
       returnValue =
           cuvsCagraSearch(
               cuvsRes,
-              segmentFromSearchParams(query.getCagraSearchParameters()),
+              segmentFromSearchParams(localArena, query.getCagraSearchParameters()),
               cagraIndexReference.getMemorySegment(),
               queriesTensor,
               neighborsTensor,
               distancesTensor,
               prefilter);
->>>>>>> 3fcaf8d6
       checkCuVSError(returnValue, "cuvsCagraSearch");
 
       returnValue = cuvsStreamSync(cuvsRes);
@@ -443,17 +389,12 @@
     try (var localArena = Arena.ofConfined()) {
 
       long cuvsRes = resources.getMemorySegment().get(cuvsResources_t, 0);
-<<<<<<< HEAD
-      var returnValue = cuvsCagraSerialize(cuvsRes, localArena.allocateFrom(tempFile.toString()),
-          cagraIndexReference.getMemorySegment(), true);
-=======
       var returnValue =
           cuvsCagraSerialize(
               cuvsRes,
-              resources.getArena().allocateFrom(tempFile.toString()),
+              localArena.allocateFrom(tempFile.toString()),
               cagraIndexReference.getMemorySegment(),
               true);
->>>>>>> 3fcaf8d6
       checkCuVSError(returnValue, "cuvsCagraSerialize");
 
       try (var fileInputStream = Files.newInputStream(tempFile)) {
@@ -488,20 +429,14 @@
     checkNotDestroyed();
     tempFile = tempFile.toAbsolutePath();
 
-<<<<<<< HEAD
     try (var arena = Arena.ofConfined()) {
       MemorySegment pathSeg = buildMemorySegment(arena, tempFile.toString());
 
       long cuvsRes = resources.getMemorySegment().get(cuvsResources_t, 0);
-      int returnValue = cuvsCagraSerializeToHnswlib(cuvsRes, pathSeg, cagraIndexReference.getMemorySegment());
+      int returnValue =
+          cuvsCagraSerializeToHnswlib(cuvsRes, pathSeg, cagraIndexReference.getMemorySegment());
       checkCuVSError(returnValue, "cuvsCagraSerializeToHnswlib");
     }
-=======
-    long cuvsRes = resources.getMemorySegment().get(cuvsResources_t, 0);
-    int returnValue =
-        cuvsCagraSerializeToHnswlib(cuvsRes, pathSeg, cagraIndexReference.getMemorySegment());
-    checkCuVSError(returnValue, "cuvsCagraSerializeToHnswlib");
->>>>>>> 3fcaf8d6
 
     try (FileInputStream fileInputStream = new FileInputStream(tempFile.toFile())) {
       byte[] chunk = new byte[bufferLength];
@@ -522,47 +457,22 @@
    * @return an instance of {@link IndexReference}.
    */
   private IndexReference deserialize(InputStream inputStream) throws Throwable {
-<<<<<<< HEAD
-    Path tmpIndexFile = Files.createTempFile(resources.tempDirectory(), UUID.randomUUID().toString(), ".cag")
-        .toAbsolutePath();
+    Path tmpIndexFile =
+        Files.createTempFile(resources.tempDirectory(), UUID.randomUUID().toString(), ".cag")
+            .toAbsolutePath();
     IndexReference indexReference = new IndexReference(resources);
 
-    try (inputStream; var outputStream = Files.newOutputStream(tmpIndexFile); var arena = Arena.ofConfined()) {
+    try (inputStream;
+        var outputStream = Files.newOutputStream(tmpIndexFile);
+        var arena = Arena.ofConfined()) {
       inputStream.transferTo(outputStream);
-
-      long cuvsRes = resources.getMemorySegment().get(cuvsResources_t, 0);
-      var returnValue = cuvsCagraDeserialize(cuvsRes, arena.allocateFrom(tmpIndexFile.toString()),
-          indexReference.getMemorySegment());
-=======
-    return deserialize(inputStream, 1024);
-  }
-
-  /**
-   * Gets an instance of {@link IndexReference} by deserializing a CAGRA index
-   * using an {@link InputStream}.
-   *
-   * @param inputStream  an instance of {@link InputStream}
-   * @param bufferLength the length of the buffer to use while reading the bytes
-   *                     from the stream. Default value is 1024.
-   * @return an instance of {@link IndexReference}.
-   */
-  private IndexReference deserialize(InputStream inputStream, int bufferLength) throws Throwable {
-    Path tmpIndexFile =
-        Files.createTempFile(resources.tempDirectory(), UUID.randomUUID().toString(), ".cag");
-    tmpIndexFile = tmpIndexFile.toAbsolutePath();
-    IndexReference indexReference = new IndexReference(resources);
-
-    try (var in = inputStream;
-        FileOutputStream fileOutputStream = new FileOutputStream(tmpIndexFile.toFile())) {
-      in.transferTo(fileOutputStream);
 
       long cuvsRes = resources.getMemorySegment().get(cuvsResources_t, 0);
       var returnValue =
           cuvsCagraDeserialize(
               cuvsRes,
-              resources.getArena().allocateFrom(tmpIndexFile.toString()),
+              arena.allocateFrom(tmpIndexFile.toString()),
               indexReference.getMemorySegment());
->>>>>>> 3fcaf8d6
       checkCuVSError(returnValue, "cuvsCagraDeserialize");
 
     } finally {
@@ -594,13 +504,7 @@
   /**
    * Allocates the configured index parameters in the MemorySegment.
    */
-<<<<<<< HEAD
   private static MemorySegment segmentFromIndexParams(Arena arena, CagraIndexParams params) {
-=======
-  private static MemorySegment segmentFromIndexParams(
-      CuVSResourcesImpl resources, CagraIndexParams params) {
-    Arena arena = resources.getArena();
->>>>>>> 3fcaf8d6
     MemorySegment seg = cuvsCagraIndexParams.allocate(arena);
     cuvsCagraIndexParams.intermediate_graph_degree(seg, params.getIntermediateGraphDegree());
     cuvsCagraIndexParams.graph_degree(seg, params.getGraphDegree());
@@ -757,30 +661,16 @@
       MemorySegment indexesSegment =
           arena.allocate(indexes.length * ValueLayout.ADDRESS.byteSize());
 
-<<<<<<< HEAD
-          // TODO: IMO we shoud call cuvsCreateMergeParams here, instead of allocating this ourselves
-	      var mergeParamsSegment = createMergeParamsSegment(arena, mergeParams);
-
-	      var returnValue = cuvsCagraMerge(
-	          cuvsRes,
-	          mergeParamsSegment,
-	          indexesSegment,
-	          indexes.length,
-	          mergedIndexReference.getMemorySegment());
-=======
       for (int i = 0; i < indexes.length; i++) {
         CagraIndexImpl indexImpl = (CagraIndexImpl) indexes[i];
         indexesSegment.setAtIndex(
             ValueLayout.ADDRESS, i, indexImpl.cagraIndexReference.getMemorySegment());
       }
 
-      MemorySegment mergeParamsSegment = arena.allocate(cuvsCagraMergeParams_t);
-      int returnValue;
-
-      mergeParamsSegment = createMergeParamsSegment(mergeParams, resources);
->>>>>>> 3fcaf8d6
-
-      returnValue =
+      // TODO: IMO we should call cuvsCreateMergeParams here, instead of allocating this ourselves
+      var mergeParamsSegment = createMergeParamsSegment(arena, mergeParams);
+
+      var returnValue =
           cuvsCagraMerge(
               cuvsRes,
               mergeParamsSegment,
@@ -801,23 +691,13 @@
    * @param mergeParams The merge parameters
    * @return A memory segment pointing to the native structure for merge parameters
    */
-<<<<<<< HEAD
   private static MemorySegment createMergeParamsSegment(Arena arena, CagraMergeParams mergeParams) {
     MemorySegment seg = cuvsCagraMergeParams.allocate(arena);
-
-    if (mergeParams != null) {
-      if (mergeParams.getOutputIndexParams() != null) {
-        MemorySegment outputIndexParamsSeg = segmentFromIndexParams(arena, mergeParams.getOutputIndexParams());
-=======
-  private static MemorySegment createMergeParamsSegment(
-      CagraMergeParams mergeParams, CuVSResourcesImpl resources) {
-    MemorySegment seg = cuvsCagraMergeParams.allocate(resources.getArena());
 
     if (mergeParams != null) {
       if (mergeParams.getOutputIndexParams() != null) {
         MemorySegment outputIndexParamsSeg =
-            segmentFromIndexParams(resources, mergeParams.getOutputIndexParams());
->>>>>>> 3fcaf8d6
+            segmentFromIndexParams(arena, mergeParams.getOutputIndexParams());
         cuvsCagraMergeParams.output_index_params(seg, outputIndexParamsSeg);
       } else {
         cuvsCagraMergeParams.output_index_params(seg, MemorySegment.NULL);
@@ -825,12 +705,8 @@
 
       cuvsCagraMergeParams.strategy(seg, mergeParams.getStrategy().value);
     } else {
-<<<<<<< HEAD
-      MemorySegment outputIndexParamsSeg = segmentFromIndexParams(arena, new CagraIndexParams.Builder().build());
-=======
       MemorySegment outputIndexParamsSeg =
-          segmentFromIndexParams(resources, new CagraIndexParams.Builder().build());
->>>>>>> 3fcaf8d6
+          segmentFromIndexParams(arena, new CagraIndexParams.Builder().build());
       cuvsCagraMergeParams.output_index_params(seg, outputIndexParamsSeg);
     }
 
