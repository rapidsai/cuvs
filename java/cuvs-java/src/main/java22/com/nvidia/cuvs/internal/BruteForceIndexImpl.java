--- conflicted
+++ resolved
@@ -81,11 +81,7 @@
    *                              holding the index parameters
    */
   private BruteForceIndexImpl(
-<<<<<<< HEAD
-      CuVSMatrix dataset, CuVSResourcesImpl resources, BruteForceIndexParams bruteForceIndexParams)
-=======
-      Dataset dataset, CuVSResources resources, BruteForceIndexParams bruteForceIndexParams)
->>>>>>> bade5ee3
+      CuVSMatrix dataset, CuVSResources resources, BruteForceIndexParams bruteForceIndexParams)
       throws Exception {
     Objects.requireNonNull(dataset);
     try (dataset) {
@@ -160,23 +156,16 @@
     long datasetBytes = C_FLOAT_BYTE_SIZE * rows * cols;
     var index = createBruteForceIndex();
 
-<<<<<<< HEAD
-    long[] datasetShape = {rows, cols};
-    var tensorDataArena = Arena.ofShared();
-    MemorySegment datasetTensor =
-        prepareTensor(tensorDataArena, datasetMemorySegmentP, datasetShape, 2, 32, 2, 1);
-=======
     try (var resourcesAccessor = resources.access()) {
       long cuvsResources = resourcesAccessor.handle();
       MemorySegment datasetMemorySegmentP = allocateRMMSegment(cuvsResources, datasetBytes);
->>>>>>> bade5ee3
 
       cudaMemcpy(datasetMemorySegmentP, datasetMemSegment, datasetBytes, INFER_DIRECTION);
 
       long[] datasetShape = {rows, cols};
       var tensorDataArena = Arena.ofShared();
       MemorySegment datasetTensor =
-          prepareTensor(tensorDataArena, datasetMemorySegmentP, datasetShape, 2, 32, 2, 2, 1);
+          prepareTensor(tensorDataArena, datasetMemorySegmentP, datasetShape, 2, 32, 2, 1);
 
       var returnValue = cuvsStreamSync(cuvsResources);
       checkCuVSError(returnValue, "cuvsStreamSync");
@@ -231,44 +220,8 @@
       MemorySegment querySeg = buildMemorySegment(localArena, cuvsQuery.getQueryVectors());
 
       int topk = cuvsQuery.getTopK();
-<<<<<<< HEAD
-      long cuvsResources = resources.getHandle();
-
-      long queriesBytes = C_FLOAT_BYTE_SIZE * numQueries * vectorDimension;
-      long neighborsBytes = C_LONG_BYTE_SIZE * numQueries * topk;
-      long distanceBytes = C_FLOAT_BYTE_SIZE * numQueries * topk;
-      long prefilterBytes = 0; // size assigned later
-
-      MemorySegment queriesDP = allocateRMMSegment(cuvsResources, queriesBytes);
-      MemorySegment neighborsDP = allocateRMMSegment(cuvsResources, neighborsBytes);
-      MemorySegment distancesDP = allocateRMMSegment(cuvsResources, distanceBytes);
-      MemorySegment prefilterDP = MemorySegment.NULL;
-
-      cudaMemcpy(queriesDP, querySeg, queriesBytes, INFER_DIRECTION);
-
-      long[] queriesShape = {numQueries, vectorDimension};
-      MemorySegment queriesTensor = prepareTensor(localArena, queriesDP, queriesShape, 2, 32, 2, 1);
-      long[] neighborsShape = {numQueries, topk};
-      MemorySegment neighborsTensor =
-          prepareTensor(localArena, neighborsDP, neighborsShape, 0, 64, 2, 1);
-      long[] distancesShape = {numQueries, topk};
-      MemorySegment distancesTensor =
-          prepareTensor(localArena, distancesDP, distancesShape, 2, 32, 2, 1);
-
-      MemorySegment prefilter = cuvsFilter.allocate(localArena);
-      MemorySegment prefilterTensor;
-
-      if (prefilterDataMemorySegment == MemorySegment.NULL) {
-        cuvsFilter.type(prefilter, 0); // NO_FILTER
-        cuvsFilter.addr(prefilter, 0);
-      } else {
-        long[] prefilterShape = {(prefilterDataLength + 31) / 32};
-        long prefilterLen = prefilterShape[0];
-        prefilterBytes = C_INT_BYTE_SIZE * prefilterLen;
-=======
       try (var resourcesAccessor = resources.access()) {
         long cuvsResources = resourcesAccessor.handle();
->>>>>>> bade5ee3
 
         long queriesBytes = C_FLOAT_BYTE_SIZE * numQueries * vectorDimension;
         long neighborsBytes = C_LONG_BYTE_SIZE * numQueries * topk;
@@ -280,21 +233,17 @@
         MemorySegment distancesDP = allocateRMMSegment(cuvsResources, distanceBytes);
         MemorySegment prefilterDP = MemorySegment.NULL;
 
-<<<<<<< HEAD
-        prefilterTensor = prepareTensor(localArena, prefilterDP, prefilterShape, 1, 32, 2, 1);
-=======
         cudaMemcpy(queriesDP, querySeg, queriesBytes, INFER_DIRECTION);
->>>>>>> bade5ee3
 
         long[] queriesShape = {numQueries, vectorDimension};
         MemorySegment queriesTensor =
-            prepareTensor(localArena, queriesDP, queriesShape, 2, 32, 2, 2, 1);
+            prepareTensor(localArena, queriesDP, queriesShape, 2, 32, 2, 1);
         long[] neighborsShape = {numQueries, topk};
         MemorySegment neighborsTensor =
-            prepareTensor(localArena, neighborsDP, neighborsShape, 0, 64, 2, 2, 1);
+            prepareTensor(localArena, neighborsDP, neighborsShape, 0, 64, 2, 1);
         long[] distancesShape = {numQueries, topk};
         MemorySegment distancesTensor =
-            prepareTensor(localArena, distancesDP, distancesShape, 2, 32, 2, 2, 1);
+            prepareTensor(localArena, distancesDP, distancesShape, 2, 32, 2, 1);
 
         MemorySegment prefilter = cuvsFilter.allocate(localArena);
         MemorySegment prefilterTensor;
@@ -311,7 +260,7 @@
 
           cudaMemcpy(prefilterDP, prefilterDataMemorySegment, prefilterBytes, HOST_TO_DEVICE);
 
-          prefilterTensor = prepareTensor(localArena, prefilterDP, prefilterShape, 1, 32, 1, 2, 1);
+          prefilterTensor = prepareTensor(localArena, prefilterDP, prefilterShape, 1, 32, 2, 1);
 
           cuvsFilter.type(prefilter, 2);
           cuvsFilter.addr(prefilter, prefilterTensor.address());
@@ -445,13 +394,8 @@
    */
   public static class Builder implements BruteForceIndex.Builder {
 
-<<<<<<< HEAD
     private CuVSMatrix dataset;
-    private final CuVSResourcesImpl cuvsResources;
-=======
-    private Dataset dataset;
     private final CuVSResources cuvsResources;
->>>>>>> bade5ee3
     private BruteForceIndexParams bruteForceIndexParams;
     private InputStream inputStream;
 
