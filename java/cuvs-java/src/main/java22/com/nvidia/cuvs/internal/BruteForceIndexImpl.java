--- conflicted
+++ resolved
@@ -48,7 +48,6 @@
 import com.nvidia.cuvs.CuVSResources;
 import com.nvidia.cuvs.Dataset;
 import com.nvidia.cuvs.SearchResults;
-import com.nvidia.cuvs.internal.common.Util;
 import com.nvidia.cuvs.internal.panama.cuvsBruteForceIndex;
 import com.nvidia.cuvs.internal.panama.cuvsFilter;
 import java.io.FileInputStream;
@@ -65,18 +64,6 @@
 import java.util.Objects;
 import java.util.UUID;
 
-<<<<<<< HEAD
-import com.nvidia.cuvs.BruteForceIndex;
-import com.nvidia.cuvs.BruteForceIndexParams;
-import com.nvidia.cuvs.BruteForceQuery;
-import com.nvidia.cuvs.CuVSResources;
-import com.nvidia.cuvs.Dataset;
-import com.nvidia.cuvs.SearchResults;
-import com.nvidia.cuvs.internal.panama.cuvsBruteForceIndex;
-import com.nvidia.cuvs.internal.panama.cuvsFilter;
-
-=======
->>>>>>> 3fcaf8d6
 /**
  *
  * {@link BruteForceIndex} encapsulates a BRUTEFORCE index, along with methods
@@ -99,28 +86,15 @@
    * @param bruteForceIndexParams an instance of {@link BruteForceIndexParams}
    *                              holding the index parameters
    */
-<<<<<<< HEAD
-  private BruteForceIndexImpl(Dataset dataset, CuVSResourcesImpl resources,
-      BruteForceIndexParams bruteForceIndexParams) throws Exception {
+  private BruteForceIndexImpl(
+      Dataset dataset, CuVSResourcesImpl resources, BruteForceIndexParams bruteForceIndexParams)
+      throws Exception {
     Objects.requireNonNull(dataset);
-      try (dataset) {
-          this.resources = resources;
-          assert dataset instanceof DatasetImpl;
-          this.bruteForceIndexReference = build((DatasetImpl) dataset, bruteForceIndexParams);
-      }
-=======
-  private BruteForceIndexImpl(
-      float[][] vectors,
-      Dataset dataset,
-      CuVSResourcesImpl resources,
-      BruteForceIndexParams bruteForceIndexParams)
-      throws Throwable {
-    this.vectors = vectors;
-    this.dataset = dataset;
-    this.resources = resources;
-    this.bruteForceIndexParams = bruteForceIndexParams;
-    this.bruteForceIndexReference = build();
->>>>>>> 3fcaf8d6
+    try (dataset) {
+      this.resources = resources;
+      assert dataset instanceof DatasetImpl;
+      this.bruteForceIndexReference = build((DatasetImpl) dataset, bruteForceIndexParams);
+    }
   }
 
   /**
@@ -129,15 +103,8 @@
    * @param inputStream an instance of stream to read the index bytes from
    * @param resources   an instance of {@link CuVSResourcesImpl}
    */
-<<<<<<< HEAD
-  private BruteForceIndexImpl(InputStream inputStream, CuVSResourcesImpl resources) throws Throwable {
-=======
   private BruteForceIndexImpl(InputStream inputStream, CuVSResourcesImpl resources)
       throws Throwable {
-    this.bruteForceIndexParams = null;
-    this.vectors = null;
-    this.dataset = null;
->>>>>>> 3fcaf8d6
     this.resources = resources;
     this.bruteForceIndexReference = deserialize(inputStream);
   }
@@ -172,22 +139,11 @@
    */
   private IndexReference build(DatasetImpl dataset, BruteForceIndexParams bruteForceIndexParams) {
     try (var localArena = Arena.ofConfined()) {
-<<<<<<< HEAD
       long rows = dataset.size();
       long cols = dataset.dimensions();
 
       Arena arena = resources.getArena();
       MemorySegment datasetMemSegment = dataset.asMemorySegment();
-=======
-      long rows = dataset != null ? dataset.size() : vectors.length;
-      long cols = dataset != null ? dataset.dimensions() : (rows > 0 ? vectors[0].length : 0);
-
-      Arena arena = resources.getArena();
-      MemorySegment datasetMemSegment =
-          dataset != null
-              ? ((DatasetImpl) dataset).seg
-              : Util.buildMemorySegment(resources.getArena(), vectors);
->>>>>>> 3fcaf8d6
 
       long cuvsResources = resources.getMemorySegment().get(cuvsResources_t, 0);
       MemorySegment stream = arena.allocate(cudaStream_t);
@@ -207,14 +163,9 @@
 
       cudaMemcpy(datasetMemorySegmentP, datasetMemSegment, datasetBytes, INFER_DIRECTION);
 
-<<<<<<< HEAD
-      long[] datasetShape = { rows, cols };
-      MemorySegment datasetTensor = prepareTensor(arena, datasetMemorySegmentP, datasetShape, 2, 32, 2, 2, 1);
-=======
-      long datasetShape[] = {rows, cols};
+      long[] datasetShape = {rows, cols};
       MemorySegment datasetTensor =
           prepareTensor(arena, datasetMemorySegmentP, datasetShape, 2, 32, 2, 2, 1);
->>>>>>> 3fcaf8d6
 
       MemorySegment index = arena.allocate(cuvsBruteForceIndex_t);
 
@@ -266,7 +217,7 @@
         BitSet concatenatedFilters = concatenate(prefilters, cuvsQuery.getNumDocs());
         long[] filters = concatenatedFilters.toLongArray();
         prefilterDataMemorySegment = buildMemorySegment(arena, filters);
-        prefilterDataLength = (long)cuvsQuery.getNumDocs() * prefilters.length;
+        prefilterDataLength = (long) cuvsQuery.getNumDocs() * prefilters.length;
       }
 
       MemorySegment querySeg = buildMemorySegment(arena, cuvsQuery.getQueryVectors());
@@ -303,23 +254,14 @@
 
       cudaMemcpy(queriesDP, querySeg, queriesBytes, INFER_DIRECTION);
 
-<<<<<<< HEAD
-      long[] queriesShape = { numQueries, vectorDimension };
+      long[] queriesShape = {numQueries, vectorDimension};
       MemorySegment queriesTensor = prepareTensor(arena, queriesDP, queriesShape, 2, 32, 2, 2, 1);
-      long[] neighborsShape = { numQueries, topk };
-      MemorySegment neighborsTensor = prepareTensor(arena, neighborsDP, neighborsShape, 0, 64, 2, 2, 1);
-      long[] distancesShape = { numQueries, topk };
-      MemorySegment distancesTensor = prepareTensor(arena, distancesDP, distancesShape, 2, 32, 2, 2, 1);
-=======
-      long queriesShape[] = {numQueries, vectorDimension};
-      MemorySegment queriesTensor = prepareTensor(arena, queriesDP, queriesShape, 2, 32, 2, 2, 1);
-      long neighborsShape[] = {numQueries, topk};
+      long[] neighborsShape = {numQueries, topk};
       MemorySegment neighborsTensor =
           prepareTensor(arena, neighborsDP, neighborsShape, 0, 64, 2, 2, 1);
-      long distancesShape[] = {numQueries, topk};
+      long[] distancesShape = {numQueries, topk};
       MemorySegment distancesTensor =
           prepareTensor(arena, distancesDP, distancesShape, 2, 32, 2, 2, 1);
->>>>>>> 3fcaf8d6
 
       MemorySegment prefilter = cuvsFilter.allocate(arena);
       MemorySegment prefilterTensor;
@@ -328,11 +270,7 @@
         cuvsFilter.type(prefilter, 0); // NO_FILTER
         cuvsFilter.addr(prefilter, 0);
       } else {
-<<<<<<< HEAD
-        long[] prefilterShape = { (prefilterDataLength + 31) / 32 };
-=======
-        long prefilterShape[] = {(prefilterDataLength + 31) / 32};
->>>>>>> 3fcaf8d6
+        long[] prefilterShape = {(prefilterDataLength + 31) / 32};
         prefilterLen = prefilterShape[0];
         prefilterBytes = C_INT_BYTE_SIZE * prefilterLen;
 
