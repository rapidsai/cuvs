/*
 * Copyright (c) 2025, NVIDIA CORPORATION.
 *
 * Licensed under the Apache License, Version 2.0 (the "License");
 * you may not use this file except in compliance with the License.
 * You may obtain a copy of the License at
 *
 *     http://www.apache.org/licenses/LICENSE-2.0
 *
 * Unless required by applicable law or agreed to in writing, software
 * distributed under the License is distributed on an "AS IS" BASIS,
 * WITHOUT WARRANTIES OR CONDITIONS OF ANY KIND, either express or implied.
 * See the License for the specific language governing permissions and
 * limitations under the License.
 */
package com.nvidia.cuvs.internal;

import static com.nvidia.cuvs.internal.common.LinkerHelper.C_FLOAT;
import static com.nvidia.cuvs.internal.common.LinkerHelper.C_FLOAT_BYTE_SIZE;
import static com.nvidia.cuvs.internal.common.LinkerHelper.C_INT_BYTE_SIZE;
import static com.nvidia.cuvs.internal.common.LinkerHelper.C_LONG;
import static com.nvidia.cuvs.internal.common.LinkerHelper.C_LONG_BYTE_SIZE;
import static com.nvidia.cuvs.internal.common.Util.CudaMemcpyKind.HOST_TO_DEVICE;
import static com.nvidia.cuvs.internal.common.Util.CudaMemcpyKind.INFER_DIRECTION;
import static com.nvidia.cuvs.internal.common.Util.allocateRMMSegment;
import static com.nvidia.cuvs.internal.common.Util.buildMemorySegment;
import static com.nvidia.cuvs.internal.common.Util.checkCuVSError;
import static com.nvidia.cuvs.internal.common.Util.concatenate;
import static com.nvidia.cuvs.internal.common.Util.cudaMemcpy;
import static com.nvidia.cuvs.internal.common.Util.prepareTensor;
import static com.nvidia.cuvs.internal.panama.headers_h.cudaStream_t;
import static com.nvidia.cuvs.internal.panama.headers_h.cuvsBruteForceBuild;
import static com.nvidia.cuvs.internal.panama.headers_h.cuvsBruteForceDeserialize;
import static com.nvidia.cuvs.internal.panama.headers_h.cuvsBruteForceIndexCreate;
import static com.nvidia.cuvs.internal.panama.headers_h.cuvsBruteForceIndexDestroy;
import static com.nvidia.cuvs.internal.panama.headers_h.cuvsBruteForceIndex_t;
import static com.nvidia.cuvs.internal.panama.headers_h.cuvsBruteForceSearch;
import static com.nvidia.cuvs.internal.panama.headers_h.cuvsBruteForceSerialize;
import static com.nvidia.cuvs.internal.panama.headers_h.cuvsRMMFree;
import static com.nvidia.cuvs.internal.panama.headers_h.cuvsStreamGet;
import static com.nvidia.cuvs.internal.panama.headers_h.cuvsStreamSync;
import static com.nvidia.cuvs.internal.panama.headers_h.omp_set_num_threads;

import com.nvidia.cuvs.BruteForceIndex;
import com.nvidia.cuvs.BruteForceIndexParams;
import com.nvidia.cuvs.BruteForceQuery;
import com.nvidia.cuvs.CuVSResources;
import com.nvidia.cuvs.Dataset;
import com.nvidia.cuvs.SearchResults;
import com.nvidia.cuvs.internal.panama.cuvsFilter;
import java.io.InputStream;
import java.io.OutputStream;
import java.lang.foreign.Arena;
import java.lang.foreign.MemoryLayout;
import java.lang.foreign.MemorySegment;
import java.lang.foreign.SequenceLayout;
import java.nio.file.Files;
import java.nio.file.Path;
import java.util.BitSet;
import java.util.Objects;
import java.util.UUID;

/**
 *
 * {@link BruteForceIndex} encapsulates a BRUTEFORCE index, along with methods
 * to interact with it.
 *
 * @since 25.02
 */
public class BruteForceIndexImpl implements BruteForceIndex {

  private final CuVSResourcesImpl resources;
  private final IndexReference bruteForceIndexReference;
  private boolean destroyed;

  /**
   * Constructor for building the index using specified dataset
   *
   * @param dataset               the dataset used for creating the BRUTEFORCE
   *                              index
   * @param resources             an instance of {@link CuVSResourcesImpl}
   * @param bruteForceIndexParams an instance of {@link BruteForceIndexParams}
   *                              holding the index parameters
   */
  private BruteForceIndexImpl(
      Dataset dataset, CuVSResourcesImpl resources, BruteForceIndexParams bruteForceIndexParams)
      throws Exception {
    Objects.requireNonNull(dataset);
    try (dataset) {
      this.resources = resources;
      assert dataset instanceof DatasetImpl;
      this.bruteForceIndexReference = build((DatasetImpl) dataset, bruteForceIndexParams);
    }
  }

  /**
   * Constructor for loading the index from an {@link InputStream}
   *
   * @param inputStream an instance of stream to read the index bytes from
   * @param resources   an instance of {@link CuVSResourcesImpl}
   */
  private BruteForceIndexImpl(InputStream inputStream, CuVSResourcesImpl resources)
      throws Throwable {
    this.resources = resources;
    this.bruteForceIndexReference = deserialize(inputStream);
  }

  private void checkNotDestroyed() {
    if (destroyed) {
      throw new IllegalStateException("destroyed");
    }
  }

  /**
   * Invokes the native destroy_brute_force_index function to de-allocate
   * BRUTEFORCE index
   */
  @Override
  public void destroyIndex() {
    checkNotDestroyed();
    try {
      int returnValue = cuvsBruteForceIndexDestroy(bruteForceIndexReference.indexPtr);
      checkCuVSError(returnValue, "cuvsBruteForceIndexDestroy");

      if (bruteForceIndexReference.datasetBytes > 0) {
<<<<<<< HEAD
        long cuvsResources = resources.getMemorySegment().get(cuvsResources_t, 0);
        returnValue =
            cuvsRMMFree(
                cuvsResources,
=======
        returnValue =
            cuvsRMMFree(
                resources.getHandle(),
>>>>>>> 7462cbda
                bruteForceIndexReference.datasetPtr,
                bruteForceIndexReference.datasetBytes);
        checkCuVSError(returnValue, "cuvsRMMFree");
      }
<<<<<<< HEAD
      if (bruteForceIndexReference.tensorDataArena != null) {
        bruteForceIndexReference.tensorDataArena.close();
      }
=======
>>>>>>> 7462cbda
    } finally {
      destroyed = true;
    }
  }

  /**
   * Invokes the native build_brute_force_index function via the Panama API to
   * build the {@link BruteForceIndex}
   *
   * @return an instance of {@link IndexReference} that holds the pointer to the
   *         index
   */
<<<<<<< HEAD
  private IndexReference build() {
=======
  private IndexReference build(DatasetImpl dataset, BruteForceIndexParams bruteForceIndexParams) {
    try (var localArena = Arena.ofConfined()) {
      long rows = dataset.size();
      long cols = dataset.dimensions();

      Arena arena = resources.getArena();
      MemorySegment datasetMemSegment = dataset.asMemorySegment();

      long cuvsResources = resources.getHandle();
>>>>>>> 7462cbda

    long rows = dataset != null ? dataset.size() : vectors.length;
    long cols = dataset != null ? dataset.dimensions() : (rows > 0 ? vectors[0].length : 0);

<<<<<<< HEAD
    MemorySegment datasetMemSegment =
        dataset != null
            ? ((DatasetImpl) dataset).seg
            : Util.buildMemorySegment(resources.getArena(), vectors);

    long cuvsResources = resources.getMemorySegment().get(cuvsResources_t, 0);
    MemorySegment stream = resources.getArena().allocate(cudaStream_t);
    var returnValue = cuvsStreamGet(cuvsResources, stream);
    checkCuVSError(returnValue, "cuvsStreamGet");
=======
      MemorySegment datasetMemorySegment = localArena.allocate(C_POINTER);

      long datasetBytes = C_FLOAT_BYTE_SIZE * rows * cols;
      var returnValue = cuvsRMMAlloc(cuvsResources, datasetMemorySegment, datasetBytes);
      checkCuVSError(returnValue, "cuvsRMMAlloc");
>>>>>>> 7462cbda

    omp_set_num_threads(bruteForceIndexParams.getNumWriterThreads());
    long datasetBytes = C_FLOAT_BYTE_SIZE * rows * cols;
    MemorySegment datasetMemorySegmentP = allocateRMMSegment(cuvsResources, datasetBytes);

    cudaMemcpy(datasetMemorySegmentP, datasetMemSegment, datasetBytes, INFER_DIRECTION);

<<<<<<< HEAD
    long[] datasetShape = {rows, cols};
    var tensorDataArena = Arena.ofShared();
    MemorySegment datasetTensor =
        prepareTensor(tensorDataArena, datasetMemorySegmentP, datasetShape, 2, 32, 2, 2, 1);

    MemorySegment index = resources.getArena().allocate(cuvsBruteForceIndex_t);
    returnValue = cuvsBruteForceIndexCreate(index);
    checkCuVSError(returnValue, "cuvsBruteForceIndexCreate");

    var indexReference =
        new IndexReference(datasetMemorySegmentP, datasetBytes, tensorDataArena, index);
=======
      long[] datasetShape = {rows, cols};
      MemorySegment datasetTensor =
          prepareTensor(arena, datasetMemorySegmentP, datasetShape, 2, 32, 2, 2, 1);

      var indexReference =
          new IndexReference(datasetMemorySegmentP, datasetBytes, createBruteForceIndex());
>>>>>>> 7462cbda

    returnValue = cuvsStreamSync(cuvsResources);
    checkCuVSError(returnValue, "cuvsStreamSync");

<<<<<<< HEAD
    returnValue =
        cuvsBruteForceBuild(
            cuvsResources, datasetTensor, 0, 0.0f, indexReference.getMemorySegment());
    checkCuVSError(returnValue, "cuvsBruteForceBuild");
=======
      returnValue =
          cuvsBruteForceBuild(cuvsResources, datasetTensor, 0, 0.0f, indexReference.indexPtr);
      checkCuVSError(returnValue, "cuvsBruteForceBuild");
>>>>>>> 7462cbda

    returnValue = cuvsStreamSync(cuvsResources);
    checkCuVSError(returnValue, "cuvsStreamSync");

    omp_set_num_threads(1);

<<<<<<< HEAD
    return indexReference;
=======
      return indexReference;
    }
>>>>>>> 7462cbda
  }

  /**
   * Invokes the native search_brute_force_index via the Panama API for searching
   * a BRUTEFORCE index.
   *
   * @param cuvsQuery an instance of {@link BruteForceQuery} holding the query
   *                  vectors and other parameters
   * @return an instance of {@link BruteForceSearchResults} containing the results
   */
  @Override
  public SearchResults search(BruteForceQuery cuvsQuery) throws Throwable {
    try (var localArena = Arena.ofConfined()) {
      checkNotDestroyed();
      long numQueries = cuvsQuery.getQueryVectors().length;
      long numBlocks = cuvsQuery.getTopK() * numQueries;
      int vectorDimension = numQueries > 0 ? cuvsQuery.getQueryVectors()[0].length : 0;

      SequenceLayout neighborsSequenceLayout = MemoryLayout.sequenceLayout(numBlocks, C_LONG);
      SequenceLayout distancesSequenceLayout = MemoryLayout.sequenceLayout(numBlocks, C_FLOAT);
      MemorySegment neighborsMemorySegment = localArena.allocate(neighborsSequenceLayout);
      MemorySegment distancesMemorySegment = localArena.allocate(distancesSequenceLayout);

      // prepare the prefiltering data
      long prefilterDataLength = 0;
      MemorySegment prefilterDataMemorySegment = MemorySegment.NULL;
      BitSet[] prefilters = cuvsQuery.getPrefilters();
      if (prefilters != null && prefilters.length > 0) {
        BitSet concatenatedFilters = concatenate(prefilters, cuvsQuery.getNumDocs());
        long[] filters = concatenatedFilters.toLongArray();
<<<<<<< HEAD
        prefilterDataMemorySegment = buildMemorySegment(localArena, filters);
=======
        prefilterDataMemorySegment = buildMemorySegment(arena, filters);
>>>>>>> 7462cbda
        prefilterDataLength = (long) cuvsQuery.getNumDocs() * prefilters.length;
      }

      MemorySegment querySeg = buildMemorySegment(localArena, cuvsQuery.getQueryVectors());

      int topk = cuvsQuery.getTopK();
<<<<<<< HEAD
      long cuvsResources = resources.getMemorySegment().get(cuvsResources_t, 0);
      MemorySegment stream = localArena.allocate(cudaStream_t);
      var returnValue = cuvsStreamGet(cuvsResources, stream);
      checkCuVSError(returnValue, "cuvsStreamGet");

=======
      long cuvsResources = resources.getHandle();
      MemorySegment stream = arena.allocate(cudaStream_t);
      var returnValue = cuvsStreamGet(cuvsResources, stream);
      checkCuVSError(returnValue, "cuvsStreamGet");

      MemorySegment queriesD = localArena.allocate(C_POINTER);
      MemorySegment neighborsD = localArena.allocate(C_POINTER);
      MemorySegment distancesD = localArena.allocate(C_POINTER);

>>>>>>> 7462cbda
      long queriesBytes = C_FLOAT_BYTE_SIZE * numQueries * vectorDimension;
      long neighborsBytes = C_LONG_BYTE_SIZE * numQueries * topk;
      long distanceBytes = C_FLOAT_BYTE_SIZE * numQueries * topk;
      long prefilterBytes = 0; // size assigned later

<<<<<<< HEAD
      MemorySegment queriesDP = allocateRMMSegment(cuvsResources, queriesBytes);
      MemorySegment neighborsDP = allocateRMMSegment(cuvsResources, neighborsBytes);
      MemorySegment distancesDP = allocateRMMSegment(cuvsResources, distanceBytes);
=======
      returnValue = cuvsRMMAlloc(cuvsResources, queriesD, queriesBytes);
      checkCuVSError(returnValue, "cuvsRMMAlloc");
      returnValue = cuvsRMMAlloc(cuvsResources, neighborsD, neighborsBytes);
      checkCuVSError(returnValue, "cuvsRMMAlloc");
      returnValue = cuvsRMMAlloc(cuvsResources, distancesD, distanceBytes);
      checkCuVSError(returnValue, "cuvsRMMAlloc");

      // IMPORTANT: these three should only come AFTER cuvsRMMAlloc calls
      MemorySegment queriesDP = queriesD.get(C_POINTER, 0);
      MemorySegment neighborsDP = neighborsD.get(C_POINTER, 0);
      MemorySegment distancesDP = distancesD.get(C_POINTER, 0);
>>>>>>> 7462cbda
      MemorySegment prefilterDP = MemorySegment.NULL;

      cudaMemcpy(queriesDP, querySeg, queriesBytes, INFER_DIRECTION);

      long[] queriesShape = {numQueries, vectorDimension};
<<<<<<< HEAD
      MemorySegment queriesTensor =
          prepareTensor(localArena, queriesDP, queriesShape, 2, 32, 2, 2, 1);
      long[] neighborsShape = {numQueries, topk};
      MemorySegment neighborsTensor =
          prepareTensor(localArena, neighborsDP, neighborsShape, 0, 64, 2, 2, 1);
=======
      MemorySegment queriesTensor = prepareTensor(arena, queriesDP, queriesShape, 2, 32, 2, 2, 1);
      long[] neighborsShape = {numQueries, topk};
      MemorySegment neighborsTensor =
          prepareTensor(arena, neighborsDP, neighborsShape, 0, 64, 2, 2, 1);
>>>>>>> 7462cbda
      long[] distancesShape = {numQueries, topk};
      MemorySegment distancesTensor =
          prepareTensor(localArena, distancesDP, distancesShape, 2, 32, 2, 2, 1);

      MemorySegment prefilter = cuvsFilter.allocate(localArena);
      MemorySegment prefilterTensor;

      if (prefilterDataMemorySegment == MemorySegment.NULL) {
        cuvsFilter.type(prefilter, 0); // NO_FILTER
        cuvsFilter.addr(prefilter, 0);
      } else {
        long[] prefilterShape = {(prefilterDataLength + 31) / 32};
<<<<<<< HEAD
        long prefilterLen = prefilterShape[0];
        prefilterBytes = C_INT_BYTE_SIZE * prefilterLen;

        prefilterDP = allocateRMMSegment(cuvsResources, prefilterBytes);
=======

        MemorySegment prefilterD = localArena.allocate(C_POINTER);
        long prefilterLen = prefilterShape[0];
        prefilterBytes = C_INT_BYTE_SIZE * prefilterLen;

        returnValue = cuvsRMMAlloc(cuvsResources, prefilterD, prefilterBytes);
        checkCuVSError(returnValue, "cuvsRMMAlloc");
        prefilterDP = prefilterD.get(C_POINTER, 0);
>>>>>>> 7462cbda

        cudaMemcpy(prefilterDP, prefilterDataMemorySegment, prefilterBytes, HOST_TO_DEVICE);

        prefilterTensor = prepareTensor(localArena, prefilterDP, prefilterShape, 1, 32, 1, 2, 1);

        cuvsFilter.type(prefilter, 2);
        cuvsFilter.addr(prefilter, prefilterTensor.address());
      }

      returnValue = cuvsStreamSync(cuvsResources);
      checkCuVSError(returnValue, "cuvsStreamSync");

      returnValue =
          cuvsBruteForceSearch(
              cuvsResources,
              bruteForceIndexReference.indexPtr,
              queriesTensor,
              neighborsTensor,
              distancesTensor,
              prefilter);
      checkCuVSError(returnValue, "cuvsBruteForceSearch");

      returnValue = cuvsStreamSync(cuvsResources);
      checkCuVSError(returnValue, "cuvsStreamSync");

      cudaMemcpy(neighborsMemorySegment, neighborsDP, neighborsBytes, INFER_DIRECTION);
      cudaMemcpy(distancesMemorySegment, distancesDP, distanceBytes, INFER_DIRECTION);

      returnValue = cuvsRMMFree(cuvsResources, neighborsDP, neighborsBytes);
      checkCuVSError(returnValue, "cuvsRMMFree");
      returnValue = cuvsRMMFree(cuvsResources, distancesDP, distanceBytes);
      checkCuVSError(returnValue, "cuvsRMMFree");
      returnValue = cuvsRMMFree(cuvsResources, queriesDP, queriesBytes);
      checkCuVSError(returnValue, "cuvsRMMFree");
      if (prefilterBytes > 0) {
        returnValue = cuvsRMMFree(cuvsResources, prefilterDP, prefilterBytes);
        checkCuVSError(returnValue, "cuvsRMMFree");
      }

      return new BruteForceSearchResults(
          neighborsSequenceLayout,
          distancesSequenceLayout,
          neighborsMemorySegment,
          distancesMemorySegment,
          cuvsQuery.getTopK(),
          cuvsQuery.getMapping(),
          numQueries);
    }
  }

  @Override
  public void serialize(OutputStream outputStream) throws Throwable {
    Path path =
        Files.createTempFile(resources.tempDirectory(), UUID.randomUUID().toString(), ".bf");
    serialize(outputStream, path);
  }

  @Override
  public void serialize(OutputStream outputStream, Path tempFile) throws Throwable {
    checkNotDestroyed();
    tempFile = tempFile.toAbsolutePath();

<<<<<<< HEAD
    long cuvsRes = resources.getMemorySegment().get(cuvsResources_t, 0);
=======
    long cuvsRes = resources.getHandle();
>>>>>>> 7462cbda
    try (var localArena = Arena.ofConfined()) {
      int returnValue =
          cuvsBruteForceSerialize(
              cuvsRes,
              localArena.allocateFrom(tempFile.toString()),
<<<<<<< HEAD
              bruteForceIndexReference.getMemorySegment());
=======
              bruteForceIndexReference.indexPtr);
>>>>>>> 7462cbda
      checkCuVSError(returnValue, "cuvsBruteForceSerialize");
    }

    try (var inputStream = Files.newInputStream(tempFile)) {
      inputStream.transferTo(outputStream);
    } finally {
      Files.deleteIfExists(tempFile);
    }
  }

  private static MemorySegment createBruteForceIndex() {
    try (var localArena = Arena.ofConfined()) {
      MemorySegment indexPtrPtr = localArena.allocate(cuvsBruteForceIndex_t);
      // cuvsBruteForceIndexCreate gets a pointer to a cuvsBruteForceIndex_t, which is defined as a
      // pointer to
      // cuvsBruteForceIndex.
      // It's basically a "out" parameter: the C functions will create the index and "return back" a
      // pointer to it.
      // The "out parameter" pointer is needed only for the duration of the function invocation (it
      // could be a stack
      // pointer, in C) so we allocate it from our localArena, unwrap it and return it.
      var returnValue = cuvsBruteForceIndexCreate(indexPtrPtr);
      checkCuVSError(returnValue, "cuvsBruteForceIndexCreate");
      return indexPtrPtr.get(cuvsBruteForceIndex_t, 0);
    }
  }

  /**
   * Gets an instance of {@link IndexReference} by deserializing a BRUTEFORCE
   * index using an {@link InputStream}.
   *
   * @param inputStream an instance of {@link InputStream}
   * @return an instance of {@link IndexReference}.
   */
  private IndexReference deserialize(InputStream inputStream) throws Throwable {
    checkNotDestroyed();
    Path tmpIndexFile =
        Files.createTempFile(resources.tempDirectory(), UUID.randomUUID().toString(), ".bf")
            .toAbsolutePath();
    IndexReference indexReference = new IndexReference(createBruteForceIndex());

    try (inputStream;
        var outputStream = Files.newOutputStream(tmpIndexFile);
        var arena = Arena.ofConfined()) {
      inputStream.transferTo(outputStream);

      long cuvsRes = resources.getHandle();
      int returnValue =
          cuvsBruteForceDeserialize(
<<<<<<< HEAD
              cuvsRes,
              arena.allocateFrom(tmpIndexFile.toString()),
              indexReference.getMemorySegment());
=======
              cuvsRes, arena.allocateFrom(tmpIndexFile.toString()), indexReference.indexPtr);
>>>>>>> 7462cbda
      checkCuVSError(returnValue, "cuvsBruteForceDeserialize");

    } finally {
      Files.deleteIfExists(tmpIndexFile);
    }
    return indexReference;
  }

  public static BruteForceIndex.Builder newBuilder(CuVSResources cuvsResources) {
    Objects.requireNonNull(cuvsResources);
    if (!(cuvsResources instanceof CuVSResourcesImpl)) {
      throw new IllegalArgumentException("Unsupported " + cuvsResources);
    }
    return new Builder((CuVSResourcesImpl) cuvsResources);
  }

  /**
   * Builder helps configure and create an instance of {@link BruteForceIndex}.
   */
  public static class Builder implements BruteForceIndex.Builder {

    private Dataset dataset;
    private final CuVSResourcesImpl cuvsResources;
    private BruteForceIndexParams bruteForceIndexParams;
    private InputStream inputStream;

    /**
     * Constructs this Builder with an instance of {@link CuVSResourcesImpl}.
     *
     * @param cuvsResources an instance of {@link CuVSResources}
     */
    public Builder(CuVSResourcesImpl cuvsResources) {
      this.cuvsResources = cuvsResources;
    }

    /**
     * Registers an instance of configured {@link BruteForceIndexParams} with this
     * Builder.
     *
     * @param bruteForceIndexParams An instance of BruteForceIndexParams
     * @return An instance of this Builder
     */
    @Override
    public Builder withIndexParams(BruteForceIndexParams bruteForceIndexParams) {
      this.bruteForceIndexParams = bruteForceIndexParams;
      return this;
    }

    /**
     * Sets an instance of InputStream typically used when index deserialization is
     * needed.
     *
     * @param inputStream an instance of {@link InputStream}
     * @return an instance of this Builder
     */
    @Override
    public Builder from(InputStream inputStream) {
      this.inputStream = inputStream;
      return this;
    }

    /**
     * Sets the dataset for building the {@link BruteForceIndex}.
     *
     * @param vectors a two-dimensional float array
     * @return an instance of this Builder
     */
    @Override
    public Builder withDataset(float[][] vectors) {
      this.dataset = Dataset.ofArray(vectors);
      return this;
    }

    /**
     * Sets the dataset for building the {@link BruteForceIndex}.
     *
     * @param dataset a {@link Dataset} object containing the vectors
     * @return an instance of this Builder
     */
    @Override
    public Builder withDataset(Dataset dataset) {
      this.dataset = dataset;
      return this;
    }

    /**
     * Builds and returns an instance of {@link BruteForceIndex}.
     *
     * @return an instance of {@link BruteForceIndex}
     */
    @Override
    public BruteForceIndexImpl build() throws Throwable {
      if (inputStream != null) {
        return new BruteForceIndexImpl(inputStream, cuvsResources);
      } else {
        return new BruteForceIndexImpl(dataset, cuvsResources, bruteForceIndexParams);
      }
    }
  }

  /**
<<<<<<< HEAD
   * Holds the memory reference to a BRUTEFORCE index, its associated dataset, and the arena used to allocate
   * input data
=======
   * Holds the memory reference to a BRUTEFORCE index and its associated dataset
>>>>>>> 7462cbda
   */
  private static class IndexReference {

    private final MemorySegment datasetPtr;
    private final long datasetBytes;
<<<<<<< HEAD
    private final Arena tensorDataArena;
    private final MemorySegment indexPtr;

    /**
     * Constructs CagraIndexReference and allocate the MemorySegment.
     */
    protected IndexReference(CuVSResourcesImpl resources) {
      this(cuvsBruteForceIndex.allocate(resources.getArena()));
    }

    private IndexReference(
        MemorySegment datasetPtr,
        long datasetBytes,
        Arena tensorDataArena,
        MemorySegment indexPtr) {
      this.datasetPtr = datasetPtr;
      this.datasetBytes = datasetBytes;
      this.tensorDataArena = tensorDataArena;
      this.indexPtr = indexPtr;
    }

    private IndexReference(MemorySegment indexPtr) {
      this.datasetPtr = MemorySegment.NULL;
      this.datasetBytes = 0;
      this.tensorDataArena = null;
      this.indexPtr = indexPtr;
    }

    private MemorySegment getMemorySegment() {
      return indexPtr;
=======
    private final MemorySegment indexPtr;

    private IndexReference(MemorySegment datasetPtr, long datasetBytes, MemorySegment indexPtr) {
      this.datasetPtr = datasetPtr;
      this.datasetBytes = datasetBytes;
      this.indexPtr = indexPtr;
    }

    private IndexReference(MemorySegment indexPtr) {
      this.datasetPtr = MemorySegment.NULL;
      this.datasetBytes = 0;
      this.indexPtr = indexPtr;
>>>>>>> 7462cbda
    }
  }
}<|MERGE_RESOLUTION|>--- conflicted
+++ resolved
@@ -123,26 +123,16 @@
       checkCuVSError(returnValue, "cuvsBruteForceIndexDestroy");
 
       if (bruteForceIndexReference.datasetBytes > 0) {
-<<<<<<< HEAD
-        long cuvsResources = resources.getMemorySegment().get(cuvsResources_t, 0);
-        returnValue =
-            cuvsRMMFree(
-                cuvsResources,
-=======
         returnValue =
             cuvsRMMFree(
                 resources.getHandle(),
->>>>>>> 7462cbda
                 bruteForceIndexReference.datasetPtr,
                 bruteForceIndexReference.datasetBytes);
         checkCuVSError(returnValue, "cuvsRMMFree");
       }
-<<<<<<< HEAD
       if (bruteForceIndexReference.tensorDataArena != null) {
         bruteForceIndexReference.tensorDataArena.close();
       }
-=======
->>>>>>> 7462cbda
     } finally {
       destroyed = true;
     }
@@ -155,40 +145,13 @@
    * @return an instance of {@link IndexReference} that holds the pointer to the
    *         index
    */
-<<<<<<< HEAD
-  private IndexReference build() {
-=======
   private IndexReference build(DatasetImpl dataset, BruteForceIndexParams bruteForceIndexParams) {
-    try (var localArena = Arena.ofConfined()) {
-      long rows = dataset.size();
-      long cols = dataset.dimensions();
-
-      Arena arena = resources.getArena();
-      MemorySegment datasetMemSegment = dataset.asMemorySegment();
-
-      long cuvsResources = resources.getHandle();
->>>>>>> 7462cbda
-
-    long rows = dataset != null ? dataset.size() : vectors.length;
-    long cols = dataset != null ? dataset.dimensions() : (rows > 0 ? vectors[0].length : 0);
-
-<<<<<<< HEAD
-    MemorySegment datasetMemSegment =
-        dataset != null
-            ? ((DatasetImpl) dataset).seg
-            : Util.buildMemorySegment(resources.getArena(), vectors);
-
-    long cuvsResources = resources.getMemorySegment().get(cuvsResources_t, 0);
-    MemorySegment stream = resources.getArena().allocate(cudaStream_t);
-    var returnValue = cuvsStreamGet(cuvsResources, stream);
-    checkCuVSError(returnValue, "cuvsStreamGet");
-=======
-      MemorySegment datasetMemorySegment = localArena.allocate(C_POINTER);
-
-      long datasetBytes = C_FLOAT_BYTE_SIZE * rows * cols;
-      var returnValue = cuvsRMMAlloc(cuvsResources, datasetMemorySegment, datasetBytes);
-      checkCuVSError(returnValue, "cuvsRMMAlloc");
->>>>>>> 7462cbda
+    long rows = dataset.size();
+    long cols = dataset.dimensions();
+
+    MemorySegment datasetMemSegment = dataset.asMemorySegment();
+
+    long cuvsResources = resources.getHandle();
 
     omp_set_num_threads(bruteForceIndexParams.getNumWriterThreads());
     long datasetBytes = C_FLOAT_BYTE_SIZE * rows * cols;
@@ -196,52 +159,28 @@
 
     cudaMemcpy(datasetMemorySegmentP, datasetMemSegment, datasetBytes, INFER_DIRECTION);
 
-<<<<<<< HEAD
     long[] datasetShape = {rows, cols};
     var tensorDataArena = Arena.ofShared();
     MemorySegment datasetTensor =
         prepareTensor(tensorDataArena, datasetMemorySegmentP, datasetShape, 2, 32, 2, 2, 1);
 
-    MemorySegment index = resources.getArena().allocate(cuvsBruteForceIndex_t);
-    returnValue = cuvsBruteForceIndexCreate(index);
-    checkCuVSError(returnValue, "cuvsBruteForceIndexCreate");
-
     var indexReference =
-        new IndexReference(datasetMemorySegmentP, datasetBytes, tensorDataArena, index);
-=======
-      long[] datasetShape = {rows, cols};
-      MemorySegment datasetTensor =
-          prepareTensor(arena, datasetMemorySegmentP, datasetShape, 2, 32, 2, 2, 1);
-
-      var indexReference =
-          new IndexReference(datasetMemorySegmentP, datasetBytes, createBruteForceIndex());
->>>>>>> 7462cbda
+        new IndexReference(
+            datasetMemorySegmentP, datasetBytes, tensorDataArena, createBruteForceIndex());
+
+    var returnValue = cuvsStreamSync(cuvsResources);
+    checkCuVSError(returnValue, "cuvsStreamSync");
+
+    returnValue =
+        cuvsBruteForceBuild(cuvsResources, datasetTensor, 0, 0.0f, indexReference.indexPtr);
+    checkCuVSError(returnValue, "cuvsBruteForceBuild");
 
     returnValue = cuvsStreamSync(cuvsResources);
     checkCuVSError(returnValue, "cuvsStreamSync");
 
-<<<<<<< HEAD
-    returnValue =
-        cuvsBruteForceBuild(
-            cuvsResources, datasetTensor, 0, 0.0f, indexReference.getMemorySegment());
-    checkCuVSError(returnValue, "cuvsBruteForceBuild");
-=======
-      returnValue =
-          cuvsBruteForceBuild(cuvsResources, datasetTensor, 0, 0.0f, indexReference.indexPtr);
-      checkCuVSError(returnValue, "cuvsBruteForceBuild");
->>>>>>> 7462cbda
-
-    returnValue = cuvsStreamSync(cuvsResources);
-    checkCuVSError(returnValue, "cuvsStreamSync");
-
     omp_set_num_threads(1);
 
-<<<<<<< HEAD
     return indexReference;
-=======
-      return indexReference;
-    }
->>>>>>> 7462cbda
   }
 
   /**
@@ -272,73 +211,36 @@
       if (prefilters != null && prefilters.length > 0) {
         BitSet concatenatedFilters = concatenate(prefilters, cuvsQuery.getNumDocs());
         long[] filters = concatenatedFilters.toLongArray();
-<<<<<<< HEAD
         prefilterDataMemorySegment = buildMemorySegment(localArena, filters);
-=======
-        prefilterDataMemorySegment = buildMemorySegment(arena, filters);
->>>>>>> 7462cbda
         prefilterDataLength = (long) cuvsQuery.getNumDocs() * prefilters.length;
       }
 
       MemorySegment querySeg = buildMemorySegment(localArena, cuvsQuery.getQueryVectors());
 
       int topk = cuvsQuery.getTopK();
-<<<<<<< HEAD
-      long cuvsResources = resources.getMemorySegment().get(cuvsResources_t, 0);
+      long cuvsResources = resources.getHandle();
       MemorySegment stream = localArena.allocate(cudaStream_t);
       var returnValue = cuvsStreamGet(cuvsResources, stream);
       checkCuVSError(returnValue, "cuvsStreamGet");
 
-=======
-      long cuvsResources = resources.getHandle();
-      MemorySegment stream = arena.allocate(cudaStream_t);
-      var returnValue = cuvsStreamGet(cuvsResources, stream);
-      checkCuVSError(returnValue, "cuvsStreamGet");
-
-      MemorySegment queriesD = localArena.allocate(C_POINTER);
-      MemorySegment neighborsD = localArena.allocate(C_POINTER);
-      MemorySegment distancesD = localArena.allocate(C_POINTER);
-
->>>>>>> 7462cbda
       long queriesBytes = C_FLOAT_BYTE_SIZE * numQueries * vectorDimension;
       long neighborsBytes = C_LONG_BYTE_SIZE * numQueries * topk;
       long distanceBytes = C_FLOAT_BYTE_SIZE * numQueries * topk;
       long prefilterBytes = 0; // size assigned later
 
-<<<<<<< HEAD
       MemorySegment queriesDP = allocateRMMSegment(cuvsResources, queriesBytes);
       MemorySegment neighborsDP = allocateRMMSegment(cuvsResources, neighborsBytes);
       MemorySegment distancesDP = allocateRMMSegment(cuvsResources, distanceBytes);
-=======
-      returnValue = cuvsRMMAlloc(cuvsResources, queriesD, queriesBytes);
-      checkCuVSError(returnValue, "cuvsRMMAlloc");
-      returnValue = cuvsRMMAlloc(cuvsResources, neighborsD, neighborsBytes);
-      checkCuVSError(returnValue, "cuvsRMMAlloc");
-      returnValue = cuvsRMMAlloc(cuvsResources, distancesD, distanceBytes);
-      checkCuVSError(returnValue, "cuvsRMMAlloc");
-
-      // IMPORTANT: these three should only come AFTER cuvsRMMAlloc calls
-      MemorySegment queriesDP = queriesD.get(C_POINTER, 0);
-      MemorySegment neighborsDP = neighborsD.get(C_POINTER, 0);
-      MemorySegment distancesDP = distancesD.get(C_POINTER, 0);
->>>>>>> 7462cbda
       MemorySegment prefilterDP = MemorySegment.NULL;
 
       cudaMemcpy(queriesDP, querySeg, queriesBytes, INFER_DIRECTION);
 
       long[] queriesShape = {numQueries, vectorDimension};
-<<<<<<< HEAD
       MemorySegment queriesTensor =
           prepareTensor(localArena, queriesDP, queriesShape, 2, 32, 2, 2, 1);
       long[] neighborsShape = {numQueries, topk};
       MemorySegment neighborsTensor =
           prepareTensor(localArena, neighborsDP, neighborsShape, 0, 64, 2, 2, 1);
-=======
-      MemorySegment queriesTensor = prepareTensor(arena, queriesDP, queriesShape, 2, 32, 2, 2, 1);
-      long[] neighborsShape = {numQueries, topk};
-      MemorySegment neighborsTensor =
-          prepareTensor(arena, neighborsDP, neighborsShape, 0, 64, 2, 2, 1);
->>>>>>> 7462cbda
       long[] distancesShape = {numQueries, topk};
       MemorySegment distancesTensor =
           prepareTensor(localArena, distancesDP, distancesShape, 2, 32, 2, 2, 1);
@@ -351,21 +253,10 @@
         cuvsFilter.addr(prefilter, 0);
       } else {
         long[] prefilterShape = {(prefilterDataLength + 31) / 32};
-<<<<<<< HEAD
         long prefilterLen = prefilterShape[0];
         prefilterBytes = C_INT_BYTE_SIZE * prefilterLen;
 
         prefilterDP = allocateRMMSegment(cuvsResources, prefilterBytes);
-=======
-
-        MemorySegment prefilterD = localArena.allocate(C_POINTER);
-        long prefilterLen = prefilterShape[0];
-        prefilterBytes = C_INT_BYTE_SIZE * prefilterLen;
-
-        returnValue = cuvsRMMAlloc(cuvsResources, prefilterD, prefilterBytes);
-        checkCuVSError(returnValue, "cuvsRMMAlloc");
-        prefilterDP = prefilterD.get(C_POINTER, 0);
->>>>>>> 7462cbda
 
         cudaMemcpy(prefilterDP, prefilterDataMemorySegment, prefilterBytes, HOST_TO_DEVICE);
 
@@ -428,21 +319,13 @@
     checkNotDestroyed();
     tempFile = tempFile.toAbsolutePath();
 
-<<<<<<< HEAD
-    long cuvsRes = resources.getMemorySegment().get(cuvsResources_t, 0);
-=======
     long cuvsRes = resources.getHandle();
->>>>>>> 7462cbda
     try (var localArena = Arena.ofConfined()) {
       int returnValue =
           cuvsBruteForceSerialize(
               cuvsRes,
               localArena.allocateFrom(tempFile.toString()),
-<<<<<<< HEAD
-              bruteForceIndexReference.getMemorySegment());
-=======
               bruteForceIndexReference.indexPtr);
->>>>>>> 7462cbda
       checkCuVSError(returnValue, "cuvsBruteForceSerialize");
     }
 
@@ -492,13 +375,7 @@
       long cuvsRes = resources.getHandle();
       int returnValue =
           cuvsBruteForceDeserialize(
-<<<<<<< HEAD
-              cuvsRes,
-              arena.allocateFrom(tmpIndexFile.toString()),
-              indexReference.getMemorySegment());
-=======
               cuvsRes, arena.allocateFrom(tmpIndexFile.toString()), indexReference.indexPtr);
->>>>>>> 7462cbda
       checkCuVSError(returnValue, "cuvsBruteForceDeserialize");
 
     } finally {
@@ -600,27 +477,15 @@
   }
 
   /**
-<<<<<<< HEAD
    * Holds the memory reference to a BRUTEFORCE index, its associated dataset, and the arena used to allocate
    * input data
-=======
-   * Holds the memory reference to a BRUTEFORCE index and its associated dataset
->>>>>>> 7462cbda
    */
   private static class IndexReference {
 
     private final MemorySegment datasetPtr;
     private final long datasetBytes;
-<<<<<<< HEAD
     private final Arena tensorDataArena;
     private final MemorySegment indexPtr;
-
-    /**
-     * Constructs CagraIndexReference and allocate the MemorySegment.
-     */
-    protected IndexReference(CuVSResourcesImpl resources) {
-      this(cuvsBruteForceIndex.allocate(resources.getArena()));
-    }
 
     private IndexReference(
         MemorySegment datasetPtr,
@@ -639,23 +504,5 @@
       this.tensorDataArena = null;
       this.indexPtr = indexPtr;
     }
-
-    private MemorySegment getMemorySegment() {
-      return indexPtr;
-=======
-    private final MemorySegment indexPtr;
-
-    private IndexReference(MemorySegment datasetPtr, long datasetBytes, MemorySegment indexPtr) {
-      this.datasetPtr = datasetPtr;
-      this.datasetBytes = datasetBytes;
-      this.indexPtr = indexPtr;
-    }
-
-    private IndexReference(MemorySegment indexPtr) {
-      this.datasetPtr = MemorySegment.NULL;
-      this.datasetBytes = 0;
-      this.indexPtr = indexPtr;
->>>>>>> 7462cbda
-    }
   }
 }