--- conflicted
+++ resolved
@@ -92,14 +92,8 @@
     Objects.requireNonNull(dataset);
     try (dataset) {
       this.resources = resources;
-<<<<<<< HEAD
-      this.bruteForceIndexParams = bruteForceIndexParams;
-      assert dataset instanceof DatasetImpl;
-      this.bruteForceIndexReference = build((DatasetImpl) dataset);
-=======
       assert dataset instanceof DatasetImpl;
       this.bruteForceIndexReference = build((DatasetImpl) dataset, bruteForceIndexParams);
->>>>>>> 30f44417
     }
   }
 
@@ -111,10 +105,6 @@
    */
   private BruteForceIndexImpl(InputStream inputStream, CuVSResourcesImpl resources)
       throws Throwable {
-<<<<<<< HEAD
-    this.bruteForceIndexParams = null;
-=======
->>>>>>> 30f44417
     this.resources = resources;
     this.bruteForceIndexReference = deserialize(inputStream);
   }
@@ -147,11 +137,7 @@
    * @return an instance of {@link IndexReference} that holds the pointer to the
    *         index
    */
-<<<<<<< HEAD
-  private IndexReference build(DatasetImpl dataset) {
-=======
   private IndexReference build(DatasetImpl dataset, BruteForceIndexParams bruteForceIndexParams) {
->>>>>>> 30f44417
     try (var localArena = Arena.ofConfined()) {
       long rows = dataset.size();
       long cols = dataset.dimensions();
