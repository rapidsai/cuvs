--- conflicted
+++ resolved
@@ -47,11 +47,6 @@
 import com.nvidia.cuvs.CuVSResources;
 import com.nvidia.cuvs.Dataset;
 import com.nvidia.cuvs.SearchResults;
-<<<<<<< HEAD
-import com.nvidia.cuvs.internal.panama.cuvsBruteForceIndex;
-=======
-import com.nvidia.cuvs.internal.common.Util;
->>>>>>> dc8b9457
 import com.nvidia.cuvs.internal.panama.cuvsFilter;
 import java.io.InputStream;
 import java.io.OutputStream;
@@ -88,7 +83,6 @@
    *                              holding the index parameters
    */
   private BruteForceIndexImpl(
-<<<<<<< HEAD
       Dataset dataset, CuVSResourcesImpl resources, BruteForceIndexParams bruteForceIndexParams)
       throws Exception {
     Objects.requireNonNull(dataset);
@@ -97,17 +91,6 @@
       assert dataset instanceof DatasetImpl;
       this.bruteForceIndexReference = build((DatasetImpl) dataset, bruteForceIndexParams);
     }
-=======
-      float[][] vectors,
-      Dataset dataset,
-      CuVSResourcesImpl resources,
-      BruteForceIndexParams bruteForceIndexParams) {
-    this.vectors = vectors;
-    this.dataset = dataset;
-    this.resources = resources;
-    this.bruteForceIndexParams = bruteForceIndexParams;
-    this.bruteForceIndexReference = build();
->>>>>>> dc8b9457
   }
 
   /**
@@ -159,11 +142,7 @@
    * @return an instance of {@link IndexReference} that holds the pointer to the
    *         index
    */
-<<<<<<< HEAD
   private IndexReference build(DatasetImpl dataset, BruteForceIndexParams bruteForceIndexParams) {
-=======
-  private IndexReference build() {
->>>>>>> dc8b9457
     try (var localArena = Arena.ofConfined()) {
       long rows = dataset.size();
       long cols = dataset.dimensions();
@@ -257,7 +236,7 @@
       long queriesBytes = C_FLOAT_BYTE_SIZE * numQueries * vectorDimension;
       long neighborsBytes = C_LONG_BYTE_SIZE * numQueries * topk;
       long distanceBytes = C_FLOAT_BYTE_SIZE * numQueries * topk;
-      long prefilterBytes = 0;
+      long prefilterBytes = 0; // size assigned later
 
       returnValue = cuvsRMMAlloc(cuvsResources, queriesD, queriesBytes);
       checkCuVSError(returnValue, "cuvsRMMAlloc");
@@ -291,13 +270,9 @@
         cuvsFilter.addr(prefilter, 0);
       } else {
         long[] prefilterShape = {(prefilterDataLength + 31) / 32};
-<<<<<<< HEAD
-        prefilterLen = prefilterShape[0];
-=======
 
         MemorySegment prefilterD = localArena.allocate(C_POINTER);
         long prefilterLen = prefilterShape[0];
->>>>>>> dc8b9457
         prefilterBytes = C_INT_BYTE_SIZE * prefilterLen;
 
         returnValue = cuvsRMMAlloc(cuvsResources, prefilterD, prefilterBytes);
