--- conflicted
+++ resolved
@@ -20,14 +20,9 @@
 import static com.nvidia.cuvs.internal.common.LinkerHelper.C_INT_BYTE_SIZE;
 import static com.nvidia.cuvs.internal.common.LinkerHelper.C_LONG;
 import static com.nvidia.cuvs.internal.common.LinkerHelper.C_LONG_BYTE_SIZE;
-<<<<<<< HEAD
 import static com.nvidia.cuvs.internal.common.Util.CudaMemcpyKind.HOST_TO_DEVICE;
 import static com.nvidia.cuvs.internal.common.Util.CudaMemcpyKind.INFER_DIRECTION;
 import static com.nvidia.cuvs.internal.common.Util.allocateRMMSegment;
-=======
-import static com.nvidia.cuvs.internal.common.LinkerHelper.C_POINTER;
-import static com.nvidia.cuvs.internal.common.Util.CudaMemcpyKind.*;
->>>>>>> 3fcaf8d6
 import static com.nvidia.cuvs.internal.common.Util.buildMemorySegment;
 import static com.nvidia.cuvs.internal.common.Util.checkCuVSError;
 import static com.nvidia.cuvs.internal.common.Util.concatenate;
@@ -47,8 +42,6 @@
 import static com.nvidia.cuvs.internal.panama.headers_h.cuvsStreamSync;
 import static com.nvidia.cuvs.internal.panama.headers_h.omp_set_num_threads;
 
-<<<<<<< HEAD
-=======
 import com.nvidia.cuvs.BruteForceIndex;
 import com.nvidia.cuvs.BruteForceIndexParams;
 import com.nvidia.cuvs.BruteForceQuery;
@@ -58,9 +51,6 @@
 import com.nvidia.cuvs.internal.common.Util;
 import com.nvidia.cuvs.internal.panama.cuvsBruteForceIndex;
 import com.nvidia.cuvs.internal.panama.cuvsFilter;
-import java.io.FileInputStream;
-import java.io.FileOutputStream;
->>>>>>> 3fcaf8d6
 import java.io.InputStream;
 import java.io.OutputStream;
 import java.lang.foreign.Arena;
@@ -145,7 +135,11 @@
 
       if (bruteForceIndexReference.datasetBytes > 0) {
         long cuvsResources = resources.getMemorySegment().get(cuvsResources_t, 0);
-        returnValue = cuvsRMMFree(cuvsResources, bruteForceIndexReference.datasetPtr, bruteForceIndexReference.datasetBytes);
+        returnValue =
+            cuvsRMMFree(
+                cuvsResources,
+                bruteForceIndexReference.datasetPtr,
+                bruteForceIndexReference.datasetBytes);
         checkCuVSError(returnValue, "cuvsRMMFree");
       }
       if (bruteForceIndexReference.tensorDataArena != null) {
@@ -164,68 +158,53 @@
    * @return an instance of {@link IndexReference} that holds the pointer to the
    *         index
    */
-<<<<<<< HEAD
   private IndexReference build() {
 
-      long rows = dataset != null? dataset.size(): vectors.length;
-      long cols = dataset != null? dataset.dimensions(): (rows > 0 ? vectors[0].length : 0);
-
-      MemorySegment datasetMemSegment = dataset != null? ((DatasetImpl) dataset).seg:
-          Util.buildMemorySegment(resources.getArena(), vectors);
-=======
-  private IndexReference build() throws Throwable {
-    try (var localArena = Arena.ofConfined()) {
-      long rows = dataset != null ? dataset.size() : vectors.length;
-      long cols = dataset != null ? dataset.dimensions() : (rows > 0 ? vectors[0].length : 0);
-
-      Arena arena = resources.getArena();
-      MemorySegment datasetMemSegment =
-          dataset != null
-              ? ((DatasetImpl) dataset).seg
-              : Util.buildMemorySegment(resources.getArena(), vectors);
->>>>>>> 3fcaf8d6
-
-      long cuvsResources = resources.getMemorySegment().get(cuvsResources_t, 0);
-      MemorySegment stream = resources.getArena().allocate(cudaStream_t);
-      var returnValue = cuvsStreamGet(cuvsResources, stream);
-      checkCuVSError(returnValue, "cuvsStreamGet");
-
-      omp_set_num_threads(bruteForceIndexParams.getNumWriterThreads());
-      long datasetBytes = C_FLOAT_BYTE_SIZE * rows * cols;
-      MemorySegment datasetMemorySegmentP = allocateRMMSegment(cuvsResources, datasetBytes);
-
-      cudaMemcpy(datasetMemorySegmentP, datasetMemSegment, datasetBytes, INFER_DIRECTION);
-
-<<<<<<< HEAD
-      long[] datasetShape = { rows, cols };
-      var tensorDataArena = Arena.ofShared();
-      MemorySegment datasetTensor = prepareTensor(tensorDataArena, datasetMemorySegmentP, datasetShape, 2, 32, 2, 2, 1);
-=======
-      long datasetShape[] = {rows, cols};
-      MemorySegment datasetTensor =
-          prepareTensor(arena, datasetMemorySegmentP, datasetShape, 2, 32, 2, 2, 1);
-
-      MemorySegment index = arena.allocate(cuvsBruteForceIndex_t);
->>>>>>> 3fcaf8d6
-
-      MemorySegment index = resources.getArena().allocate(cuvsBruteForceIndex_t);
-      returnValue = cuvsBruteForceIndexCreate(index);
-      checkCuVSError(returnValue, "cuvsBruteForceIndexCreate");
-
-      var indexReference = new IndexReference(datasetMemorySegmentP, datasetBytes, tensorDataArena, index);
-
-      returnValue = cuvsStreamSync(cuvsResources);
-      checkCuVSError(returnValue, "cuvsStreamSync");
-
-      returnValue = cuvsBruteForceBuild(cuvsResources, datasetTensor, 0, 0.0f, indexReference.getMemorySegment());
-      checkCuVSError(returnValue, "cuvsBruteForceBuild");
-
-      returnValue = cuvsStreamSync(cuvsResources);
-      checkCuVSError(returnValue, "cuvsStreamSync");
-
-      omp_set_num_threads(1);
-
-      return indexReference;
+    long rows = dataset != null ? dataset.size() : vectors.length;
+    long cols = dataset != null ? dataset.dimensions() : (rows > 0 ? vectors[0].length : 0);
+
+    MemorySegment datasetMemSegment =
+        dataset != null
+            ? ((DatasetImpl) dataset).seg
+            : Util.buildMemorySegment(resources.getArena(), vectors);
+
+    long cuvsResources = resources.getMemorySegment().get(cuvsResources_t, 0);
+    MemorySegment stream = resources.getArena().allocate(cudaStream_t);
+    var returnValue = cuvsStreamGet(cuvsResources, stream);
+    checkCuVSError(returnValue, "cuvsStreamGet");
+
+    omp_set_num_threads(bruteForceIndexParams.getNumWriterThreads());
+    long datasetBytes = C_FLOAT_BYTE_SIZE * rows * cols;
+    MemorySegment datasetMemorySegmentP = allocateRMMSegment(cuvsResources, datasetBytes);
+
+    cudaMemcpy(datasetMemorySegmentP, datasetMemSegment, datasetBytes, INFER_DIRECTION);
+
+    long[] datasetShape = {rows, cols};
+    var tensorDataArena = Arena.ofShared();
+    MemorySegment datasetTensor =
+        prepareTensor(tensorDataArena, datasetMemorySegmentP, datasetShape, 2, 32, 2, 2, 1);
+
+    MemorySegment index = resources.getArena().allocate(cuvsBruteForceIndex_t);
+    returnValue = cuvsBruteForceIndexCreate(index);
+    checkCuVSError(returnValue, "cuvsBruteForceIndexCreate");
+
+    var indexReference =
+        new IndexReference(datasetMemorySegmentP, datasetBytes, tensorDataArena, index);
+
+    returnValue = cuvsStreamSync(cuvsResources);
+    checkCuVSError(returnValue, "cuvsStreamSync");
+
+    returnValue =
+        cuvsBruteForceBuild(
+            cuvsResources, datasetTensor, 0, 0.0f, indexReference.getMemorySegment());
+    checkCuVSError(returnValue, "cuvsBruteForceBuild");
+
+    returnValue = cuvsStreamSync(cuvsResources);
+    checkCuVSError(returnValue, "cuvsStreamSync");
+
+    omp_set_num_threads(1);
+
+    return indexReference;
   }
 
   /**
@@ -257,7 +236,7 @@
         BitSet concatenatedFilters = concatenate(prefilters, cuvsQuery.getNumDocs());
         long[] filters = concatenatedFilters.toLongArray();
         prefilterDataMemorySegment = buildMemorySegment(localArena, filters);
-        prefilterDataLength = (long)cuvsQuery.getNumDocs() * prefilters.length;
+        prefilterDataLength = (long) cuvsQuery.getNumDocs() * prefilters.length;
       }
 
       MemorySegment querySeg = buildMemorySegment(localArena, cuvsQuery.getQueryVectors());
@@ -280,23 +259,15 @@
 
       cudaMemcpy(queriesDP, querySeg, queriesBytes, INFER_DIRECTION);
 
-<<<<<<< HEAD
-      long[] queriesShape = { numQueries, vectorDimension };
-      MemorySegment queriesTensor = prepareTensor(localArena, queriesDP, queriesShape, 2, 32, 2, 2, 1);
-      long[] neighborsShape = { numQueries, topk };
-      MemorySegment neighborsTensor = prepareTensor(localArena, neighborsDP, neighborsShape, 0, 64, 2, 2, 1);
-      long[] distancesShape = { numQueries, topk };
-      MemorySegment distancesTensor = prepareTensor(localArena, distancesDP, distancesShape, 2, 32, 2, 2, 1);
-=======
-      long queriesShape[] = {numQueries, vectorDimension};
-      MemorySegment queriesTensor = prepareTensor(arena, queriesDP, queriesShape, 2, 32, 2, 2, 1);
-      long neighborsShape[] = {numQueries, topk};
+      long[] queriesShape = {numQueries, vectorDimension};
+      MemorySegment queriesTensor =
+          prepareTensor(localArena, queriesDP, queriesShape, 2, 32, 2, 2, 1);
+      long[] neighborsShape = {numQueries, topk};
       MemorySegment neighborsTensor =
-          prepareTensor(arena, neighborsDP, neighborsShape, 0, 64, 2, 2, 1);
-      long distancesShape[] = {numQueries, topk};
+          prepareTensor(localArena, neighborsDP, neighborsShape, 0, 64, 2, 2, 1);
+      long[] distancesShape = {numQueries, topk};
       MemorySegment distancesTensor =
-          prepareTensor(arena, distancesDP, distancesShape, 2, 32, 2, 2, 1);
->>>>>>> 3fcaf8d6
+          prepareTensor(localArena, distancesDP, distancesShape, 2, 32, 2, 2, 1);
 
       MemorySegment prefilter = cuvsFilter.allocate(localArena);
       MemorySegment prefilterTensor;
@@ -305,13 +276,8 @@
         cuvsFilter.type(prefilter, 0); // NO_FILTER
         cuvsFilter.addr(prefilter, 0);
       } else {
-<<<<<<< HEAD
-        long[] prefilterShape = { (prefilterDataLength + 31) / 32 };
+        long[] prefilterShape = {(prefilterDataLength + 31) / 32};
         long prefilterLen = prefilterShape[0];
-=======
-        long prefilterShape[] = {(prefilterDataLength + 31) / 32};
-        prefilterLen = prefilterShape[0];
->>>>>>> 3fcaf8d6
         prefilterBytes = C_INT_BYTE_SIZE * prefilterLen;
 
         prefilterDP = allocateRMMSegment(cuvsResources, prefilterBytes);
@@ -378,20 +344,14 @@
     tempFile = tempFile.toAbsolutePath();
 
     long cuvsRes = resources.getMemorySegment().get(cuvsResources_t, 0);
-<<<<<<< HEAD
     try (var localArena = Arena.ofConfined()) {
-      int returnValue = cuvsBruteForceSerialize(cuvsRes, localArena.allocateFrom(tempFile.toString()),
+      int returnValue =
+          cuvsBruteForceSerialize(
+              cuvsRes,
+              localArena.allocateFrom(tempFile.toString()),
               bruteForceIndexReference.getMemorySegment());
       checkCuVSError(returnValue, "cuvsBruteForceSerialize");
     }
-=======
-    int returnValue =
-        cuvsBruteForceSerialize(
-            cuvsRes,
-            resources.getArena().allocateFrom(tempFile.toString()),
-            bruteForceIndexReference.getMemorySegment());
-    checkCuVSError(returnValue, "cuvsBruteForceSerialize");
->>>>>>> 3fcaf8d6
 
     try (var inputStream = Files.newInputStream(tempFile)) {
       inputStream.transferTo(outputStream);
@@ -414,25 +374,17 @@
     tmpIndexFile = tmpIndexFile.toAbsolutePath();
     IndexReference indexReference = new IndexReference(resources);
 
-<<<<<<< HEAD
-    try (inputStream; var outputStream = Files.newOutputStream(tmpIndexFile); var arena = Arena.ofConfined()) {
+    try (inputStream;
+        var outputStream = Files.newOutputStream(tmpIndexFile);
+        var arena = Arena.ofConfined()) {
       inputStream.transferTo(outputStream);
-
-      long cuvsRes = resources.getMemorySegment().get(cuvsResources_t, 0);
-      int returnValue = cuvsBruteForceDeserialize(cuvsRes, arena.allocateFrom(tmpIndexFile.toString()),
-          indexReference.getMemorySegment());
-=======
-    try (var in = inputStream;
-        FileOutputStream fileOutputStream = new FileOutputStream(tmpIndexFile.toFile())) {
-      in.transferTo(fileOutputStream);
 
       long cuvsRes = resources.getMemorySegment().get(cuvsResources_t, 0);
       int returnValue =
           cuvsBruteForceDeserialize(
               cuvsRes,
-              resources.getArena().allocateFrom(tmpIndexFile.toString()),
+              arena.allocateFrom(tmpIndexFile.toString()),
               indexReference.getMemorySegment());
->>>>>>> 3fcaf8d6
       checkCuVSError(returnValue, "cuvsBruteForceDeserialize");
 
     } finally {
@@ -540,10 +492,10 @@
    */
   private static class IndexReference {
 
-      private final MemorySegment datasetPtr;
-      private final long datasetBytes;
-      private final Arena tensorDataArena;
-      private final MemorySegment indexPtr;
+    private final MemorySegment datasetPtr;
+    private final long datasetBytes;
+    private final Arena tensorDataArena;
+    private final MemorySegment indexPtr;
 
     /**
      * Constructs CagraIndexReference and allocate the MemorySegment.
@@ -552,11 +504,15 @@
       this(cuvsBruteForceIndex.allocate(resources.getArena()));
     }
 
-    private IndexReference(MemorySegment datasetPtr, long datasetBytes, Arena tensorDataArena, MemorySegment indexPtr) {
-        this.datasetPtr = datasetPtr;
-        this.datasetBytes = datasetBytes;
-        this.tensorDataArena = tensorDataArena;
-        this.indexPtr = indexPtr;
+    private IndexReference(
+        MemorySegment datasetPtr,
+        long datasetBytes,
+        Arena tensorDataArena,
+        MemorySegment indexPtr) {
+      this.datasetPtr = datasetPtr;
+      this.datasetBytes = datasetBytes;
+      this.tensorDataArena = tensorDataArena;
+      this.indexPtr = indexPtr;
     }
 
     private IndexReference(MemorySegment indexPtr) {
