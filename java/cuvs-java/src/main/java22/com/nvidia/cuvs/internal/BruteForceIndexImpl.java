--- conflicted
+++ resolved
@@ -143,26 +143,12 @@
    * @return an instance of {@link IndexReference} that holds the pointer to the
    *         index
    */
-<<<<<<< HEAD
   private IndexReference build(
       DatasetBaseImpl dataset, BruteForceIndexParams bruteForceIndexParams) {
-    try (var localArena = Arena.ofConfined()) {
-      long rows = dataset.size();
-      long cols = dataset.columns();
-
-      Arena arena = resources.getArena();
-      MemorySegment datasetMemSegment = dataset.memorySegment();
-
-      long cuvsResources = resources.getHandle();
-
-      omp_set_num_threads(bruteForceIndexParams.getNumWriterThreads());
-=======
-  private IndexReference build(DatasetImpl dataset, BruteForceIndexParams bruteForceIndexParams) {
     long rows = dataset.size();
-    long cols = dataset.dimensions();
->>>>>>> c04ad9bc
-
-    MemorySegment datasetMemSegment = dataset.asMemorySegment();
+    long cols = dataset.columns();
+
+    MemorySegment datasetMemSegment = dataset.memorySegment();
 
     long cuvsResources = resources.getHandle();
 
@@ -172,16 +158,10 @@
 
     cudaMemcpy(datasetMemorySegmentP, datasetMemSegment, datasetBytes, INFER_DIRECTION);
 
-<<<<<<< HEAD
-      long[] datasetShape = {rows, cols};
-      MemorySegment datasetTensor =
-          prepareTensor(arena, datasetMemorySegmentP, datasetShape, 2, 32, 2, 1);
-=======
     long[] datasetShape = {rows, cols};
     var tensorDataArena = Arena.ofShared();
     MemorySegment datasetTensor =
-        prepareTensor(tensorDataArena, datasetMemorySegmentP, datasetShape, 2, 32, 2, 2, 1);
->>>>>>> c04ad9bc
+        prepareTensor(tensorDataArena, datasetMemorySegmentP, datasetShape, 2, 32, 2, 1);
 
     var indexReference =
         new IndexReference(
@@ -252,24 +232,13 @@
       cudaMemcpy(queriesDP, querySeg, queriesBytes, INFER_DIRECTION);
 
       long[] queriesShape = {numQueries, vectorDimension};
-<<<<<<< HEAD
-      MemorySegment queriesTensor = prepareTensor(arena, queriesDP, queriesShape, 2, 32, 2, 1);
+      MemorySegment queriesTensor = prepareTensor(localArena, queriesDP, queriesShape, 2, 32, 2, 1);
       long[] neighborsShape = {numQueries, topk};
       MemorySegment neighborsTensor =
-          prepareTensor(arena, neighborsDP, neighborsShape, 0, 64, 2, 1);
+          prepareTensor(localArena, neighborsDP, neighborsShape, 0, 64, 2, 1);
       long[] distancesShape = {numQueries, topk};
       MemorySegment distancesTensor =
-          prepareTensor(arena, distancesDP, distancesShape, 2, 32, 2, 1);
-=======
-      MemorySegment queriesTensor =
-          prepareTensor(localArena, queriesDP, queriesShape, 2, 32, 2, 2, 1);
-      long[] neighborsShape = {numQueries, topk};
-      MemorySegment neighborsTensor =
-          prepareTensor(localArena, neighborsDP, neighborsShape, 0, 64, 2, 2, 1);
-      long[] distancesShape = {numQueries, topk};
-      MemorySegment distancesTensor =
-          prepareTensor(localArena, distancesDP, distancesShape, 2, 32, 2, 2, 1);
->>>>>>> c04ad9bc
+          prepareTensor(localArena, distancesDP, distancesShape, 2, 32, 2, 1);
 
       MemorySegment prefilter = cuvsFilter.allocate(localArena);
       MemorySegment prefilterTensor;
@@ -286,11 +255,7 @@
 
         cudaMemcpy(prefilterDP, prefilterDataMemorySegment, prefilterBytes, HOST_TO_DEVICE);
 
-<<<<<<< HEAD
-        prefilterTensor = prepareTensor(arena, prefilterDP, prefilterShape, 1, 32, 2, 1);
-=======
-        prefilterTensor = prepareTensor(localArena, prefilterDP, prefilterShape, 1, 32, 1, 2, 1);
->>>>>>> c04ad9bc
+        prefilterTensor = prepareTensor(localArena, prefilterDP, prefilterShape, 1, 32, 2, 1);
 
         cuvsFilter.type(prefilter, 2);
         cuvsFilter.addr(prefilter, prefilterTensor.address());
