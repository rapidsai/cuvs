/*
 * Copyright (c) 2025, NVIDIA CORPORATION.
 *
 * Licensed under the Apache License, Version 2.0 (the "License");
 * you may not use this file except in compliance with the License.
 * You may obtain a copy of the License at
 *
 *     http://www.apache.org/licenses/LICENSE-2.0
 *
 * Unless required by applicable law or agreed to in writing, software
 * distributed under the License is distributed on an "AS IS" BASIS,
 * WITHOUT WARRANTIES OR CONDITIONS OF ANY KIND, either express or implied.
 * See the License for the specific language governing permissions and
 * limitations under the License.
 */
package com.nvidia.cuvs.internal;

import static com.nvidia.cuvs.internal.common.LinkerHelper.C_FLOAT;
import static com.nvidia.cuvs.internal.common.LinkerHelper.C_FLOAT_BYTE_SIZE;
import static com.nvidia.cuvs.internal.common.LinkerHelper.C_INT_BYTE_SIZE;
import static com.nvidia.cuvs.internal.common.LinkerHelper.C_LONG;
import static com.nvidia.cuvs.internal.common.LinkerHelper.C_LONG_BYTE_SIZE;
import static com.nvidia.cuvs.internal.common.Util.CudaMemcpyKind.HOST_TO_DEVICE;
import static com.nvidia.cuvs.internal.common.Util.CudaMemcpyKind.INFER_DIRECTION;
import static com.nvidia.cuvs.internal.common.Util.allocateRMMSegment;
import static com.nvidia.cuvs.internal.common.Util.buildMemorySegment;
import static com.nvidia.cuvs.internal.common.Util.checkCuVSError;
import static com.nvidia.cuvs.internal.common.Util.concatenate;
import static com.nvidia.cuvs.internal.common.Util.cudaMemcpy;
import static com.nvidia.cuvs.internal.common.Util.prepareTensor;
import static com.nvidia.cuvs.internal.panama.headers_h.cuvsBruteForceBuild;
import static com.nvidia.cuvs.internal.panama.headers_h.cuvsBruteForceDeserialize;
import static com.nvidia.cuvs.internal.panama.headers_h.cuvsBruteForceIndexCreate;
import static com.nvidia.cuvs.internal.panama.headers_h.cuvsBruteForceIndexDestroy;
import static com.nvidia.cuvs.internal.panama.headers_h.cuvsBruteForceIndex_t;
import static com.nvidia.cuvs.internal.panama.headers_h.cuvsBruteForceSearch;
import static com.nvidia.cuvs.internal.panama.headers_h.cuvsBruteForceSerialize;
import static com.nvidia.cuvs.internal.panama.headers_h.cuvsRMMFree;
import static com.nvidia.cuvs.internal.panama.headers_h.cuvsStreamSync;
import static com.nvidia.cuvs.internal.panama.headers_h.omp_set_num_threads;

import com.nvidia.cuvs.BruteForceIndex;
import com.nvidia.cuvs.BruteForceIndexParams;
import com.nvidia.cuvs.BruteForceQuery;
import com.nvidia.cuvs.CuVSResources;
import com.nvidia.cuvs.Dataset;
import com.nvidia.cuvs.SearchResults;
import com.nvidia.cuvs.internal.panama.cuvsFilter;
import java.io.InputStream;
import java.io.OutputStream;
import java.lang.foreign.Arena;
import java.lang.foreign.MemoryLayout;
import java.lang.foreign.MemorySegment;
import java.lang.foreign.SequenceLayout;
import java.nio.file.Files;
import java.nio.file.Path;
import java.util.BitSet;
import java.util.Objects;
import java.util.UUID;

/**
 *
 * {@link BruteForceIndex} encapsulates a BRUTEFORCE index, along with methods
 * to interact with it.
 *
 * @since 25.02
 */
public class BruteForceIndexImpl implements BruteForceIndex {

  private final CuVSResources resources;
  private final IndexReference bruteForceIndexReference;
  private boolean destroyed;

  /**
   * Constructor for building the index using specified dataset
   *
   * @param dataset               the dataset used for creating the BRUTEFORCE
   *                              index
   * @param resources             an instance of {@link CuVSResources}
   * @param bruteForceIndexParams an instance of {@link BruteForceIndexParams}
   *                              holding the index parameters
   */
  private BruteForceIndexImpl(
      Dataset dataset, CuVSResources resources, BruteForceIndexParams bruteForceIndexParams)
      throws Exception {
    Objects.requireNonNull(dataset);
    try (dataset) {
      this.resources = resources;
      assert dataset instanceof DatasetImpl;
      this.bruteForceIndexReference = build((DatasetImpl) dataset, bruteForceIndexParams);
    }
  }

  /**
   * Constructor for loading the index from an {@link InputStream}
   *
   * @param inputStream an instance of stream to read the index bytes from
   * @param resources   an instance of {@link CuVSResources}
   */
  private BruteForceIndexImpl(InputStream inputStream, CuVSResources resources) throws Throwable {
    this.resources = resources;
    this.bruteForceIndexReference = deserialize(inputStream);
  }

  private void checkNotDestroyed() {
    if (destroyed) {
      throw new IllegalStateException("destroyed");
    }
  }

  /**
   * Invokes the native destroy_brute_force_index function to de-allocate
   * BRUTEFORCE index
   */
  @Override
  public void destroyIndex() {
    checkNotDestroyed();
    try {
      int returnValue = cuvsBruteForceIndexDestroy(bruteForceIndexReference.indexPtr);
      checkCuVSError(returnValue, "cuvsBruteForceIndexDestroy");

      if (bruteForceIndexReference.datasetBytes > 0) {
        try (var resourcesAccessor = resources.access()) {
          checkCuVSError(
              cuvsRMMFree(
                  resourcesAccessor.handle(),
                  bruteForceIndexReference.datasetPtr,
                  bruteForceIndexReference.datasetBytes),
              "cuvsRMMFree");
        }
      }
      if (bruteForceIndexReference.tensorDataArena != null) {
        bruteForceIndexReference.tensorDataArena.close();
      }
    } finally {
      destroyed = true;
    }
  }

  /**
   * Invokes the native build_brute_force_index function via the Panama API to
   * build the {@link BruteForceIndex}
   *
   * @return an instance of {@link IndexReference} that holds the pointer to the
   *         index
   */
  private IndexReference build(DatasetImpl dataset, BruteForceIndexParams bruteForceIndexParams) {
<<<<<<< HEAD
    try (var localArena = Arena.ofConfined()) {
      long rows = dataset.size();
      long cols = dataset.dimensions();

      Arena arena = resources.getArena();
      MemorySegment datasetMemSegment = dataset.asMemorySegment();

      omp_set_num_threads(bruteForceIndexParams.getNumWriterThreads());

      MemorySegment datasetMemorySegment = localArena.allocate(C_POINTER);
      long datasetBytes = C_FLOAT_BYTE_SIZE * rows * cols;
      var index = createBruteForceIndex();

      try (var resourcesAccessor = resources.access()) {
        long cuvsResources = resourcesAccessor.handle();
        var returnValue = cuvsRMMAlloc(cuvsResources, datasetMemorySegment, datasetBytes);
        checkCuVSError(returnValue, "cuvsRMMAlloc");

        // IMPORTANT: this should only come AFTER cuvsRMMAlloc call
        MemorySegment datasetMemorySegmentP = datasetMemorySegment.get(C_POINTER, 0);

        cudaMemcpy(datasetMemorySegmentP, datasetMemSegment, datasetBytes, INFER_DIRECTION);

        long[] datasetShape = {rows, cols};
        MemorySegment datasetTensor =
            prepareTensor(arena, datasetMemorySegmentP, datasetShape, 2, 32, 2, 2, 1);

        returnValue = cuvsStreamSync(cuvsResources);
        checkCuVSError(returnValue, "cuvsStreamSync");

        returnValue = cuvsBruteForceBuild(cuvsResources, datasetTensor, 0, 0.0f, index);
        checkCuVSError(returnValue, "cuvsBruteForceBuild");

        returnValue = cuvsStreamSync(cuvsResources);
        checkCuVSError(returnValue, "cuvsStreamSync");
      }
      omp_set_num_threads(1);
      MemorySegment datasetMemorySegmentP = datasetMemorySegment.get(C_POINTER, 0);

      return new IndexReference(datasetMemorySegmentP, datasetBytes, index);
    }
=======
    long rows = dataset.size();
    long cols = dataset.dimensions();

    MemorySegment datasetMemSegment = dataset.asMemorySegment();

    long cuvsResources = resources.getHandle();

    omp_set_num_threads(bruteForceIndexParams.getNumWriterThreads());
    long datasetBytes = C_FLOAT_BYTE_SIZE * rows * cols;
    MemorySegment datasetMemorySegmentP = allocateRMMSegment(cuvsResources, datasetBytes);

    cudaMemcpy(datasetMemorySegmentP, datasetMemSegment, datasetBytes, INFER_DIRECTION);

    long[] datasetShape = {rows, cols};
    var tensorDataArena = Arena.ofShared();
    MemorySegment datasetTensor =
        prepareTensor(tensorDataArena, datasetMemorySegmentP, datasetShape, 2, 32, 2, 2, 1);

    var indexReference =
        new IndexReference(
            datasetMemorySegmentP, datasetBytes, tensorDataArena, createBruteForceIndex());

    var returnValue = cuvsStreamSync(cuvsResources);
    checkCuVSError(returnValue, "cuvsStreamSync");

    returnValue =
        cuvsBruteForceBuild(cuvsResources, datasetTensor, 0, 0.0f, indexReference.indexPtr);
    checkCuVSError(returnValue, "cuvsBruteForceBuild");

    returnValue = cuvsStreamSync(cuvsResources);
    checkCuVSError(returnValue, "cuvsStreamSync");

    omp_set_num_threads(1);

    return indexReference;
>>>>>>> f61a27d8
  }

  /**
   * Invokes the native search_brute_force_index via the Panama API for searching
   * a BRUTEFORCE index.
   *
   * @param cuvsQuery an instance of {@link BruteForceQuery} holding the query
   *                  vectors and other parameters
   * @return an instance of {@link BruteForceSearchResults} containing the results
   */
  @Override
  public SearchResults search(BruteForceQuery cuvsQuery) throws Throwable {
    try (var localArena = Arena.ofConfined()) {
      checkNotDestroyed();
      long numQueries = cuvsQuery.getQueryVectors().length;
      long numBlocks = cuvsQuery.getTopK() * numQueries;
      int vectorDimension = numQueries > 0 ? cuvsQuery.getQueryVectors()[0].length : 0;

      SequenceLayout neighborsSequenceLayout = MemoryLayout.sequenceLayout(numBlocks, C_LONG);
      SequenceLayout distancesSequenceLayout = MemoryLayout.sequenceLayout(numBlocks, C_FLOAT);
      MemorySegment neighborsMemorySegment = localArena.allocate(neighborsSequenceLayout);
      MemorySegment distancesMemorySegment = localArena.allocate(distancesSequenceLayout);

      // prepare the prefiltering data
      final long prefilterDataLength;
      final MemorySegment prefilterDataMemorySegment;
      BitSet[] prefilters = cuvsQuery.getPrefilters();
      if (prefilters != null && prefilters.length > 0) {
        BitSet concatenatedFilters = concatenate(prefilters, cuvsQuery.getNumDocs());
        long[] filters = concatenatedFilters.toLongArray();
        prefilterDataMemorySegment = buildMemorySegment(localArena, filters);
        prefilterDataLength = (long) cuvsQuery.getNumDocs() * prefilters.length;
      } else {
        prefilterDataLength = 0;
        prefilterDataMemorySegment = MemorySegment.NULL;
      }

      MemorySegment querySeg = buildMemorySegment(localArena, cuvsQuery.getQueryVectors());

      int topk = cuvsQuery.getTopK();
<<<<<<< HEAD
      try (var resourcesAccessor = resources.access()) {
        long cuvsResources = resourcesAccessor.handle();
        MemorySegment stream = arena.allocate(cudaStream_t);
        var returnValue = cuvsStreamGet(cuvsResources, stream);
        checkCuVSError(returnValue, "cuvsStreamGet");

        MemorySegment queriesD = localArena.allocate(C_POINTER);
        MemorySegment neighborsD = localArena.allocate(C_POINTER);
        MemorySegment distancesD = localArena.allocate(C_POINTER);

        long queriesBytes = C_FLOAT_BYTE_SIZE * numQueries * vectorDimension;
        long neighborsBytes = C_LONG_BYTE_SIZE * numQueries * topk;
        long distanceBytes = C_FLOAT_BYTE_SIZE * numQueries * topk;
        long prefilterBytes = 0; // size assigned later

        returnValue = cuvsRMMAlloc(cuvsResources, queriesD, queriesBytes);
        checkCuVSError(returnValue, "cuvsRMMAlloc");
        returnValue = cuvsRMMAlloc(cuvsResources, neighborsD, neighborsBytes);
        checkCuVSError(returnValue, "cuvsRMMAlloc");
        returnValue = cuvsRMMAlloc(cuvsResources, distancesD, distanceBytes);
        checkCuVSError(returnValue, "cuvsRMMAlloc");

        // IMPORTANT: these three should only come AFTER cuvsRMMAlloc calls
        MemorySegment queriesDP = queriesD.get(C_POINTER, 0);
        MemorySegment neighborsDP = neighborsD.get(C_POINTER, 0);
        MemorySegment distancesDP = distancesD.get(C_POINTER, 0);
        MemorySegment prefilterDP = MemorySegment.NULL;

        cudaMemcpy(queriesDP, querySeg, queriesBytes, INFER_DIRECTION);
=======
      long cuvsResources = resources.getHandle();

      long queriesBytes = C_FLOAT_BYTE_SIZE * numQueries * vectorDimension;
      long neighborsBytes = C_LONG_BYTE_SIZE * numQueries * topk;
      long distanceBytes = C_FLOAT_BYTE_SIZE * numQueries * topk;
      long prefilterBytes = 0; // size assigned later

      MemorySegment queriesDP = allocateRMMSegment(cuvsResources, queriesBytes);
      MemorySegment neighborsDP = allocateRMMSegment(cuvsResources, neighborsBytes);
      MemorySegment distancesDP = allocateRMMSegment(cuvsResources, distanceBytes);
      MemorySegment prefilterDP = MemorySegment.NULL;

      cudaMemcpy(queriesDP, querySeg, queriesBytes, INFER_DIRECTION);

      long[] queriesShape = {numQueries, vectorDimension};
      MemorySegment queriesTensor =
          prepareTensor(localArena, queriesDP, queriesShape, 2, 32, 2, 2, 1);
      long[] neighborsShape = {numQueries, topk};
      MemorySegment neighborsTensor =
          prepareTensor(localArena, neighborsDP, neighborsShape, 0, 64, 2, 2, 1);
      long[] distancesShape = {numQueries, topk};
      MemorySegment distancesTensor =
          prepareTensor(localArena, distancesDP, distancesShape, 2, 32, 2, 2, 1);

      MemorySegment prefilter = cuvsFilter.allocate(localArena);
      MemorySegment prefilterTensor;

      if (prefilterDataMemorySegment == MemorySegment.NULL) {
        cuvsFilter.type(prefilter, 0); // NO_FILTER
        cuvsFilter.addr(prefilter, 0);
      } else {
        long[] prefilterShape = {(prefilterDataLength + 31) / 32};
        long prefilterLen = prefilterShape[0];
        prefilterBytes = C_INT_BYTE_SIZE * prefilterLen;

        prefilterDP = allocateRMMSegment(cuvsResources, prefilterBytes);
>>>>>>> f61a27d8

        long[] queriesShape = {numQueries, vectorDimension};
        MemorySegment queriesTensor = prepareTensor(arena, queriesDP, queriesShape, 2, 32, 2, 2, 1);
        long[] neighborsShape = {numQueries, topk};
        MemorySegment neighborsTensor =
            prepareTensor(arena, neighborsDP, neighborsShape, 0, 64, 2, 2, 1);
        long[] distancesShape = {numQueries, topk};
        MemorySegment distancesTensor =
            prepareTensor(arena, distancesDP, distancesShape, 2, 32, 2, 2, 1);

<<<<<<< HEAD
        MemorySegment prefilter = cuvsFilter.allocate(arena);
        MemorySegment prefilterTensor;
=======
        prefilterTensor = prepareTensor(localArena, prefilterDP, prefilterShape, 1, 32, 1, 2, 1);
>>>>>>> f61a27d8

        if (prefilterDataMemorySegment == MemorySegment.NULL) {
          cuvsFilter.type(prefilter, 0); // NO_FILTER
          cuvsFilter.addr(prefilter, 0);
        } else {
          long[] prefilterShape = {(prefilterDataLength + 31) / 32};

          MemorySegment prefilterD = localArena.allocate(C_POINTER);
          long prefilterLen = prefilterShape[0];
          prefilterBytes = C_INT_BYTE_SIZE * prefilterLen;

          returnValue = cuvsRMMAlloc(cuvsResources, prefilterD, prefilterBytes);
          checkCuVSError(returnValue, "cuvsRMMAlloc");
          prefilterDP = prefilterD.get(C_POINTER, 0);

          cudaMemcpy(prefilterDP, prefilterDataMemorySegment, prefilterBytes, HOST_TO_DEVICE);

          prefilterTensor = prepareTensor(arena, prefilterDP, prefilterShape, 1, 32, 1, 2, 1);

          cuvsFilter.type(prefilter, 2);
          cuvsFilter.addr(prefilter, prefilterTensor.address());
        }

<<<<<<< HEAD
        returnValue = cuvsStreamSync(cuvsResources);
        checkCuVSError(returnValue, "cuvsStreamSync");

        returnValue =
            cuvsBruteForceSearch(
                cuvsResources,
                bruteForceIndexReference.indexPtr,
                queriesTensor,
                neighborsTensor,
                distancesTensor,
                prefilter);
        checkCuVSError(returnValue, "cuvsBruteForceSearch");

        returnValue = cuvsStreamSync(cuvsResources);
        checkCuVSError(returnValue, "cuvsStreamSync");

        cudaMemcpy(neighborsMemorySegment, neighborsDP, neighborsBytes, INFER_DIRECTION);
        cudaMemcpy(distancesMemorySegment, distancesDP, distanceBytes, INFER_DIRECTION);

        returnValue = cuvsRMMFree(cuvsResources, neighborsDP, neighborsBytes);
        checkCuVSError(returnValue, "cuvsRMMFree");
        returnValue = cuvsRMMFree(cuvsResources, distancesDP, distanceBytes);
=======
      var returnValue = cuvsStreamSync(cuvsResources);
      checkCuVSError(returnValue, "cuvsStreamSync");

      returnValue =
          cuvsBruteForceSearch(
              cuvsResources,
              bruteForceIndexReference.indexPtr,
              queriesTensor,
              neighborsTensor,
              distancesTensor,
              prefilter);
      checkCuVSError(returnValue, "cuvsBruteForceSearch");

      returnValue = cuvsStreamSync(cuvsResources);
      checkCuVSError(returnValue, "cuvsStreamSync");

      cudaMemcpy(neighborsMemorySegment, neighborsDP, neighborsBytes, INFER_DIRECTION);
      cudaMemcpy(distancesMemorySegment, distancesDP, distanceBytes, INFER_DIRECTION);

      returnValue = cuvsRMMFree(cuvsResources, neighborsDP, neighborsBytes);
      checkCuVSError(returnValue, "cuvsRMMFree");
      returnValue = cuvsRMMFree(cuvsResources, distancesDP, distanceBytes);
      checkCuVSError(returnValue, "cuvsRMMFree");
      returnValue = cuvsRMMFree(cuvsResources, queriesDP, queriesBytes);
      checkCuVSError(returnValue, "cuvsRMMFree");
      if (prefilterBytes > 0) {
        returnValue = cuvsRMMFree(cuvsResources, prefilterDP, prefilterBytes);
>>>>>>> f61a27d8
        checkCuVSError(returnValue, "cuvsRMMFree");
        returnValue = cuvsRMMFree(cuvsResources, queriesDP, queriesBytes);
        checkCuVSError(returnValue, "cuvsRMMFree");
        if (prefilterBytes > 0) {
          returnValue = cuvsRMMFree(cuvsResources, prefilterDP, prefilterBytes);
          checkCuVSError(returnValue, "cuvsRMMFree");
        }
      }

      return BruteForceSearchResults.create(
          neighborsSequenceLayout,
          distancesSequenceLayout,
          neighborsMemorySegment,
          distancesMemorySegment,
          cuvsQuery.getTopK(),
          cuvsQuery.getMapping(),
          numQueries);
    }
  }

  @Override
  public void serialize(OutputStream outputStream) throws Throwable {
    Path path =
        Files.createTempFile(resources.tempDirectory(), UUID.randomUUID().toString(), ".bf");
    serialize(outputStream, path);
  }

  @Override
  public void serialize(OutputStream outputStream, Path tempFile) throws Throwable {
    checkNotDestroyed();
    var tempFilePath = tempFile.toAbsolutePath();

    try (var localArena = Arena.ofConfined();
        var resourcesAccessor = resources.access()) {
      int returnValue =
          cuvsBruteForceSerialize(
              resourcesAccessor.handle(),
              localArena.allocateFrom(tempFilePath.toString()),
              bruteForceIndexReference.indexPtr);
      checkCuVSError(returnValue, "cuvsBruteForceSerialize");
    }

    try (var inputStream = Files.newInputStream(tempFilePath)) {
      inputStream.transferTo(outputStream);
    } finally {
      Files.deleteIfExists(tempFile);
    }
  }

  private static MemorySegment createBruteForceIndex() {
    try (var localArena = Arena.ofConfined()) {
      MemorySegment indexPtrPtr = localArena.allocate(cuvsBruteForceIndex_t);
      // cuvsBruteForceIndexCreate gets a pointer to a cuvsBruteForceIndex_t, which is defined as a
      // pointer to cuvsBruteForceIndex.
      // It's basically an "out" parameter: the C functions will create the index and "return back"
      // a pointer to it.
      // The "out parameter" pointer is needed only for the duration of the function invocation (it
      // could be a stack pointer, in C) so we allocate it from our localArena, unwrap it and return
      // it.
      var returnValue = cuvsBruteForceIndexCreate(indexPtrPtr);
      checkCuVSError(returnValue, "cuvsBruteForceIndexCreate");
      return indexPtrPtr.get(cuvsBruteForceIndex_t, 0);
    }
  }

  /**
   * Gets an instance of {@link IndexReference} by deserializing a BRUTEFORCE
   * index using an {@link InputStream}.
   *
   * @param inputStream an instance of {@link InputStream}
   * @return an instance of {@link IndexReference}.
   */
  private IndexReference deserialize(InputStream inputStream) throws Throwable {
    checkNotDestroyed();
    Path tmpIndexFile =
        Files.createTempFile(resources.tempDirectory(), UUID.randomUUID().toString(), ".bf")
            .toAbsolutePath();
    IndexReference indexReference = new IndexReference(createBruteForceIndex());

    try (inputStream;
        var outputStream = Files.newOutputStream(tmpIndexFile);
        var arena = Arena.ofConfined();
        var resourcesAccessor = resources.access()) {
      inputStream.transferTo(outputStream);

      int returnValue =
          cuvsBruteForceDeserialize(
              resourcesAccessor.handle(),
              arena.allocateFrom(tmpIndexFile.toString()),
              indexReference.indexPtr);
      checkCuVSError(returnValue, "cuvsBruteForceDeserialize");

    } finally {
      Files.deleteIfExists(tmpIndexFile);
    }
    return indexReference;
  }

  public static BruteForceIndex.Builder newBuilder(CuVSResources cuvsResources) {
    return new Builder(Objects.requireNonNull(cuvsResources));
  }

  /**
   * Builder helps configure and create an instance of {@link BruteForceIndex}.
   */
  public static class Builder implements BruteForceIndex.Builder {

    private Dataset dataset;
    private final CuVSResources cuvsResources;
    private BruteForceIndexParams bruteForceIndexParams;
    private InputStream inputStream;

    /**
     * Constructs this Builder with an instance of {@link CuVSResources}.
     *
     * @param cuvsResources an instance of {@link CuVSResources}
     */
    public Builder(CuVSResources cuvsResources) {
      this.cuvsResources = cuvsResources;
    }

    /**
     * Registers an instance of configured {@link BruteForceIndexParams} with this
     * Builder.
     *
     * @param bruteForceIndexParams An instance of BruteForceIndexParams
     * @return An instance of this Builder
     */
    @Override
    public Builder withIndexParams(BruteForceIndexParams bruteForceIndexParams) {
      this.bruteForceIndexParams = bruteForceIndexParams;
      return this;
    }

    /**
     * Sets an instance of InputStream typically used when index deserialization is
     * needed.
     *
     * @param inputStream an instance of {@link InputStream}
     * @return an instance of this Builder
     */
    @Override
    public Builder from(InputStream inputStream) {
      this.inputStream = inputStream;
      return this;
    }

    /**
     * Sets the dataset for building the {@link BruteForceIndex}.
     *
     * @param vectors a two-dimensional float array
     * @return an instance of this Builder
     */
    @Override
    public Builder withDataset(float[][] vectors) {
      this.dataset = Dataset.ofArray(vectors);
      return this;
    }

    /**
     * Sets the dataset for building the {@link BruteForceIndex}.
     *
     * @param dataset a {@link Dataset} object containing the vectors
     * @return an instance of this Builder
     */
    @Override
    public Builder withDataset(Dataset dataset) {
      this.dataset = dataset;
      return this;
    }

    /**
     * Builds and returns an instance of {@link BruteForceIndex}.
     *
     * @return an instance of {@link BruteForceIndex}
     */
    @Override
    public BruteForceIndexImpl build() throws Throwable {
      if (inputStream != null) {
        return new BruteForceIndexImpl(inputStream, cuvsResources);
      } else {
        return new BruteForceIndexImpl(dataset, cuvsResources, bruteForceIndexParams);
      }
    }
  }

  /**
   * Holds the memory reference to a BRUTEFORCE index, its associated dataset, and the arena used to allocate
   * input data
   */
  private static class IndexReference {

    private final MemorySegment datasetPtr;
    private final long datasetBytes;
    private final Arena tensorDataArena;
    private final MemorySegment indexPtr;

    private IndexReference(
        MemorySegment datasetPtr,
        long datasetBytes,
        Arena tensorDataArena,
        MemorySegment indexPtr) {
      this.datasetPtr = datasetPtr;
      this.datasetBytes = datasetBytes;
      this.tensorDataArena = tensorDataArena;
      this.indexPtr = indexPtr;
    }

    private IndexReference(MemorySegment indexPtr) {
      this.datasetPtr = MemorySegment.NULL;
      this.datasetBytes = 0;
      this.tensorDataArena = null;
      this.indexPtr = indexPtr;
    }
  }
}<|MERGE_RESOLUTION|>--- conflicted
+++ resolved
@@ -142,88 +142,43 @@
    * build the {@link BruteForceIndex}
    *
    * @return an instance of {@link IndexReference} that holds the pointer to the
-   *         index
+   * index
    */
   private IndexReference build(DatasetImpl dataset, BruteForceIndexParams bruteForceIndexParams) {
-<<<<<<< HEAD
-    try (var localArena = Arena.ofConfined()) {
-      long rows = dataset.size();
-      long cols = dataset.dimensions();
-
-      Arena arena = resources.getArena();
-      MemorySegment datasetMemSegment = dataset.asMemorySegment();
-
-      omp_set_num_threads(bruteForceIndexParams.getNumWriterThreads());
-
-      MemorySegment datasetMemorySegment = localArena.allocate(C_POINTER);
-      long datasetBytes = C_FLOAT_BYTE_SIZE * rows * cols;
-      var index = createBruteForceIndex();
-
-      try (var resourcesAccessor = resources.access()) {
-        long cuvsResources = resourcesAccessor.handle();
-        var returnValue = cuvsRMMAlloc(cuvsResources, datasetMemorySegment, datasetBytes);
-        checkCuVSError(returnValue, "cuvsRMMAlloc");
-
-        // IMPORTANT: this should only come AFTER cuvsRMMAlloc call
-        MemorySegment datasetMemorySegmentP = datasetMemorySegment.get(C_POINTER, 0);
-
-        cudaMemcpy(datasetMemorySegmentP, datasetMemSegment, datasetBytes, INFER_DIRECTION);
-
-        long[] datasetShape = {rows, cols};
-        MemorySegment datasetTensor =
-            prepareTensor(arena, datasetMemorySegmentP, datasetShape, 2, 32, 2, 2, 1);
-
-        returnValue = cuvsStreamSync(cuvsResources);
-        checkCuVSError(returnValue, "cuvsStreamSync");
-
-        returnValue = cuvsBruteForceBuild(cuvsResources, datasetTensor, 0, 0.0f, index);
-        checkCuVSError(returnValue, "cuvsBruteForceBuild");
-
-        returnValue = cuvsStreamSync(cuvsResources);
-        checkCuVSError(returnValue, "cuvsStreamSync");
-      }
-      omp_set_num_threads(1);
-      MemorySegment datasetMemorySegmentP = datasetMemorySegment.get(C_POINTER, 0);
-
-      return new IndexReference(datasetMemorySegmentP, datasetBytes, index);
-    }
-=======
     long rows = dataset.size();
     long cols = dataset.dimensions();
 
     MemorySegment datasetMemSegment = dataset.asMemorySegment();
 
-    long cuvsResources = resources.getHandle();
-
     omp_set_num_threads(bruteForceIndexParams.getNumWriterThreads());
+
     long datasetBytes = C_FLOAT_BYTE_SIZE * rows * cols;
-    MemorySegment datasetMemorySegmentP = allocateRMMSegment(cuvsResources, datasetBytes);
-
-    cudaMemcpy(datasetMemorySegmentP, datasetMemSegment, datasetBytes, INFER_DIRECTION);
-
-    long[] datasetShape = {rows, cols};
-    var tensorDataArena = Arena.ofShared();
-    MemorySegment datasetTensor =
-        prepareTensor(tensorDataArena, datasetMemorySegmentP, datasetShape, 2, 32, 2, 2, 1);
-
-    var indexReference =
-        new IndexReference(
-            datasetMemorySegmentP, datasetBytes, tensorDataArena, createBruteForceIndex());
-
-    var returnValue = cuvsStreamSync(cuvsResources);
-    checkCuVSError(returnValue, "cuvsStreamSync");
-
-    returnValue =
-        cuvsBruteForceBuild(cuvsResources, datasetTensor, 0, 0.0f, indexReference.indexPtr);
-    checkCuVSError(returnValue, "cuvsBruteForceBuild");
-
-    returnValue = cuvsStreamSync(cuvsResources);
-    checkCuVSError(returnValue, "cuvsStreamSync");
-
-    omp_set_num_threads(1);
-
-    return indexReference;
->>>>>>> f61a27d8
+    var index = createBruteForceIndex();
+
+    try (var resourcesAccessor = resources.access()) {
+      long cuvsResources = resourcesAccessor.handle();
+      MemorySegment datasetMemorySegmentP = allocateRMMSegment(cuvsResources, datasetBytes);
+
+      cudaMemcpy(datasetMemorySegmentP, datasetMemSegment, datasetBytes, INFER_DIRECTION);
+
+      long[] datasetShape = {rows, cols};
+      var tensorDataArena = Arena.ofShared();
+      MemorySegment datasetTensor =
+          prepareTensor(tensorDataArena, datasetMemorySegmentP, datasetShape, 2, 32, 2, 2, 1);
+
+      var returnValue = cuvsStreamSync(cuvsResources);
+      checkCuVSError(returnValue, "cuvsStreamSync");
+
+      returnValue = cuvsBruteForceBuild(cuvsResources, datasetTensor, 0, 0.0f, index);
+      checkCuVSError(returnValue, "cuvsBruteForceBuild");
+
+      returnValue = cuvsStreamSync(cuvsResources);
+      checkCuVSError(returnValue, "cuvsStreamSync");
+
+      return new IndexReference(datasetMemorySegmentP, datasetBytes, tensorDataArena, index);
+    } finally {
+      omp_set_num_threads(1);
+    }
   }
 
   /**
@@ -264,115 +219,53 @@
       MemorySegment querySeg = buildMemorySegment(localArena, cuvsQuery.getQueryVectors());
 
       int topk = cuvsQuery.getTopK();
-<<<<<<< HEAD
       try (var resourcesAccessor = resources.access()) {
         long cuvsResources = resourcesAccessor.handle();
-        MemorySegment stream = arena.allocate(cudaStream_t);
-        var returnValue = cuvsStreamGet(cuvsResources, stream);
-        checkCuVSError(returnValue, "cuvsStreamGet");
-
-        MemorySegment queriesD = localArena.allocate(C_POINTER);
-        MemorySegment neighborsD = localArena.allocate(C_POINTER);
-        MemorySegment distancesD = localArena.allocate(C_POINTER);
 
         long queriesBytes = C_FLOAT_BYTE_SIZE * numQueries * vectorDimension;
         long neighborsBytes = C_LONG_BYTE_SIZE * numQueries * topk;
         long distanceBytes = C_FLOAT_BYTE_SIZE * numQueries * topk;
         long prefilterBytes = 0; // size assigned later
 
-        returnValue = cuvsRMMAlloc(cuvsResources, queriesD, queriesBytes);
-        checkCuVSError(returnValue, "cuvsRMMAlloc");
-        returnValue = cuvsRMMAlloc(cuvsResources, neighborsD, neighborsBytes);
-        checkCuVSError(returnValue, "cuvsRMMAlloc");
-        returnValue = cuvsRMMAlloc(cuvsResources, distancesD, distanceBytes);
-        checkCuVSError(returnValue, "cuvsRMMAlloc");
-
-        // IMPORTANT: these three should only come AFTER cuvsRMMAlloc calls
-        MemorySegment queriesDP = queriesD.get(C_POINTER, 0);
-        MemorySegment neighborsDP = neighborsD.get(C_POINTER, 0);
-        MemorySegment distancesDP = distancesD.get(C_POINTER, 0);
+        MemorySegment queriesDP = allocateRMMSegment(cuvsResources, queriesBytes);
+        MemorySegment neighborsDP = allocateRMMSegment(cuvsResources, neighborsBytes);
+        MemorySegment distancesDP = allocateRMMSegment(cuvsResources, distanceBytes);
         MemorySegment prefilterDP = MemorySegment.NULL;
 
         cudaMemcpy(queriesDP, querySeg, queriesBytes, INFER_DIRECTION);
-=======
-      long cuvsResources = resources.getHandle();
-
-      long queriesBytes = C_FLOAT_BYTE_SIZE * numQueries * vectorDimension;
-      long neighborsBytes = C_LONG_BYTE_SIZE * numQueries * topk;
-      long distanceBytes = C_FLOAT_BYTE_SIZE * numQueries * topk;
-      long prefilterBytes = 0; // size assigned later
-
-      MemorySegment queriesDP = allocateRMMSegment(cuvsResources, queriesBytes);
-      MemorySegment neighborsDP = allocateRMMSegment(cuvsResources, neighborsBytes);
-      MemorySegment distancesDP = allocateRMMSegment(cuvsResources, distanceBytes);
-      MemorySegment prefilterDP = MemorySegment.NULL;
-
-      cudaMemcpy(queriesDP, querySeg, queriesBytes, INFER_DIRECTION);
-
-      long[] queriesShape = {numQueries, vectorDimension};
-      MemorySegment queriesTensor =
-          prepareTensor(localArena, queriesDP, queriesShape, 2, 32, 2, 2, 1);
-      long[] neighborsShape = {numQueries, topk};
-      MemorySegment neighborsTensor =
-          prepareTensor(localArena, neighborsDP, neighborsShape, 0, 64, 2, 2, 1);
-      long[] distancesShape = {numQueries, topk};
-      MemorySegment distancesTensor =
-          prepareTensor(localArena, distancesDP, distancesShape, 2, 32, 2, 2, 1);
-
-      MemorySegment prefilter = cuvsFilter.allocate(localArena);
-      MemorySegment prefilterTensor;
-
-      if (prefilterDataMemorySegment == MemorySegment.NULL) {
-        cuvsFilter.type(prefilter, 0); // NO_FILTER
-        cuvsFilter.addr(prefilter, 0);
-      } else {
-        long[] prefilterShape = {(prefilterDataLength + 31) / 32};
-        long prefilterLen = prefilterShape[0];
-        prefilterBytes = C_INT_BYTE_SIZE * prefilterLen;
-
-        prefilterDP = allocateRMMSegment(cuvsResources, prefilterBytes);
->>>>>>> f61a27d8
 
         long[] queriesShape = {numQueries, vectorDimension};
-        MemorySegment queriesTensor = prepareTensor(arena, queriesDP, queriesShape, 2, 32, 2, 2, 1);
+        MemorySegment queriesTensor =
+            prepareTensor(localArena, queriesDP, queriesShape, 2, 32, 2, 2, 1);
         long[] neighborsShape = {numQueries, topk};
         MemorySegment neighborsTensor =
-            prepareTensor(arena, neighborsDP, neighborsShape, 0, 64, 2, 2, 1);
+            prepareTensor(localArena, neighborsDP, neighborsShape, 0, 64, 2, 2, 1);
         long[] distancesShape = {numQueries, topk};
         MemorySegment distancesTensor =
-            prepareTensor(arena, distancesDP, distancesShape, 2, 32, 2, 2, 1);
-
-<<<<<<< HEAD
-        MemorySegment prefilter = cuvsFilter.allocate(arena);
+            prepareTensor(localArena, distancesDP, distancesShape, 2, 32, 2, 2, 1);
+
+        MemorySegment prefilter = cuvsFilter.allocate(localArena);
         MemorySegment prefilterTensor;
-=======
-        prefilterTensor = prepareTensor(localArena, prefilterDP, prefilterShape, 1, 32, 1, 2, 1);
->>>>>>> f61a27d8
 
         if (prefilterDataMemorySegment == MemorySegment.NULL) {
           cuvsFilter.type(prefilter, 0); // NO_FILTER
           cuvsFilter.addr(prefilter, 0);
         } else {
           long[] prefilterShape = {(prefilterDataLength + 31) / 32};
-
-          MemorySegment prefilterD = localArena.allocate(C_POINTER);
           long prefilterLen = prefilterShape[0];
           prefilterBytes = C_INT_BYTE_SIZE * prefilterLen;
 
-          returnValue = cuvsRMMAlloc(cuvsResources, prefilterD, prefilterBytes);
-          checkCuVSError(returnValue, "cuvsRMMAlloc");
-          prefilterDP = prefilterD.get(C_POINTER, 0);
+          prefilterDP = allocateRMMSegment(cuvsResources, prefilterBytes);
 
           cudaMemcpy(prefilterDP, prefilterDataMemorySegment, prefilterBytes, HOST_TO_DEVICE);
 
-          prefilterTensor = prepareTensor(arena, prefilterDP, prefilterShape, 1, 32, 1, 2, 1);
+          prefilterTensor = prepareTensor(localArena, prefilterDP, prefilterShape, 1, 32, 1, 2, 1);
 
           cuvsFilter.type(prefilter, 2);
           cuvsFilter.addr(prefilter, prefilterTensor.address());
         }
 
-<<<<<<< HEAD
-        returnValue = cuvsStreamSync(cuvsResources);
+        var returnValue = cuvsStreamSync(cuvsResources);
         checkCuVSError(returnValue, "cuvsStreamSync");
 
         returnValue =
@@ -394,35 +287,6 @@
         returnValue = cuvsRMMFree(cuvsResources, neighborsDP, neighborsBytes);
         checkCuVSError(returnValue, "cuvsRMMFree");
         returnValue = cuvsRMMFree(cuvsResources, distancesDP, distanceBytes);
-=======
-      var returnValue = cuvsStreamSync(cuvsResources);
-      checkCuVSError(returnValue, "cuvsStreamSync");
-
-      returnValue =
-          cuvsBruteForceSearch(
-              cuvsResources,
-              bruteForceIndexReference.indexPtr,
-              queriesTensor,
-              neighborsTensor,
-              distancesTensor,
-              prefilter);
-      checkCuVSError(returnValue, "cuvsBruteForceSearch");
-
-      returnValue = cuvsStreamSync(cuvsResources);
-      checkCuVSError(returnValue, "cuvsStreamSync");
-
-      cudaMemcpy(neighborsMemorySegment, neighborsDP, neighborsBytes, INFER_DIRECTION);
-      cudaMemcpy(distancesMemorySegment, distancesDP, distanceBytes, INFER_DIRECTION);
-
-      returnValue = cuvsRMMFree(cuvsResources, neighborsDP, neighborsBytes);
-      checkCuVSError(returnValue, "cuvsRMMFree");
-      returnValue = cuvsRMMFree(cuvsResources, distancesDP, distanceBytes);
-      checkCuVSError(returnValue, "cuvsRMMFree");
-      returnValue = cuvsRMMFree(cuvsResources, queriesDP, queriesBytes);
-      checkCuVSError(returnValue, "cuvsRMMFree");
-      if (prefilterBytes > 0) {
-        returnValue = cuvsRMMFree(cuvsResources, prefilterDP, prefilterBytes);
->>>>>>> f61a27d8
         checkCuVSError(returnValue, "cuvsRMMFree");
         returnValue = cuvsRMMFree(cuvsResources, queriesDP, queriesBytes);
         checkCuVSError(returnValue, "cuvsRMMFree");
@@ -431,7 +295,6 @@
           checkCuVSError(returnValue, "cuvsRMMFree");
         }
       }
-
       return BruteForceSearchResults.create(
           neighborsSequenceLayout,
           distancesSequenceLayout,
