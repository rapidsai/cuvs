/*
 * Copyright (c) 2025, NVIDIA CORPORATION.
 *
 * Licensed under the Apache License, Version 2.0 (the "License");
 * you may not use this file except in compliance with the License.
 * You may obtain a copy of the License at
 *
 *     http://www.apache.org/licenses/LICENSE-2.0
 *
 * Unless required by applicable law or agreed to in writing, software
 * distributed under the License is distributed on an "AS IS" BASIS,
 * WITHOUT WARRANTIES OR CONDITIONS OF ANY KIND, either express or implied.
 * See the License for the specific language governing permissions and
 * limitations under the License.
 */
package com.nvidia.cuvs;

import java.util.List;
import java.util.Map;
import java.util.function.LongToIntFunction;

public interface SearchResults {

<<<<<<< HEAD
    /**
     * The default identity function mapping neighbours IDs to user-defined IDs
     */
    LongToIntFunction IDENTITY_MAPPING = l -> (int) l;

    /**
     * Creates a mapping function from a list lookup of custom user IDs
     * @param mappingAsList a positional list of custom user IDs
     * @return a function that maps the input ordinal to a custom user IDs, using the input as an index in the list
     */
    static LongToIntFunction mappingsFromList(List<Integer> mappingAsList) {
        return l -> mappingAsList.get((int) l);
    }

    /**
     * Gets a list results as a map of neighbor IDs to distances.
     *
     * @return a list of results for each query as a map of neighbor IDs to distance
     */
    List<Map<Integer, Float>> getResults();
=======
  /**
   * Gets a list results as a map of neighbor IDs to distances.
   *
   * @return a list of results for each query as a map of neighbor IDs to distance
   */
  List<Map<Integer, Float>> getResults();
>>>>>>> 3fcaf8d6
}<|MERGE_RESOLUTION|>--- conflicted
+++ resolved
@@ -21,33 +21,24 @@
 
 public interface SearchResults {
 
-<<<<<<< HEAD
-    /**
-     * The default identity function mapping neighbours IDs to user-defined IDs
-     */
-    LongToIntFunction IDENTITY_MAPPING = l -> (int) l;
+  /**
+   * The default identity function mapping neighbours IDs to user-defined IDs
+   */
+  LongToIntFunction IDENTITY_MAPPING = l -> (int) l;
 
-    /**
-     * Creates a mapping function from a list lookup of custom user IDs
-     * @param mappingAsList a positional list of custom user IDs
-     * @return a function that maps the input ordinal to a custom user IDs, using the input as an index in the list
-     */
-    static LongToIntFunction mappingsFromList(List<Integer> mappingAsList) {
-        return l -> mappingAsList.get((int) l);
-    }
+  /**
+   * Creates a mapping function from a list lookup of custom user IDs
+   * @param mappingAsList a positional list of custom user IDs
+   * @return a function that maps the input ordinal to a custom user IDs, using the input as an index in the list
+   */
+  static LongToIntFunction mappingsFromList(List<Integer> mappingAsList) {
+    return l -> mappingAsList.get((int) l);
+  }
 
-    /**
-     * Gets a list results as a map of neighbor IDs to distances.
-     *
-     * @return a list of results for each query as a map of neighbor IDs to distance
-     */
-    List<Map<Integer, Float>> getResults();
-=======
   /**
    * Gets a list results as a map of neighbor IDs to distances.
    *
    * @return a list of results for each query as a map of neighbor IDs to distance
    */
   List<Map<Integer, Float>> getResults();
->>>>>>> 3fcaf8d6
 }