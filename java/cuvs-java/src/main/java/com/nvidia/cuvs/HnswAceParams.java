--- conflicted
+++ resolved
@@ -22,11 +22,7 @@
   private double maxHostMemoryGb;
   private double maxGpuMemoryGb;
 
-<<<<<<< HEAD
-  private HnswAceParams(long npartitions, long efConstruction, String buildDir,
-=======
-  private HnswAceParams(long npartitions, String buildDir, boolean useDisk,
->>>>>>> 29a4e65e
+  private HnswAceParams(long npartitions, String buildDir,
                         double maxHostMemoryGb, double maxGpuMemoryGb) {
     this.npartitions = npartitions;
     this.buildDir = buildDir;
@@ -121,25 +117,8 @@
     }
 
     /**
-<<<<<<< HEAD
-     * Sets the index quality for the ACE build.
-     * Bigger values increase the index quality.
-     *
-     * @param efConstruction the ef_construction value
-     * @return an instance of Builder
-     */
-    public Builder withEfConstruction(long efConstruction) {
-      this.efConstruction = efConstruction;
-      return this;
-    }
-
-    /**
      * Sets the directory to store ACE build artifacts (e.g., KNN graph, optimized
      * graph, reordered dataset). ACE always uses disk-based storage.
-=======
-     * Sets the directory to store ACE build artifacts.
-     * Used when useDisk is true or when the graph does not fit in memory.
->>>>>>> 29a4e65e
      *
      * @param buildDir the build directory path
      * @return an instance of Builder
@@ -183,11 +162,7 @@
      * @return an instance of {@link HnswAceParams}
      */
     public HnswAceParams build() {
-<<<<<<< HEAD
-      return new HnswAceParams(npartitions, efConstruction, buildDir,
-=======
-      return new HnswAceParams(npartitions, buildDir, useDisk,
->>>>>>> 29a4e65e
+      return new HnswAceParams(npartitions, buildDir,
                                maxHostMemoryGb, maxGpuMemoryGb);
     }
   }
