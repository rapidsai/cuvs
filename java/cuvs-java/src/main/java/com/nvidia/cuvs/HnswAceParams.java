/*
 * SPDX-FileCopyrightText: Copyright (c) 2025, NVIDIA CORPORATION.
 * SPDX-License-Identifier: Apache-2.0
 */
package com.nvidia.cuvs;

/**
 * Parameters for ACE (Augmented Core Extraction) graph build for HNSW.
 * ACE enables building indexes for datasets too large to fit in GPU memory by:
 * 1. Partitioning the dataset in core and augmented partitions using balanced k-means
 * 2. Building sub-indexes for each partition independently
 * 3. Concatenating sub-graphs into a final unified index
 *
 * @since 25.02
 */
public class HnswAceParams {

  private long npartitions;
  private String buildDir;
  private boolean useDisk;
  private double maxHostMemoryGb;
  private double maxGpuMemoryGb;

<<<<<<< HEAD
  private HnswAceParams(long npartitions, long efConstruction, String buildDir, boolean useDisk,
                        double maxHostMemoryGb, double maxGpuMemoryGb) {
=======
  private HnswAceParams(long npartitions, String buildDir, boolean useDisk) {
>>>>>>> 5138bfc4
    this.npartitions = npartitions;
    this.buildDir = buildDir;
    this.useDisk = useDisk;
    this.maxHostMemoryGb = maxHostMemoryGb;
    this.maxGpuMemoryGb = maxGpuMemoryGb;
  }

  /**
   * Gets the number of partitions for ACE partitioned build.
   *
   * @return the number of partitions
   */
  public long getNpartitions() {
    return npartitions;
  }

  /**
   * Gets the directory to store ACE build artifacts.
   *
   * @return the build directory path
   */
  public String getBuildDir() {
    return buildDir;
  }

  /**
   * Gets whether disk-based storage is enabled for ACE build.
   *
   * @return true if disk mode is enabled
   */
  public boolean isUseDisk() {
    return useDisk;
  }

  /**
   * Gets the maximum host memory limit in GiB.
   *
   * @return the max host memory limit (0 means use available memory)
   */
  public double getMaxHostMemoryGb() {
    return maxHostMemoryGb;
  }

  /**
   * Gets the maximum GPU memory limit in GiB.
   *
   * @return the max GPU memory limit (0 means use available memory)
   */
  public double getMaxGpuMemoryGb() {
    return maxGpuMemoryGb;
  }

  @Override
  public String toString() {
    return "HnswAceParams [npartitions="
        + npartitions
        + ", buildDir="
        + buildDir
        + ", useDisk="
        + useDisk
        + ", maxHostMemoryGb="
        + maxHostMemoryGb
        + ", maxGpuMemoryGb="
        + maxGpuMemoryGb
        + "]";
  }

  /**
   * Builder configures and creates an instance of {@link HnswAceParams}.
   */
  public static class Builder {

<<<<<<< HEAD
    private long npartitions = 0;
    private long efConstruction = 120;
=======
    private long npartitions = 1;
>>>>>>> 5138bfc4
    private String buildDir = "/tmp/hnsw_ace_build";
    private boolean useDisk = false;
    private double maxHostMemoryGb = 0;
    private double maxGpuMemoryGb = 0;

    /**
     * Constructs this Builder.
     */
    public Builder() {}

    /**
     * Sets the number of partitions for ACE partitioned build.
     *
     * When set to 0 (default), the number of partitions is automatically derived
     * based on available host and GPU memory to maximize partition size while
     * ensuring the build fits in memory.
     *
     * Small values might improve recall but potentially degrade performance.
     * 100k - 5M vectors per partition is recommended.
     *
     * If the specified number of partitions results in partitions that exceed
     * available memory, the value will be automatically increased to fit memory
     * constraints and a warning will be issued.
     *
     * @param npartitions the number of partitions
     * @return an instance of Builder
     */
    public Builder withNpartitions(long npartitions) {
      this.npartitions = npartitions;
      return this;
    }

    /**
     * Sets the directory to store ACE build artifacts.
     * Used when useDisk is true or when the graph does not fit in memory.
     *
     * @param buildDir the build directory path
     * @return an instance of Builder
     */
    public Builder withBuildDir(String buildDir) {
      this.buildDir = buildDir;
      return this;
    }

    /**
     * Sets whether to use disk-based storage for ACE build.
     * When true, enables disk-based operations for memory-efficient graph construction.
     *
     * @param useDisk true to enable disk mode
     * @return an instance of Builder
     */
    public Builder withUseDisk(boolean useDisk) {
      this.useDisk = useDisk;
      return this;
    }

    /**
     * Sets the maximum host memory to use for ACE build in GiB.
     *
     * When set to 0 (default), uses available host memory.
     * Useful for testing or when running alongside other memory-intensive processes.
     *
     * @param maxHostMemoryGb the max host memory in GiB
     * @return an instance of Builder
     */
    public Builder withMaxHostMemoryGb(double maxHostMemoryGb) {
      this.maxHostMemoryGb = maxHostMemoryGb;
      return this;
    }

    /**
     * Sets the maximum GPU memory to use for ACE build in GiB.
     *
     * When set to 0 (default), uses available GPU memory.
     * Useful for testing or when running alongside other memory-intensive processes.
     *
     * @param maxGpuMemoryGb the max GPU memory in GiB
     * @return an instance of Builder
     */
    public Builder withMaxGpuMemoryGb(double maxGpuMemoryGb) {
      this.maxGpuMemoryGb = maxGpuMemoryGb;
      return this;
    }

    /**
     * Builds an instance of {@link HnswAceParams}.
     *
     * @return an instance of {@link HnswAceParams}
     */
    public HnswAceParams build() {
<<<<<<< HEAD
      return new HnswAceParams(npartitions, efConstruction, buildDir, useDisk,
                               maxHostMemoryGb, maxGpuMemoryGb);
=======
      return new HnswAceParams(npartitions, buildDir, useDisk);
>>>>>>> 5138bfc4
    }
  }
}<|MERGE_RESOLUTION|>--- conflicted
+++ resolved
@@ -21,12 +21,8 @@
   private double maxHostMemoryGb;
   private double maxGpuMemoryGb;
 
-<<<<<<< HEAD
-  private HnswAceParams(long npartitions, long efConstruction, String buildDir, boolean useDisk,
+  private HnswAceParams(long npartitions, String buildDir, boolean useDisk,
                         double maxHostMemoryGb, double maxGpuMemoryGb) {
-=======
-  private HnswAceParams(long npartitions, String buildDir, boolean useDisk) {
->>>>>>> 5138bfc4
     this.npartitions = npartitions;
     this.buildDir = buildDir;
     this.useDisk = useDisk;
@@ -99,12 +95,7 @@
    */
   public static class Builder {
 
-<<<<<<< HEAD
     private long npartitions = 0;
-    private long efConstruction = 120;
-=======
-    private long npartitions = 1;
->>>>>>> 5138bfc4
     private String buildDir = "/tmp/hnsw_ace_build";
     private boolean useDisk = false;
     private double maxHostMemoryGb = 0;
@@ -195,12 +186,8 @@
      * @return an instance of {@link HnswAceParams}
      */
     public HnswAceParams build() {
-<<<<<<< HEAD
-      return new HnswAceParams(npartitions, efConstruction, buildDir, useDisk,
+      return new HnswAceParams(npartitions, buildDir, useDisk,
                                maxHostMemoryGb, maxGpuMemoryGb);
-=======
-      return new HnswAceParams(npartitions, buildDir, useDisk);
->>>>>>> 5138bfc4
     }
   }
 }