/*
 * Copyright (c) 2025, NVIDIA CORPORATION.
 *
 * Licensed under the Apache License, Version 2.0 (the "License");
 * you may not use this file except in compliance with the License.
 * You may obtain a copy of the License at
 *
 *     http://www.apache.org/licenses/LICENSE-2.0
 *
 * Unless required by applicable law or agreed to in writing, software
 * distributed under the License is distributed on an "AS IS" BASIS,
 * WITHOUT WARRANTIES OR CONDITIONS OF ANY KIND, either express or implied.
 * See the License for the specific language governing permissions and
 * limitations under the License.
 */
package com.nvidia.cuvs;

import java.util.Arrays;
import java.util.function.LongToIntFunction;

/**
 * HnswQuery holds the query vectors to be used while invoking search on the
 * HNSW index.
 *
 * @since 25.02
 */
public class HnswQuery {

  private final HnswSearchParams hnswSearchParams;
  private final LongToIntFunction mapping;
  private final float[][] queryVectors;
  private final int topK;

  /**
   * Constructs an instance of {@link HnswQuery} using queryVectors, mapping, and
   * topK.
   *
   * @param hnswSearchParams the search parameters to use
   * @param queryVectors     2D float query vector array
   * @param mapping          a function mapping ordinals (neighbor IDs) to custom user IDs
   * @param topK             the top k results to return
   */
<<<<<<< HEAD
  private HnswQuery(HnswSearchParams hnswSearchParams, float[][] queryVectors, LongToIntFunction mapping, int topK) {
=======
  private HnswQuery(
      HnswSearchParams hnswSearchParams, float[][] queryVectors, List<Integer> mapping, int topK) {
>>>>>>> 3fcaf8d6
    this.hnswSearchParams = hnswSearchParams;
    this.queryVectors = queryVectors;
    this.mapping = mapping;
    this.topK = topK;
  }

  /**
   * Gets the instance of HnswSearchParams.
   *
   * @return the instance of {@link HnswSearchParams}
   */
  public HnswSearchParams getHnswSearchParams() {
    return hnswSearchParams;
  }

  /**
   * Gets the query vector 2D float array.
   *
   * @return 2D float array
   */
  public float[][] getQueryVectors() {
    return queryVectors;
  }

  /**
   * Gets the function mapping ordinals (neighbor IDs) to custom user IDs
   */
  public LongToIntFunction getMapping() {
    return mapping;
  }

  /**
   * Gets the topK value.
   *
   * @return an integer
   */
  public int getTopK() {
    return topK;
  }

  @Override
  public String toString() {
    return "HnswQuery [mapping="
        + mapping
        + ", queryVectors="
        + Arrays.toString(queryVectors)
        + ", topK="
        + topK
        + "]";
  }

  /**
   * Builder helps configure and create an instance of BruteForceQuery.
   */
  public static class Builder {

    private HnswSearchParams hnswSearchParams;
    private float[][] queryVectors;
    private LongToIntFunction mapping = SearchResults.IDENTITY_MAPPING;
    private int topK = 2;

    /**
     * Sets the instance of configured HnswSearchParams to be passed for search.
     *
     * @param hnswSearchParams an instance of the configured HnswSearchParams to be
     *                         used for this query
     * @return an instance of this Builder
     */
    public Builder withSearchParams(HnswSearchParams hnswSearchParams) {
      this.hnswSearchParams = hnswSearchParams;
      return this;
    }

    /**
     * Registers the query vectors to be passed in the search call.
     *
     * @param queryVectors 2D float query vector array
     * @return an instance of this Builder
     */
    public Builder withQueryVectors(float[][] queryVectors) {
      this.queryVectors = queryVectors;
      return this;
    }

    /**
     * Sets the function used to map ordinals (neighbor IDs) to custom user IDs
     *
     * @param mapping a function mapping ordinals (neighbor IDs) to custom user IDs
     * @return an instance of this Builder
     */
    public Builder withMapping(LongToIntFunction mapping) {
      this.mapping = mapping;
      return this;
    }

    /**
     * Registers the topK value.
     *
     * @param topK the topK value used to retrieve the topK results
     * @return an instance of this Builder
     */
    public Builder withTopK(int topK) {
      this.topK = topK;
      return this;
    }

    /**
     * Builds an instance of {@link HnswQuery}
     *
     * @return an instance of {@link HnswQuery}
     */
    public HnswQuery build() {
      return new HnswQuery(hnswSearchParams, queryVectors, mapping, topK);
    }
  }
}<|MERGE_RESOLUTION|>--- conflicted
+++ resolved
@@ -40,12 +40,11 @@
    * @param mapping          a function mapping ordinals (neighbor IDs) to custom user IDs
    * @param topK             the top k results to return
    */
-<<<<<<< HEAD
-  private HnswQuery(HnswSearchParams hnswSearchParams, float[][] queryVectors, LongToIntFunction mapping, int topK) {
-=======
   private HnswQuery(
-      HnswSearchParams hnswSearchParams, float[][] queryVectors, List<Integer> mapping, int topK) {
->>>>>>> 3fcaf8d6
+      HnswSearchParams hnswSearchParams,
+      float[][] queryVectors,
+      LongToIntFunction mapping,
+      int topK) {
     this.hnswSearchParams = hnswSearchParams;
     this.queryVectors = queryVectors;
     this.mapping = mapping;
