/*
 * Copyright (c) 2025, NVIDIA CORPORATION.
 *
 * Licensed under the Apache License, Version 2.0 (the "License");
 * you may not use this file except in compliance with the License.
 * You may obtain a copy of the License at
 *
 *     http://www.apache.org/licenses/LICENSE-2.0
 *
 * Unless required by applicable law or agreed to in writing, software
 * distributed under the License is distributed on an "AS IS" BASIS,
 * WITHOUT WARRANTIES OR CONDITIONS OF ANY KIND, either express or implied.
 * See the License for the specific language governing permissions and
 * limitations under the License.
 */

package com.nvidia.cuvs.spi;

import com.nvidia.cuvs.BruteForceIndex;
import com.nvidia.cuvs.CagraIndex;
import com.nvidia.cuvs.CuVSResources;
import com.nvidia.cuvs.Dataset;
import com.nvidia.cuvs.HnswIndex;

import java.nio.file.Path;

/**
 * A provider that unconditionally throws UnsupportedOperationException.
 */
final class UnsupportedProvider implements CuVSProvider {

  @Override
  public CuVSResources newCuVSResources(Path tempDirectory) {
    throw new UnsupportedOperationException();
  }

  @Override
  public BruteForceIndex.Builder newBruteForceIndexBuilder(CuVSResources cuVSResources) {
    throw new UnsupportedOperationException();
  }

  @Override
  public CagraIndex.Builder newCagraIndexBuilder(CuVSResources cuVSResources) {
    throw new UnsupportedOperationException();
  }

  @Override
  public HnswIndex.Builder newHnswIndexBuilder(CuVSResources cuVSResources) {
    throw new UnsupportedOperationException();
  }

  @Override
<<<<<<< HEAD
  public CagraIndex mergeCagraIndexes(CagraIndex[] indexes) throws Throwable {
=======
  public Dataset newDataset(int size, int dimensions) throws UnsupportedOperationException {
>>>>>>> e8dbb887
    throw new UnsupportedOperationException();
  }
}<|MERGE_RESOLUTION|>--- conflicted
+++ resolved
@@ -50,11 +50,12 @@
   }
 
   @Override
-<<<<<<< HEAD
   public CagraIndex mergeCagraIndexes(CagraIndex[] indexes) throws Throwable {
-=======
+    throw new UnsupportedOperationException();
+  }
+
+  @Override
   public Dataset newDataset(int size, int dimensions) throws UnsupportedOperationException {
->>>>>>> e8dbb887
     throw new UnsupportedOperationException();
   }
 }