--- conflicted
+++ resolved
@@ -61,51 +61,6 @@
   }
 
   @Override
-<<<<<<< HEAD
-  public Dataset.Builder newDatasetBuilder(int size, int dimensions) {
-    throw new UnsupportedOperationException("CuVS is not supported on this platform");
-  }
-
-  @Override
-  public MethodHandle newNativeDatasetBuilder() {
-    throw new UnsupportedOperationException("CuVS is not supported on this platform");
-  }
-
-  @Override
-  public Dataset newArrayDataset(float[][] vectors) {
-    throw new UnsupportedOperationException("CuVS is not supported on this platform");
-  }
-
-  @Override
-  public Dataset newByteArrayDataset(byte[][] vectors) {
-    throw new UnsupportedOperationException("CuVS is not supported on this platform");
-  }
-
-  @Override
-  public Object createScalar8BitQuantizerImpl(CuVSResources resources, Dataset trainingDataset)
-      throws Throwable {
-    throw new UnsupportedOperationException("CuVS is not supported on this platform");
-  }
-
-  @Override
-  public float[][] inverseTransformScalar8Bit(Object impl, Dataset quantizedData) throws Throwable {
-    throw new UnsupportedOperationException("CuVS is not supported on this platform");
-  }
-
-  @Override
-  public Dataset transformBinary(CuVSResources resources, Dataset input) throws Throwable {
-    throw new UnsupportedOperationException("CuVS is not supported on this platform");
-  }
-
-  @Override
-  public Dataset transformScalar8Bit(Object impl, Dataset input) throws Throwable {
-    throw new UnsupportedOperationException("CuVS is not supported on this platform");
-  }
-
-  @Override
-  public void closeScalar8BitQuantizer(Object impl) throws Throwable {
-    throw new UnsupportedOperationException("CuVS is not supported on this platform");
-=======
   public CuVSMatrix.Builder newMatrixBuilder(
       int size, int dimensions, CuVSMatrix.DataType dataType) {
     throw new UnsupportedOperationException();
@@ -129,6 +84,32 @@
   @Override
   public CuVSMatrix newMatrixFromArray(byte[][] vectors) {
     throw new UnsupportedOperationException();
->>>>>>> 1155a3a4
+  }
+
+  @Override
+  public Object createScalar8BitQuantizerImpl(CuVSResources resources, CuVSMatrix trainingDataset)
+      throws Throwable {
+    throw new UnsupportedOperationException("CuVS is not supported on this platform");
+  }
+
+  @Override
+  public float[][] inverseTransformScalar8Bit(Object impl, CuVSMatrix quantizedData)
+      throws Throwable {
+    throw new UnsupportedOperationException("CuVS is not supported on this platform");
+  }
+
+  @Override
+  public CuVSMatrix transformBinary(CuVSResources resources, CuVSMatrix input) throws Throwable {
+    throw new UnsupportedOperationException("CuVS is not supported on this platform");
+  }
+
+  @Override
+  public CuVSMatrix transformScalar8Bit(Object impl, CuVSMatrix input) throws Throwable {
+    throw new UnsupportedOperationException("CuVS is not supported on this platform");
+  }
+
+  @Override
+  public void closeScalar8BitQuantizer(Object impl) throws Throwable {
+    throw new UnsupportedOperationException("CuVS is not supported on this platform");
   }
 }