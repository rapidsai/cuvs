/*
 * Copyright (c) 2025, NVIDIA CORPORATION.
 *
 * Licensed under the Apache License, Version 2.0 (the "License");
 * you may not use this file except in compliance with the License.
 * You may obtain a copy of the License at
 *
 *     http://www.apache.org/licenses/LICENSE-2.0
 *
 * Unless required by applicable law or agreed to in writing, software
 * distributed under the License is distributed on an "AS IS" BASIS,
 * WITHOUT WARRANTIES OR CONDITIONS OF ANY KIND, either express or implied.
 * See the License for the specific language governing permissions and
 * limitations under the License.
 */
package com.nvidia.cuvs.spi;

import com.nvidia.cuvs.BruteForceIndex;
import com.nvidia.cuvs.CagraIndex;
import com.nvidia.cuvs.CagraMergeParams;
import com.nvidia.cuvs.CuVSResources;
import com.nvidia.cuvs.Dataset;
import com.nvidia.cuvs.HnswIndex;
<<<<<<< HEAD
import com.nvidia.cuvs.QuantizedMatrix;
import com.nvidia.cuvs.ScalarQuantizer;
=======
import com.nvidia.cuvs.TieredIndex;
>>>>>>> 533ce9cf
import java.lang.invoke.MethodHandle;
import java.nio.file.Path;

/**
 * A provider that throws UnsupportedOperationException for all operations.
 * Used as a fallback when no proper implementation is available.
 */
final class UnsupportedProvider implements CuVSProvider {

  @Override
  public CuVSResources newCuVSResources(Path tempDirectory) throws Throwable {
    throw new UnsupportedOperationException("CuVS is not supported on this platform");
  }

  @Override
  public Dataset.Builder newDatasetBuilder(int size, int dimensions) {
    throw new UnsupportedOperationException("CuVS is not supported on this platform");
  }

  @Override
  public MethodHandle newNativeDatasetBuilder() {
    throw new UnsupportedOperationException("CuVS is not supported on this platform");
  }

  @Override
  public Dataset newArrayDataset(float[][] vectors) {
    throw new UnsupportedOperationException("CuVS is not supported on this platform");
  }

  @Override
  public BruteForceIndex.Builder newBruteForceIndexBuilder(CuVSResources cuVSResources) {
    throw new UnsupportedOperationException("CuVS is not supported on this platform");
  }

  @Override
  public CagraIndex.Builder newCagraIndexBuilder(CuVSResources cuVSResources) {
    throw new UnsupportedOperationException("CuVS is not supported on this platform");
  }

  @Override
  public HnswIndex.Builder newHnswIndexBuilder(CuVSResources cuVSResources) {
    throw new UnsupportedOperationException("CuVS is not supported on this platform");
  }

  @Override
  public TieredIndex.Builder newTieredIndexBuilder(CuVSResources cuVSResources) {
    throw new UnsupportedOperationException();
  }

  @Override
  public CagraIndex mergeCagraIndexes(CagraIndex[] indexes) throws Throwable {
    throw new UnsupportedOperationException("CuVS is not supported on this platform");
  }

  @Override
  public CagraIndex mergeCagraIndexes(CagraIndex[] indexes, CagraMergeParams mergeParams)
      throws Throwable {
    throw new UnsupportedOperationException("CuVS is not supported on this platform");
  }

  @Override
  public ScalarQuantizer.Builder newScalarQuantizerBuilder(CuVSResources cuVSResources) {
    throw new UnsupportedOperationException("CuVS is not supported on this platform");
  }

  @Override
  public QuantizedMatrix binaryQuantizerTransform(CuVSResources cuVSResources, float[][] dataset)
      throws Throwable {
    throw new UnsupportedOperationException("CuVS is not supported on this platform");
  }

  @Override
  public QuantizedMatrix binaryQuantizerTransform(CuVSResources cuVSResources, Dataset dataset)
      throws Throwable {
    throw new UnsupportedOperationException("CuVS is not supported on this platform");
  }
}<|MERGE_RESOLUTION|>--- conflicted
+++ resolved
@@ -17,16 +17,12 @@
 
 import com.nvidia.cuvs.BruteForceIndex;
 import com.nvidia.cuvs.CagraIndex;
-import com.nvidia.cuvs.CagraMergeParams;
 import com.nvidia.cuvs.CuVSResources;
 import com.nvidia.cuvs.Dataset;
 import com.nvidia.cuvs.HnswIndex;
-<<<<<<< HEAD
 import com.nvidia.cuvs.QuantizedMatrix;
 import com.nvidia.cuvs.ScalarQuantizer;
-=======
 import com.nvidia.cuvs.TieredIndex;
->>>>>>> 533ce9cf
 import java.lang.invoke.MethodHandle;
 import java.nio.file.Path;
 
@@ -37,8 +33,33 @@
 final class UnsupportedProvider implements CuVSProvider {
 
   @Override
-  public CuVSResources newCuVSResources(Path tempDirectory) throws Throwable {
-    throw new UnsupportedOperationException("CuVS is not supported on this platform");
+  public CuVSResources newCuVSResources(Path tempDirectory) {
+    throw new UnsupportedOperationException();
+  }
+
+  @Override
+  public BruteForceIndex.Builder newBruteForceIndexBuilder(CuVSResources cuVSResources) {
+    throw new UnsupportedOperationException();
+  }
+
+  @Override
+  public CagraIndex.Builder newCagraIndexBuilder(CuVSResources cuVSResources) {
+    throw new UnsupportedOperationException();
+  }
+
+  @Override
+  public HnswIndex.Builder newHnswIndexBuilder(CuVSResources cuVSResources) {
+    throw new UnsupportedOperationException();
+  }
+
+  @Override
+  public TieredIndex.Builder newTieredIndexBuilder(CuVSResources cuVSResources) {
+    throw new UnsupportedOperationException();
+  }
+
+  @Override
+  public CagraIndex mergeCagraIndexes(CagraIndex[] indexes) throws Throwable {
+    throw new UnsupportedOperationException();
   }
 
   @Override
@@ -53,37 +74,6 @@
 
   @Override
   public Dataset newArrayDataset(float[][] vectors) {
-    throw new UnsupportedOperationException("CuVS is not supported on this platform");
-  }
-
-  @Override
-  public BruteForceIndex.Builder newBruteForceIndexBuilder(CuVSResources cuVSResources) {
-    throw new UnsupportedOperationException("CuVS is not supported on this platform");
-  }
-
-  @Override
-  public CagraIndex.Builder newCagraIndexBuilder(CuVSResources cuVSResources) {
-    throw new UnsupportedOperationException("CuVS is not supported on this platform");
-  }
-
-  @Override
-  public HnswIndex.Builder newHnswIndexBuilder(CuVSResources cuVSResources) {
-    throw new UnsupportedOperationException("CuVS is not supported on this platform");
-  }
-
-  @Override
-  public TieredIndex.Builder newTieredIndexBuilder(CuVSResources cuVSResources) {
-    throw new UnsupportedOperationException();
-  }
-
-  @Override
-  public CagraIndex mergeCagraIndexes(CagraIndex[] indexes) throws Throwable {
-    throw new UnsupportedOperationException("CuVS is not supported on this platform");
-  }
-
-  @Override
-  public CagraIndex mergeCagraIndexes(CagraIndex[] indexes, CagraMergeParams mergeParams)
-      throws Throwable {
     throw new UnsupportedOperationException("CuVS is not supported on this platform");
   }
 
