/*
 * SPDX-FileCopyrightText: Copyright (c) 2025, NVIDIA CORPORATION.
 * SPDX-License-Identifier: Apache-2.0
 */
package com.nvidia.cuvs.spi;

import com.nvidia.cuvs.*;
import java.lang.invoke.MethodHandle;
import java.nio.file.Path;
import java.util.logging.Level;

/**
 * A provider that unconditionally throws UnsupportedOperationException.
 */
final class UnsupportedProvider implements CuVSProvider {

  private final String reasons;

  public UnsupportedProvider(String reasons) {
    this.reasons = reasons;
  }

  @Override
  public CuVSResources newCuVSResources(Path tempDirectory) {
    throw new UnsupportedOperationException(reasons);
  }

  @Override
  public BruteForceIndex.Builder newBruteForceIndexBuilder(CuVSResources cuVSResources) {
    throw new UnsupportedOperationException(reasons);
  }

  @Override
  public CagraIndex.Builder newCagraIndexBuilder(CuVSResources cuVSResources) {
    throw new UnsupportedOperationException(reasons);
  }

  @Override
  public HnswIndex.Builder newHnswIndexBuilder(CuVSResources cuVSResources) {
    throw new UnsupportedOperationException(reasons);
  }

  @Override
  public TieredIndex.Builder newTieredIndexBuilder(CuVSResources cuVSResources) {
    throw new UnsupportedOperationException(reasons);
  }

  @Override
  public CagraIndex mergeCagraIndexes(CagraIndex[] indexes) {
    throw new UnsupportedOperationException(reasons);
  }

  @Override
  public CuVSMatrix.Builder<CuVSHostMatrix> newHostMatrixBuilder(
      long size, long dimensions, CuVSMatrix.DataType dataType) {
    throw new UnsupportedOperationException(reasons);
  }

  @Override
  public CuVSMatrix.Builder<CuVSHostMatrix> newHostMatrixBuilder(
      long size, long columns, int rowStride, int columnStride, CuVSMatrix.DataType dataType) {
    throw new UnsupportedOperationException(reasons);
  }

  @Override
  public CuVSMatrix.Builder<CuVSDeviceMatrix> newDeviceMatrixBuilder(
      CuVSResources cuVSResources, long size, long dimensions, CuVSMatrix.DataType dataType) {
    throw new UnsupportedOperationException(reasons);
  }

  @Override
  public GPUInfoProvider gpuInfoProvider() {
    throw new UnsupportedOperationException(reasons);
  }

  @Override
<<<<<<< HEAD
  public CagraIndexParams cagraIndexParamsFromHnswHardM(
      long rows, long dim, int m, int efConstruction, CagraIndexParams.CuvsDistanceType metric) {
=======
  public void setLogLevel(Level level) {
>>>>>>> 424a3e9a
    throw new UnsupportedOperationException(reasons);
  }

  @Override
<<<<<<< HEAD
  public CagraIndexParams cagraIndexParamsFromHnswSoftM(
      long rows, long dim, int m, int efConstruction, CagraIndexParams.CuvsDistanceType metric) {
=======
  public Level getLogLevel() {
>>>>>>> 424a3e9a
    throw new UnsupportedOperationException(reasons);
  }

  @Override
  public CuVSMatrix.Builder<CuVSDeviceMatrix> newDeviceMatrixBuilder(
      CuVSResources cuVSResources,
      long size,
      long dimensions,
      int rowStride,
      int columnStride,
      CuVSMatrix.DataType dataType) {
    throw new UnsupportedOperationException(reasons);
  }

  @Override
  public MethodHandle newNativeMatrixBuilder() {
    throw new UnsupportedOperationException(reasons);
  }

  @Override
  public MethodHandle newNativeMatrixBuilderWithStrides() {
    throw new UnsupportedOperationException(reasons);
  }

  @Override
  public CuVSMatrix newMatrixFromArray(float[][] vectors) {
    throw new UnsupportedOperationException(reasons);
  }

  @Override
  public CuVSMatrix newMatrixFromArray(int[][] vectors) {
    throw new UnsupportedOperationException(reasons);
  }

  @Override
  public CuVSMatrix newMatrixFromArray(byte[][] vectors) {
    throw new UnsupportedOperationException(reasons);
  }
}<|MERGE_RESOLUTION|>--- conflicted
+++ resolved
@@ -74,22 +74,24 @@
   }
 
   @Override
-<<<<<<< HEAD
   public CagraIndexParams cagraIndexParamsFromHnswHardM(
       long rows, long dim, int m, int efConstruction, CagraIndexParams.CuvsDistanceType metric) {
-=======
-  public void setLogLevel(Level level) {
->>>>>>> 424a3e9a
     throw new UnsupportedOperationException(reasons);
   }
 
   @Override
-<<<<<<< HEAD
   public CagraIndexParams cagraIndexParamsFromHnswSoftM(
       long rows, long dim, int m, int efConstruction, CagraIndexParams.CuvsDistanceType metric) {
-=======
+    throw new UnsupportedOperationException(reasons);
+  }
+
+  @Override
+  public void setLogLevel(Level level) {
+    throw new UnsupportedOperationException(reasons);
+  }
+
+  @Override
   public Level getLogLevel() {
->>>>>>> 424a3e9a
     throw new UnsupportedOperationException(reasons);
   }
 
