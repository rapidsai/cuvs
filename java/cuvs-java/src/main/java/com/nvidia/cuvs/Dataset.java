--- conflicted
+++ resolved
@@ -29,28 +29,9 @@
 
   /**
    * Creates a dataset from a on-heap array of vectors
-<<<<<<< HEAD
    *
    * @since 25.08
    */
-  static Dataset ofArray(float[][] vectors) {
-    return CuVSProvider.provider().newArrayDataset(vectors);
-  }
-
-  static Dataset ofMemorySegment(Object memorySegment, int size, int dimensions) {
-    return CuVSProvider.provider().newMemoryDataset(memorySegment, size, dimensions);
-  }
-
-  /**
-   * Add a single vector to the dataset.
-=======
->>>>>>> 30f44417
-   *
-   * @since 25.08
-   */
-<<<<<<< HEAD
-  void addVector(float[] vector);
-=======
   static Dataset ofArray(float[][] vectors) {
     return CuVSProvider.provider().newArrayDataset(vectors);
   }
@@ -65,7 +46,10 @@
 
     Dataset build();
   }
->>>>>>> 30f44417
+
+    static Dataset ofMemorySegment(Object memorySegment, int size, int dimensions) {
+        return CuVSProvider.provider().newMemoryDataset(memorySegment, size, dimensions);
+    }
 
   /**
    * Returns a builder to create a new instance of a dataset
