/*
 * Copyright (c) 2025, NVIDIA CORPORATION.
 *
 * Licensed under the Apache License, Version 2.0 (the "License");
 * you may not use this file except in compliance with the License.
 * You may obtain a copy of the License at
 *
 *     http://www.apache.org/licenses/LICENSE-2.0
 *
 * Unless required by applicable law or agreed to in writing, software
 * distributed under the License is distributed on an "AS IS" BASIS,
 * WITHOUT WARRANTIES OR CONDITIONS OF ANY KIND, either express or implied.
 * See the License for the specific language governing permissions and
 * limitations under the License.
 */

package com.nvidia.cuvs;

import java.util.Arrays;
import java.util.BitSet;
import java.util.List;

/**
 * BruteForceQuery holds the query vectors to be used while invoking search.
 *
 * @since 25.02
 */
public class BruteForceQuery {

  private List<Integer> mapping;
  private float[][] queryVectors;
  private BitSet[] prefilters;
  private int numDocs = -1;
  private int topK;

  /**
   * Constructs an instance of {@link BruteForceQuery} using queryVectors,
   * mapping, and topK.
   *
   * @param queryVectors 2D float query vector array
   * @param mapping      an instance of ID mapping
   * @param topK         the top k results to return
<<<<<<< HEAD
   * @param prefilters    the prefilters data to use while searching the BRUTEFORCE
=======
   * @param prefilters   the prefilters data to use while searching the BRUTEFORCE
>>>>>>> 3131a95e
   *                     index
   * @param numDocs      Maximum of bits in each prefilter, representing number of documents in this index.
   *                     Used only when prefilter(s) is/are passed.
   */
  public BruteForceQuery(float[][] queryVectors, List<Integer> mapping, int topK, BitSet[] prefilters, int numDocs) {
    this.queryVectors = queryVectors;
    this.mapping = mapping;
    this.topK = topK;
    this.prefilters = prefilters;
    this.numDocs = numDocs;
  }

  /**
   * Gets the query vector 2D float array.
   *
   * @return 2D float array
   */
  public float[][] getQueryVectors() {
    return queryVectors;
  }

  /**
   * Gets the passed map instance.
   *
   * @return a map of ID mappings
   */
  public List<Integer> getMapping() {
    return mapping;
  }

  /**
   * Gets the topK value.
   *
   * @return an integer
   */
  public int getTopK() {
    return topK;
  }

  /**
   * Gets the prefilter long array
   *
   * @return an array of bitsets
   */
  public BitSet[] getPrefilters() {
    return prefilters;
  }

  /**
   * Gets the number of documents supposed to be in this index, as used for prefilters
   *
   * @return number of documents as an integer
   */
  public int getNumDocs() {
    return numDocs;
  }

  @Override
  public String toString() {
    return "BruteForceQuery [mapping=" + mapping + ", queryVectors=" + Arrays.toString(queryVectors) + ", prefilter="
        + Arrays.toString(prefilters) + ", topK=" + topK + "]";
  }

  /**
   * Builder helps configure and create an instance of BruteForceQuery.
   */
  public static class Builder {

    private float[][] queryVectors;
    private BitSet[] prefilters;
    private int numDocs;
    private List<Integer> mapping;
    private int topK = 2;

    /**
     * Registers the query vectors to be passed in the search call.
     *
     * @param queryVectors 2D float query vector array
     * @return an instance of this Builder
     */
    public Builder withQueryVectors(float[][] queryVectors) {
      this.queryVectors = queryVectors;
      return this;
    }

    /**
     * Sets the instance of mapping to be used for ID mapping.
     *
     * @param mapping the ID mapping instance
     * @return an instance of this Builder
     */
    public Builder withMapping(List<Integer> mapping) {
      this.mapping = mapping;
      return this;
    }

    /**
     * Registers the topK value.
     *
     * @param topK the topK value used to retrieve the topK results
     * @return an instance of this Builder
     */
    public Builder withTopK(int topK) {
      this.topK = topK;
      return this;
    }

    /**
     * Sets the prefilters data for building the {@link BruteForceQuery}.
     *
     * @param prefilters array of bitsets, as many as queries, each containing as
     *        many bits as there are vectors in the index
     * @return an instance of this Builder
     */
    public Builder withPrefilter(BitSet[] prefilters, int numDocs) {
      this.prefilters = prefilters;
      this.numDocs = numDocs;
      return this;
    }

    /**
     * Builds an instance of {@link BruteForceQuery}
     *
     * @return an instance of {@link BruteForceQuery}
     */
    public BruteForceQuery build() {
      return new BruteForceQuery(queryVectors, mapping, topK, prefilters, numDocs);
    }
  }
}<|MERGE_RESOLUTION|>--- conflicted
+++ resolved
@@ -40,11 +40,7 @@
    * @param queryVectors 2D float query vector array
    * @param mapping      an instance of ID mapping
    * @param topK         the top k results to return
-<<<<<<< HEAD
-   * @param prefilters    the prefilters data to use while searching the BRUTEFORCE
-=======
    * @param prefilters   the prefilters data to use while searching the BRUTEFORCE
->>>>>>> 3131a95e
    *                     index
    * @param numDocs      Maximum of bits in each prefilter, representing number of documents in this index.
    *                     Used only when prefilter(s) is/are passed.
