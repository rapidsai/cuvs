--- conflicted
+++ resolved
@@ -44,12 +44,12 @@
    * @param numDocs      Maximum of bits in each prefilter, representing number of documents in this index.
    *                     Used only when prefilter(s) is/are passed.
    */
-<<<<<<< HEAD
-  public BruteForceQuery(float[][] queryVectors, LongToIntFunction mapping, int topK, BitSet[] prefilters, int numDocs) {
-=======
   public BruteForceQuery(
-      float[][] queryVectors, List<Integer> mapping, int topK, BitSet[] prefilters, int numDocs) {
->>>>>>> 3fcaf8d6
+      float[][] queryVectors,
+      LongToIntFunction mapping,
+      int topK,
+      BitSet[] prefilters,
+      int numDocs) {
     this.queryVectors = queryVectors;
     this.mapping = mapping;
     this.topK = topK;
