/*
 * Copyright (c) 2025, NVIDIA CORPORATION.
 *
 * Licensed under the Apache License, Version 2.0 (the "License");
 * you may not use this file except in compliance with the License.
 * You may obtain a copy of the License at
 *
 *     http://www.apache.org/licenses/LICENSE-2.0
 *
 * Unless required by applicable law or agreed to in writing, software
 * distributed under the License is distributed on an "AS IS" BASIS,
 * WITHOUT WARRANTIES OR CONDITIONS OF ANY KIND, either express or implied.
 * See the License for the specific language governing permissions and
 * limitations under the License.
 */
package com.nvidia.cuvs.spi;

import com.nvidia.cuvs.BruteForceIndex;
import com.nvidia.cuvs.CagraIndex;
import com.nvidia.cuvs.CagraMergeParams;
import com.nvidia.cuvs.CuVSResources;
import com.nvidia.cuvs.Dataset;
import com.nvidia.cuvs.HnswIndex;
import java.lang.invoke.MethodHandle;
import java.lang.invoke.MethodType;
import java.nio.file.Path;

/**
 * A provider of low-level cuvs resources and builders.
 */
public interface CuVSProvider {

  Path TMPDIR = Path.of(System.getProperty("java.io.tmpdir"));

  /**
   * The temporary directory to use for intermediate operations.
   * Defaults to {@systemProperty java.io.tmpdir}.
   */
  static Path tempDirectory() {
    return TMPDIR;
  }

  /**
   * The directory where to extract and install the native library.
   * Defaults to {@systemProperty java.io.tmpdir}.
   */
  default Path nativeLibraryPath() {
    return TMPDIR;
  }

  /** Creates a new CuVSResources. */
  CuVSResources newCuVSResources(Path tempDirectory) throws Throwable;

  /** Create a {@link Dataset.Builder} instance **/
  Dataset.Builder newDatasetBuilder(int size, int dimensions, Dataset.DataType dataType);

<<<<<<< HEAD
  /** Create a {@link Dataset} from an on-heap array **/
=======
  /**
   * Returns the factory method used to build a Dataset from native memory.
   * The factory method will have this signature: {@code Dataset createNativeDataset(memorySegment, size, dimensions)},
   * where {@code memorySegment} is a {@code java.lang.foreign.MemorySegment} containing {@code int size} vectors of
   * {@code int dimensions} length.
   * <p>
   * In order to expose this factory in a way that is compatible with Java 21, the factory method is returned as a
   * {@link MethodHandle} with {@link MethodType} equal to
   * {@code (Dataset.class, MemorySegment.class, int.class, int.class)}.
   * The caller will need to invoke the factory via the {@link MethodHandle#invokeExact} method:
   * {@code Dataset dataset = (Dataset)newNativeDatasetBuilder().invokeExact(memorySegment, size, dimensions)}
   * </p>
   * @return a MethodHandle which can be invoked to build a Dataset from a {@code MemorySegment}
   */
  MethodHandle newNativeDatasetBuilder();

  /** Create a {@link Dataset} backed by a on-heap array **/
>>>>>>> c04ad9bc
  Dataset newArrayDataset(float[][] vectors);

  /** Create a {@link Dataset} from an on-heap array **/
  Dataset newArrayDataset(int[][] vectors);

  /** Create a {@link Dataset} from an on-heap array **/
  Dataset newArrayDataset(byte[][] vectors);

  /** Creates a new BruteForceIndex Builder. */
  BruteForceIndex.Builder newBruteForceIndexBuilder(CuVSResources cuVSResources)
      throws UnsupportedOperationException;

  /** Creates a new CagraIndex Builder. */
  CagraIndex.Builder newCagraIndexBuilder(CuVSResources cuVSResources)
      throws UnsupportedOperationException;

  /** Creates a new HnswIndex Builder. */
  HnswIndex.Builder newHnswIndexBuilder(CuVSResources cuVSResources)
      throws UnsupportedOperationException;

  /**
   * Merges multiple CAGRA indexes into a single index.
   *
   * @param indexes Array of CAGRA indexes to merge
   * @return A new merged CAGRA index
   * @throws Throwable if an error occurs during the merge operation
   */
  CagraIndex mergeCagraIndexes(CagraIndex[] indexes) throws Throwable;

  /**
   * Merges multiple CAGRA indexes into a single index with the specified merge parameters.
   *
   * @param indexes Array of CAGRA indexes to merge
   * @param mergeParams Parameters to control the merge operation, or null to use defaults
   * @return A new merged CAGRA index
   * @throws Throwable if an error occurs during the merge operation
   */
  default CagraIndex mergeCagraIndexes(CagraIndex[] indexes, CagraMergeParams mergeParams)
      throws Throwable {
    // Default implementation falls back to the method without parameters
    return mergeCagraIndexes(indexes);
  }

  /** Retrieves the system-wide provider. */
  static CuVSProvider provider() {
    return CuVSServiceProvider.Holder.INSTANCE;
  }
}<|MERGE_RESOLUTION|>--- conflicted
+++ resolved
@@ -54,9 +54,6 @@
   /** Create a {@link Dataset.Builder} instance **/
   Dataset.Builder newDatasetBuilder(int size, int dimensions, Dataset.DataType dataType);
 
-<<<<<<< HEAD
-  /** Create a {@link Dataset} from an on-heap array **/
-=======
   /**
    * Returns the factory method used to build a Dataset from native memory.
    * The factory method will have this signature: {@code Dataset createNativeDataset(memorySegment, size, dimensions)},
@@ -73,8 +70,7 @@
    */
   MethodHandle newNativeDatasetBuilder();
 
-  /** Create a {@link Dataset} backed by a on-heap array **/
->>>>>>> c04ad9bc
+  /** Create a {@link Dataset} from an on-heap array **/
   Dataset newArrayDataset(float[][] vectors);
 
   /** Create a {@link Dataset} from an on-heap array **/
