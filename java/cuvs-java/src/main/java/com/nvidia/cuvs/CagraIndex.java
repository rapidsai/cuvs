--- conflicted
+++ resolved
@@ -144,13 +144,6 @@
   void serializeToHNSW(OutputStream outputStream, Path tempFile, int bufferLength) throws Throwable;
 
   /**
-   * Gets an instance of {@link CagraIndexParams}
-   *
-   * @return an instance of {@link CagraIndexParams}
-   */
-  CagraIndexParams getCagraIndexParameters();
-
-  /**
    * Gets an instance of {@link CuVSResources}
    *
    * @return an instance of {@link CuVSResources}
@@ -202,10 +195,6 @@
     return CuVSProvider.provider().mergeCagraIndexes(indexes, mergeParams);
   }
 
-<<<<<<< HEAD
-    /**
-     * Gets an instance of {@link CuVSResources}
-=======
   /**
    * Builder helps configure and create an instance of {@link CagraIndex}.
    */
@@ -214,7 +203,6 @@
     /**
      * Sets an instance of InputStream typically used when index deserialization is
      * needed.
->>>>>>> 3fcaf8d6
      *
      * @param inputStream an instance of {@link InputStream}
      * @return an instance of this Builder
