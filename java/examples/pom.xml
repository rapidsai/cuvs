<?xml version="1.0" encoding="UTF-8"?>
<project xmlns="http://maven.apache.org/POM/4.0.0" xmlns:xsi="http://www.w3.org/2001/XMLSchema-instance"
  xsi:schemaLocation="http://maven.apache.org/POM/4.0.0 http://maven.apache.org/xsd/maven-4.0.0.xsd">
  <modelVersion>4.0.0</modelVersion>
  <groupId>com.nvidia.cuvs.examples</groupId>
  <artifactId>cuvs-java-examples</artifactId>
  <!-- NOTE: The version automatically gets updated when ci/release/update-version.sh is invoked. -->
<<<<<<< HEAD
  <!--CUVS_JAVA#VERSION_UPDATE_MARKER_START--><version>25.02.1</version><!--CUVS_JAVA#VERSION_UPDATE_MARKER_END-->
=======
  <!--CUVS_JAVA#VERSION_UPDATE_MARKER_START--><version>25.04.0</version><!--CUVS_JAVA#VERSION_UPDATE_MARKER_END-->
>>>>>>> c226179d
  <name>cuvs-java-examples</name>

  <properties>
    <project.build.sourceEncoding>UTF-8</project.build.sourceEncoding>
    <maven.compiler.release>22</maven.compiler.release>
  </properties>

  <dependencies>
    <dependency>
      <groupId>com.nvidia.cuvs</groupId>
      <artifactId>cuvs-java</artifactId>
      <!-- NOTE: The version automatically gets updated when ci/release/update-version.sh is invoked. -->
<<<<<<< HEAD
      <!--CUVS_JAVA#VERSION_UPDATE_MARKER_START--><version>25.02.1</version><!--CUVS_JAVA#VERSION_UPDATE_MARKER_END-->
=======
      <!--CUVS_JAVA#VERSION_UPDATE_MARKER_START--><version>25.04.0</version><!--CUVS_JAVA#VERSION_UPDATE_MARKER_END-->
>>>>>>> c226179d
    </dependency>
    <dependency>
      <groupId>org.slf4j</groupId>
      <artifactId>slf4j-api</artifactId>
      <version>2.0.13</version>
    </dependency>
    <dependency>
      <groupId>org.slf4j</groupId>
      <artifactId>slf4j-simple</artifactId>
      <version>2.0.13</version>
      <scope>runtime</scope>
   </dependency>
  </dependencies>

  <build>
    <pluginManagement><!-- lock down plugins versions to avoid using Maven defaults (may be moved to parent pom) -->
      <plugins>
        <!-- clean lifecycle, see https://maven.apache.org/ref/current/maven-core/lifecycles.html#clean_Lifecycle -->
        <plugin>
          <artifactId>maven-clean-plugin</artifactId>
          <version>3.4.0</version>
        </plugin>
        <!-- default lifecycle, jar packaging: see https://maven.apache.org/ref/current/maven-core/default-bindings.html#Plugin_bindings_for_jar_packaging -->
        <plugin>
          <artifactId>maven-resources-plugin</artifactId>
          <version>3.3.1</version>
        </plugin>
        <plugin>
          <artifactId>maven-compiler-plugin</artifactId>
          <version>3.13.0</version>
        </plugin>
        <plugin>
          <artifactId>maven-surefire-plugin</artifactId>
          <version>3.3.0</version>
        </plugin>
        <plugin>
          <artifactId>maven-jar-plugin</artifactId>
          <version>3.4.2</version>
        </plugin>
        <plugin>
          <artifactId>maven-install-plugin</artifactId>
          <version>3.1.2</version>
        </plugin>
        <plugin>
          <artifactId>maven-deploy-plugin</artifactId>
          <version>3.1.2</version>
        </plugin>
        <!-- site lifecycle, see https://maven.apache.org/ref/current/maven-core/lifecycles.html#site_Lifecycle -->
        <plugin>
          <artifactId>maven-site-plugin</artifactId>
          <version>3.12.1</version>
        </plugin>
        <plugin>
          <artifactId>maven-project-info-reports-plugin</artifactId>
          <version>3.6.1</version>
        </plugin>
        <plugin>
            <artifactId>maven-assembly-plugin</artifactId>
            <version>3.4.2</version>
            <executions>
               <execution>
                  <id>make-jar-with-dependencies</id>
                  <!-- this is used for inheritance merges -->
                  <phase>package</phase>
                  <!-- bind to the packaging phase -->
                  <goals>
                     <goal>single</goal>
                  </goals>
               </execution>
            </executions>
            <configuration>
               <archive>
                   <manifestEntries>
                       <Multi-Release>true</Multi-Release>
                       <Main-Class>com.nvidia.cuvs.examples.CagraExample</Main-Class>
                   </manifestEntries>
               </archive>
               <descriptorRefs>
                  <descriptorRef>jar-with-dependencies</descriptorRef>
               </descriptorRefs>
            </configuration>
        </plugin>
      </plugins>
    </pluginManagement>
  </build>
</project><|MERGE_RESOLUTION|>--- conflicted
+++ resolved
@@ -5,11 +5,7 @@
   <groupId>com.nvidia.cuvs.examples</groupId>
   <artifactId>cuvs-java-examples</artifactId>
   <!-- NOTE: The version automatically gets updated when ci/release/update-version.sh is invoked. -->
-<<<<<<< HEAD
-  <!--CUVS_JAVA#VERSION_UPDATE_MARKER_START--><version>25.02.1</version><!--CUVS_JAVA#VERSION_UPDATE_MARKER_END-->
-=======
   <!--CUVS_JAVA#VERSION_UPDATE_MARKER_START--><version>25.04.0</version><!--CUVS_JAVA#VERSION_UPDATE_MARKER_END-->
->>>>>>> c226179d
   <name>cuvs-java-examples</name>
 
   <properties>
@@ -22,11 +18,7 @@
       <groupId>com.nvidia.cuvs</groupId>
       <artifactId>cuvs-java</artifactId>
       <!-- NOTE: The version automatically gets updated when ci/release/update-version.sh is invoked. -->
-<<<<<<< HEAD
-      <!--CUVS_JAVA#VERSION_UPDATE_MARKER_START--><version>25.02.1</version><!--CUVS_JAVA#VERSION_UPDATE_MARKER_END-->
-=======
       <!--CUVS_JAVA#VERSION_UPDATE_MARKER_START--><version>25.04.0</version><!--CUVS_JAVA#VERSION_UPDATE_MARKER_END-->
->>>>>>> c226179d
     </dependency>
     <dependency>
       <groupId>org.slf4j</groupId>
