# =============================================================================
# Copyright (c) 2022-2024, NVIDIA CORPORATION.
#
# Licensed under the Apache License, Version 2.0 (the "License"); you may not use this file except
# in compliance with the License. You may obtain a copy of the License at
#
# http://www.apache.org/licenses/LICENSE-2.0
#
# Unless required by applicable law or agreed to in writing, software distributed under the License
# is distributed on an "AS IS" BASIS, WITHOUT WARRANTIES OR CONDITIONS OF ANY KIND, either express
# or implied. See the License for the specific language governing permissions and limitations under
# the License.
# =============================================================================

cmake_minimum_required(VERSION 3.26.4 FATAL_ERROR)

include(../../rapids_config.cmake)

# We always need CUDA for cuvs because the cuvs dependency brings in a header-only cuco dependency
# that enables CUDA unconditionally.
include(rapids-cuda)
rapids_cuda_init_architectures(cuvs_py)

project(
  cuvs_py
  VERSION "${RAPIDS_VERSION}"
  LANGUAGES # TODO: Building Python extension modules via the python_extension_module requires the C
            # language to be enabled here. The test project that is built in scikit-build to verify
            # various linking options for the python library is hardcoded to build with C, so until
            # that is fixed we need to keep C.
            C CXX CUDA
)

################################################################################
# - User Options  --------------------------------------------------------------

option(FIND_CUVS_CPP "Search for existing CUVS C++ installations before defaulting to local files"
       OFF
)

message("CUVS_PY: Searching for existing cuVS C/C++ installations before defaulting to local files: ${FIND_CUVS_CPP}")

################################################################################
# - Process User Options  ------------------------------------------------------

include(rapids-cmake)
include(rapids-cpm)
include(rapids-cython-core)
include(rapids-export)
include(rapids-find)

rapids_cpm_init()

# If the user requested it we attempt to find CUVS.
if(FIND_CUVS_CPP)
<<<<<<< HEAD
  find_package(cuvs "${RAPIDS_VERSION}")
=======
  find_package(cuvs ${cuvs_version} REQUIRED)
>>>>>>> d3478f72
  include(../../cpp/cmake/thirdparty/get_dlpack.cmake)
else()
  set(cuvs_FOUND OFF)
endif()

if(NOT cuvs_FOUND)
  set(BUILD_TESTS OFF)
  set(BUILD_C_LIBRARY ON)

  # Statically link dependencies if building wheels
  set(CUDA_STATIC_RUNTIME ON)
  set(CUVS_USE_RAFT_STATIC ON)

  add_subdirectory(../../cpp cuvs-cpp EXCLUDE_FROM_ALL)

  set(cython_lib_dir cuvs)
  install(TARGETS cuvs cuvs_c DESTINATION ${cython_lib_dir})
endif()

################################################################################
# - Build Cython artifacts -----------------------------------------------------

rapids_cython_init()

add_subdirectory(cuvs/common)
add_subdirectory(cuvs/neighbors)

if(DEFINED cython_lib_dir)
  rapids_cython_add_rpath_entries(TARGET cuvs PATHS "${cython_lib_dir}")
endif()<|MERGE_RESOLUTION|>--- conflicted
+++ resolved
@@ -53,11 +53,7 @@
 
 # If the user requested it we attempt to find CUVS.
 if(FIND_CUVS_CPP)
-<<<<<<< HEAD
-  find_package(cuvs "${RAPIDS_VERSION}")
-=======
-  find_package(cuvs ${cuvs_version} REQUIRED)
->>>>>>> d3478f72
+  find_package(cuvs "${RAPIDS_VERSION}" REQUIRED)
   include(../../cpp/cmake/thirdparty/get_dlpack.cmake)
 else()
   set(cuvs_FOUND OFF)
