--- conflicted
+++ resolved
@@ -195,13 +195,9 @@
     dim = 64
     pq_len = 2
     run_cagra_build_search_test(
-<<<<<<< HEAD
         n_cols=dim,
         metric=metric,
         compression=cagra.CompressionParams(pq_dim=dim / pq_len),
-    )
-=======
-        n_cols=dim, compression=cagra.CompressionParams(pq_dim=dim / pq_len)
     )
 
 
@@ -275,5 +271,4 @@
 
     recall = calc_recall(out_idx, skl_idx)
 
-    assert recall > 0.9
->>>>>>> a0804dee
+    assert recall > 0.9