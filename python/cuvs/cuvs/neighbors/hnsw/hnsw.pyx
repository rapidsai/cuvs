--- conflicted
+++ resolved
@@ -38,7 +38,6 @@
 
     Parameters
     ----------
-<<<<<<< HEAD
     npartitions : int, default = 0 (optional)
         Number of partitions for ACE partitioned build. When set to 0 (default),
         the number of partitions is automatically derived based on available
@@ -52,15 +51,6 @@
         If the specified number of partitions results in partitions that exceed
         available memory, the value will be automatically increased to fit
         memory constraints and a warning will be issued.
-    ef_construction : int, default = 120 (optional)
-        The index quality for the ACE build. Bigger values increase the index
-        quality.
-=======
-    npartitions : int, default = 1 (optional)
-        Number of partitions for ACE partitioned build. Small values might
-        improve recall but potentially degrade performance. 100k - 5M vectors
-        per partition is recommended depending on available memory.
->>>>>>> 5138bfc4
     build_dir : string, default = "/tmp/hnsw_ace_build" (optional)
         Directory to store ACE build artifacts (KNN graph, optimized graph).
         Used when `use_disk` is true or when the graph does not fit in memory.
@@ -89,12 +79,7 @@
             check_cuvs(cuvsHnswAceParamsDestroy(self.params))
 
     def __init__(self, *,
-<<<<<<< HEAD
                  npartitions=0,
-                 ef_construction=120,
-=======
-                 npartitions=1,
->>>>>>> 5138bfc4
                  build_dir="/tmp/hnsw_ace_build",
                  use_disk=False,
                  max_host_memory_gb=0,
