# =============================================================================
# Copyright (c) 2024, NVIDIA CORPORATION.
#
# Licensed under the Apache License, Version 2.0 (the "License"); you may not use this file except
# in compliance with the License. You may obtain a copy of the License at
#
# http://www.apache.org/licenses/LICENSE-2.0
#
# Unless required by applicable law or agreed to in writing, software distributed under the License
# is distributed on an "AS IS" BASIS, WITHOUT WARRANTIES OR CONDITIONS OF ANY KIND, either express
# or implied. See the License for the specific language governing permissions and limitations under
# the License.
# =============================================================================

add_subdirectory(brute_force)
add_subdirectory(cagra)
add_subdirectory(ivf_flat)
add_subdirectory(ivf_pq)
<<<<<<< HEAD
add_subdirectory(prefilters)
=======

# Set the list of Cython files to build
set(cython_sources refine.pyx)
set(linked_libraries cuvs::cuvs cuvs::c_api)

# Build all of the Cython targets
rapids_cython_create_modules(
  CXX
  SOURCE_FILES "${cython_sources}"
  LINKED_LIBRARIES "${linked_libraries}" ASSOCIATED_TARGETS cuvs MODULE_PREFIX neighbors_refine_
)
>>>>>>> b771085e
<|MERGE_RESOLUTION|>--- conflicted
+++ resolved
@@ -16,9 +16,7 @@
 add_subdirectory(cagra)
 add_subdirectory(ivf_flat)
 add_subdirectory(ivf_pq)
-<<<<<<< HEAD
 add_subdirectory(prefilters)
-=======
 
 # Set the list of Cython files to build
 set(cython_sources refine.pyx)
@@ -29,5 +27,4 @@
   CXX
   SOURCE_FILES "${cython_sources}"
   LINKED_LIBRARIES "${linked_libraries}" ASSOCIATED_TARGETS cuvs MODULE_PREFIX neighbors_refine_
-)
->>>>>>> b771085e
+)