# Copyright (c) 2024, NVIDIA CORPORATION.

# Licensed under the Apache License, Version 2.0 (the "License");
# you may not use this file except in compliance with the License.
# You may obtain a copy of the License at

#     http://www.apache.org/licenses/LICENSE-2.0

# Unless required by applicable law or agreed to in writing, software
# distributed under the License is distributed on an "AS IS" BASIS,
# WITHOUT WARRANTIES OR CONDITIONS OF ANY KIND, either express or implied.
# See the License for the specific language governing permissions and
# limitations under the License.


<<<<<<< HEAD
from cuvs.neighbors import brute_force, cagra, ivf_flat

__all__ = ["brute_force", "cagra", "ivf_flat"]
=======
from cuvs.neighbors import brute_force, cagra, ivf_pq

__all__ = ["brute_force", "cagra", "ivf_pq"]
>>>>>>> 82de6ef1
<|MERGE_RESOLUTION|>--- conflicted
+++ resolved
@@ -13,12 +13,6 @@
 # limitations under the License.
 
 
-<<<<<<< HEAD
-from cuvs.neighbors import brute_force, cagra, ivf_flat
+from cuvs.neighbors import brute_force, cagra, ivf_flat, ivf_pq
 
-__all__ = ["brute_force", "cagra", "ivf_flat"]
-=======
-from cuvs.neighbors import brute_force, cagra, ivf_pq
-
-__all__ = ["brute_force", "cagra", "ivf_pq"]
->>>>>>> 82de6ef1
+__all__ = ["brute_force", "cagra", "ivf_flat", "ivf_pq"]