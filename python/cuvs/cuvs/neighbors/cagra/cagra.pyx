#
# Copyright (c) 2024-2025, NVIDIA CORPORATION.
#
# Licensed under the Apache License, Version 2.0 (the "License");
# you may not use this file except in compliance with the License.
# You may obtain a copy of the License at
#
#     http://www.apache.org/licenses/LICENSE-2.0
#
# Unless required by applicable law or agreed to in writing, software
# distributed under the License is distributed on an "AS IS" BASIS,
# WITHOUT WARRANTIES OR CONDITIONS OF ANY KIND, either express or implied.
# See the License for the specific language governing permissions and
# limitations under the License.
#
# cython: language_level=3

import warnings

import numpy as np

cimport cuvs.common.cydlpack

from cuvs.common.resources import auto_sync_resources

from cython.operator cimport dereference as deref
from libcpp cimport bool, cast
from libcpp.string cimport string

from cuvs.common cimport cydlpack
from cuvs.common.device_tensor_view import DeviceTensorView
from cuvs.distance_type cimport cuvsDistanceType

from pylibraft.common import auto_convert_output, cai_wrapper, device_ndarray
from pylibraft.common.cai_wrapper import wrap_array
from pylibraft.common.interruptible import cuda_interruptible

from cuvs.common.cydlpack import dl_data_type_to_numpy
from cuvs.distance import DISTANCE_NAMES, DISTANCE_TYPES
from cuvs.neighbors.common import _check_input_array

from libc.stdint cimport (
    int8_t,
    int32_t,
    int64_t,
    uint8_t,
    uint32_t,
    uint64_t,
    uintptr_t,
)

from cuvs.common.exceptions import check_cuvs
from cuvs.neighbors import ivf_pq
from cuvs.neighbors.filters import no_filter


cdef class CompressionParams:
    """
    Parameters for VPQ Compression

    Parameters
    ----------
    pq_bits: int
        The bit length of the vector element after compression by PQ.
        Possible values: [4, 5, 6, 7, 8]. The smaller the 'pq_bits', the
        smaller the index size and the better the search performance, but
        the lower the recall.
    pq_dim: int
        The dimensionality of the vector after compression by PQ. When zero,
        an optimal value is selected using a heuristic.
    vq_n_centers: int
        Vector Quantization (VQ) codebook size - number of "coarse cluster
        centers". When zero, an optimal value is selected using a heuristic.
    kmeans_n_iters: int
        The number of iterations searching for kmeans centers (both VQ & PQ
        phases).
    vq_kmeans_trainset_fraction: float
        The fraction of data to use during iterative kmeans building (VQ
        phase). When zero, an optimal value is selected using a heuristic.
    vq_kmeans_trainset_fraction: float
        The fraction of data to use during iterative kmeans building (PQ
        phase). When zero, an optimal value is selected using a heuristic.
    """
    cdef cuvsCagraCompressionParams * params

    def __cinit__(self):
        check_cuvs(cuvsCagraCompressionParamsCreate(&self.params))

    def __dealloc__(self):
        check_cuvs(cuvsCagraCompressionParamsDestroy(self.params))

    def __init__(self, *,
                 pq_bits=8,
                 pq_dim=0,
                 vq_n_centers=0,
                 kmeans_n_iters=25,
                 vq_kmeans_trainset_fraction=0.0,
                 pq_kmeans_trainset_fraction=0.0):
        self.params.pq_bits = pq_bits
        self.params.pq_dim = pq_dim
        self.params.vq_n_centers = vq_n_centers
        self.params.kmeans_n_iters = kmeans_n_iters
        self.params.vq_kmeans_trainset_fraction = vq_kmeans_trainset_fraction
        self.params.pq_kmeans_trainset_fraction = pq_kmeans_trainset_fraction

    @property
    def pq_bits(self):
        return self.params.pq_bits

    @property
    def pq_dim(self):
        return self.params.pq_dim

    @property
    def vq_n_centers(self):
        return self.params.vq_n_centers

    @property
    def kmeans_n_iters(self):
        return self.params.kmeans_n_iters

    @property
    def vq_kmeans_trainset_fraction(self):
        return self.params.vq_kmeans_trainset_fraction

    @property
    def pq_kmeans_trainset_fraction(self):
        return self.params.pq_kmeans_trainset_fraction

    def get_handle(self):
        return <size_t>self.params

cdef class IndexParams:
    """
    Parameters to build index for CAGRA nearest neighbor search

    Parameters
    ----------
<<<<<<< HEAD
    metric : string denoting the metric type, default="sqeuclidean"
        Valid values for metric: ["sqeuclidean", "inner_product",
        "cosine"], where
=======

    metric : str, default = "sqeuclidean"
        String denoting the metric type, valid values for metric are
        ["sqeuclidean", "inner_product"], where:

>>>>>>> 5492a061
            - sqeuclidean is the euclidean distance without the square root
              operation, i.e.: distance(a,b) = \\sum_i (a_i - b_i)^2
            - inner_product distance is defined as
              distance(a, b) = \\sum_i a_i * b_i.
<<<<<<< HEAD
            - cosine is the cosine distance, defined as
              distance(a, b) = 1 - a.b / (|a| * |b|)
    intermediate_graph_degree : int, default = 128
=======
>>>>>>> 5492a061

    intermediate_graph_degree : int, default = 128
    graph_degree : int, default = 64
    build_algo: str, default = "ivf_pq"
        string denoting the graph building algorithm to use. Valid values for
        algo: ["ivf_pq", "nn_descent", "iterative_cagra_search"], where

            - ivf_pq will use the IVF-PQ algorithm for building the knn graph
            - nn_descent (experimental) will use the NN-Descent algorithm for
              building the knn graph. It is expected to be generally
              faster than ivf_pq.
            - iterative_cagra_search will iteratively build the knn graph using
              CAGRA's search() and optimize()

    compression: CompressionParams, optional
        If compression is desired should be a CompressionParams object. If None
        compression will be disabled.
    ivf_pq_build_params: cuvs.neighbors.ivf_pq.IndexParams, optional
        Parameters for IVF-PQ algorithm. If provided, it will be used for
        building the graph.
    ivf_pq_search_params: cuvs.neighbors.ivf_pq.SearchParams, optional
        Parameters for IVF-PQ search. If provided, it will be used for
        searching the graph.
    refinement_rate: float, default = 1.0

    """

    cdef cuvsCagraIndexParams* params

    # hold on to a reference to the compression, to keep from being GC'ed
    cdef public object compression
    cdef public object ivf_pq_build_params
    cdef public object ivf_pq_search_params

    def __cinit__(self):
        check_cuvs(cuvsCagraIndexParamsCreate(&self.params))
        self.compression = None
        self.ivf_pq_build_params = None
        self.ivf_pq_search_params = None

    def __dealloc__(self):
        check_cuvs(cuvsCagraIndexParamsDestroy(self.params))

    def __init__(self, *,
                 metric="sqeuclidean",
                 intermediate_graph_degree=128,
                 graph_degree=64,
                 build_algo="ivf_pq",
                 nn_descent_niter=20,
                 compression=None,
                 ivf_pq_build_params: ivf_pq.IndexParams = None,
                 ivf_pq_search_params: ivf_pq.SearchParams = None,
                 refinement_rate: float = 1.0):

        self.params.metric = <cuvsDistanceType>DISTANCE_TYPES[metric]
        self.params.intermediate_graph_degree = intermediate_graph_degree
        self.params.graph_degree = graph_degree
        if build_algo == "ivf_pq":
            self.params.build_algo = cuvsCagraGraphBuildAlgo.IVF_PQ
        elif build_algo == "nn_descent":
            self.params.build_algo = cuvsCagraGraphBuildAlgo.NN_DESCENT
        elif build_algo == "iterative_cagra_search":
            self.params.build_algo = \
                cuvsCagraGraphBuildAlgo.ITERATIVE_CAGRA_SEARCH
        else:
            raise ValueError(f"Unknown build_algo '{build_algo}'")

        self.params.nn_descent_niter = nn_descent_niter
        if compression is not None:
            self.compression = compression
            self.params.compression = \
                <cuvsCagraCompressionParams_t><size_t>compression.get_handle()
        if ivf_pq_build_params is not None:
            if ivf_pq_build_params.metric != self.metric:
                raise ValueError("Metric mismatch with IVF-PQ build params")
            self.ivf_pq_build_params = ivf_pq_build_params
            self.params.graph_build_params.ivf_pq_build_params = \
                <cuvsIvfPqIndexParams_t><size_t> \
                ivf_pq_build_params.get_handle()
        if ivf_pq_search_params is not None:
            self.ivf_pq_search_params = ivf_pq_search_params
            self.params.graph_build_params.ivf_pq_search_params = \
                <cuvsIvfPqSearchParams_t><size_t> \
                ivf_pq_search_params.get_handle()
        self.params.graph_build_params.refinement_rate = refinement_rate

    def get_handle(self):
        return <size_t> self.params

    @property
    def metric(self):
        return DISTANCE_NAMES[self.params.metric]

    @property
    def intermediate_graph_degree(self):
        return self.params.intermediate_graph_degree

    @property
    def graph_degree(self):
        return self.params.graph_degree

    @property
    def build_algo(self):
        return self.params.build_algo

    @property
    def nn_descent_niter(self):
        return self.params.nn_descent_niter

    @property
    def refinement_rate(self):
        return self.params.graph_build_params.refinement_rate


cdef class Index:
    def __cinit__(self):
        self.trained = False
        self.active_index_type = None
        check_cuvs(cuvsCagraIndexCreate(&self.index))

    def __dealloc__(self):
        if self.index is not NULL:
            check_cuvs(cuvsCagraIndexDestroy(self.index))

    @property
    def trained(self):
        return self.trained

    @property
    def dim(self):
        cdef int64_t dim
        check_cuvs(cuvsCagraIndexGetDims(self.index, &dim))
        return dim

    @property
    def graph_degree(self):
        cdef int64_t degree
        check_cuvs(cuvsCagraIndexGetGraphDegree(self.index, &degree))
        return degree

    def __len__(self):
        cdef int64_t size
        check_cuvs(cuvsCagraIndexGetSize(self.index, &size))
        return size

    @property
    def dtype(self):
        return dl_data_type_to_numpy(self.index.dtype)

    @property
    def dataset(self):
        if not self.trained:
            raise ValueError("Index needs to be built before getting dataset")

        # get the cagra dataset from the index without copying as dlpack
        output = DeviceTensorView()
        cdef cydlpack.DLManagedTensor * tensor = \
            <cydlpack.DLManagedTensor*><size_t>output.get_handle()
        check_cuvs(cuvsCagraIndexGetDataset(self.index, tensor))

        # since we're referencing memory internal to this cagra index in the
        # output view, keep the cagra index alive as long as the output view
        # is to avoid segfaulting
        output.parent = self

        return output

    @property
    def graph(self):
        if not self.trained:
            raise ValueError("Index needs to be built before getting graph")

        output = DeviceTensorView()
        cdef cydlpack.DLManagedTensor * tensor = \
            <cydlpack.DLManagedTensor*><size_t>output.get_handle()
        check_cuvs(cuvsCagraIndexGetGraph(self.index, tensor))
        output.parent = self
        return output

    def __repr__(self):
        # todo(dgd): update repr as we expose data through C API
        attr_str = []
        return "Index(type=CAGRA, metric=L2" + (", ".join(attr_str)) + ")"


@auto_sync_resources
def build(IndexParams index_params, dataset, resources=None):
    """
    Build the CAGRA index from the dataset for efficient search.

    The build performs two different steps- first an intermediate knn-graph is
    constructed, then it's optimized it to create the final graph. The
    index_params object controls the node degree of these graphs.

    It is required that both the dataset and the optimized graph fit the
    GPU memory.

    The following distance metrics are supported:
        - L2
        - InnerProduct
        - Cosine

    Parameters
    ----------
    index_params : IndexParams object
    dataset : CUDA array interface compliant matrix shape (n_samples, dim)
        Supported dtype [float, half, int8, uint8]
    {resources_docstring}

    Returns
    -------
    index: cuvs.cagra.Index

    Examples
    --------

    >>> import cupy as cp
    >>> from cuvs.neighbors import cagra
    >>> n_samples = 50000
    >>> n_features = 50
    >>> n_queries = 1000
    >>> k = 10
    >>> dataset = cp.random.random_sample((n_samples, n_features),
    ...                                   dtype=cp.float32)
    >>> build_params = cagra.IndexParams(metric="sqeuclidean")
    >>> index = cagra.build(build_params, dataset)
    >>> distances, neighbors = cagra.search(cagra.SearchParams(),
    ...                                      index, dataset,
    ...                                      k)
    >>> distances = cp.asarray(distances)
    >>> neighbors = cp.asarray(neighbors)
    """

    # todo(dgd): we can make the check of dtype a parameter of wrap_array
    # in RAFT to make this a single call
    dataset_ai = wrap_array(dataset)
    _check_input_array(dataset_ai, [np.dtype('float32'),
                                    np.dtype('float16'),
                                    np.dtype('byte'),
                                    np.dtype('ubyte')])

    cdef Index idx = Index()
    cdef cydlpack.DLManagedTensor* dataset_dlpack = \
        cydlpack.dlpack_c(dataset_ai)
    cdef cuvsCagraIndexParams* params = index_params.params

    cdef cuvsResources_t res = <cuvsResources_t>resources.get_c_obj()

    with cuda_interruptible():
        check_cuvs(cuvsCagraBuild(
            res,
            params,
            dataset_dlpack,
            idx.index
        ))
        idx.trained = True
        idx.active_index_type = dataset_ai.dtype.name

    return idx


def build_index(IndexParams index_params, dataset, resources=None):
    warnings.warn("cagra.build_index is deprecated, use cagra.build instead",
                  FutureWarning)
    return build(index_params, dataset, resources=resources)


cdef class SearchParams:
    """
    CAGRA search parameters

    Parameters
    ----------

    max_queries: int, default = 0
        Maximum number of queries to search at the same time (batch size).
        Auto select when 0.
    itopk_size: int, default = 64
        Number of intermediate search results retained during the search.
        This is the main knob to adjust trade off between accuracy and
        search speed. Higher values improve the search accuracy.
    max_iterations: int, default = 0
        Upper limit of search iterations. Auto select when 0.
    algo: str, default = "auto"
        String denoting the search algorithm to use
        Valid values for algo: ["auto", "single_cta", "multi_cta"], where:

            - auto will automatically select the best value based on query size
            - single_cta is better when query contains larger number of
              vectors (e.g >10)
            - multi_cta is better when query contains only a few vectors

    team_size: int, default = 0
        Number of threads used to calculate a single distance. 4, 8, 16,
        or 32.
    search_width: int, default = 1
        Number of graph nodes to select as the starting point for the
        search in each iteration.
    min_iterations: int, default = 0
        Lower limit of search iterations.
    thread_block_size: int, default = 0
        Thread block size. 0, 64, 128, 256, 512, 1024.
        Auto selection when 0.
    hashmap_mode: str, default = "auto"
        String denoting the type of hash map to use.
        It's usually better to allow the algorithm to select this value,
        Valid values for hashmap_mode: ["auto", "small", "hash"], where:

            - auto will automatically select the best value based on algo
            - small will use the small shared memory hash table with resetting.
            - hash will use a single hash table in global memory.

    hashmap_min_bitlen: int, default = 0
        Upper limit of hashmap fill rate. More than 0.1, less than 0.9.
    hashmap_max_fill_rate: float, default = 0.5
        Upper limit of hashmap fill rate. More than 0.1, less than 0.9.
    num_random_samplings: int, default = 1
        Number of iterations of initial random seed node selection. 1 or
        more.
    rand_xor_mask: int, default = 0x128394
        Bit mask used for initial random seed node selection.
    persistent: bool, default = false
        Whether to use the persistent version of the kernel
    persistent_lifetime: float
        Persistent kernel: time in seconds before the kernel stops if no
        requests are received.
    persistent_device_usage : float
        Sets the fraction of maximum grid size used by persistent kernel.

    """

    cdef cuvsCagraSearchParams * params

    def __cinit__(self):
        check_cuvs(cuvsCagraSearchParamsCreate(&self.params))

    def __dealloc__(self):
        check_cuvs(cuvsCagraSearchParamsDestroy(self.params))

    def __init__(self, *,
                 max_queries=0,
                 itopk_size=64,
                 max_iterations=0,
                 algo="auto",
                 team_size=0,
                 search_width=1,
                 min_iterations=0,
                 thread_block_size=0,
                 hashmap_mode="auto",
                 hashmap_min_bitlen=0,
                 hashmap_max_fill_rate=0.5,
                 num_random_samplings=1,
                 rand_xor_mask=0x128394,
                 persistent=False,
                 persistent_lifetime=None,
                 persistent_device_usage=None
                 ):
        self.params.max_queries = max_queries
        self.params.itopk_size = itopk_size
        self.params.max_iterations = max_iterations
        if algo == "single_cta":
            self.params.algo = cuvsCagraSearchAlgo.SINGLE_CTA
        elif algo == "multi_cta":
            self.params.algo = cuvsCagraSearchAlgo.MULTI_CTA
        elif algo == "multi_kernel":
            self.params.algo = cuvsCagraSearchAlgo.MULTI_KERNEL
        elif algo == "auto":
            self.params.algo = cuvsCagraSearchAlgo.AUTO
        else:
            raise ValueError("`algo` value not supported.")

        self.params.team_size = team_size
        self.params.search_width = search_width
        self.params.min_iterations = min_iterations
        self.params.thread_block_size = thread_block_size
        if hashmap_mode == "hash":
            self.params.hashmap_mode = cuvsCagraHashMode.HASH
        elif hashmap_mode == "small":
            self.params.hashmap_mode = cuvsCagraHashMode.SMALL
        elif hashmap_mode == "auto":
            self.params.hashmap_mode = cuvsCagraHashMode.AUTO_HASH
        else:
            raise ValueError("`hashmap_mode` value not supported.")

        self.params.hashmap_min_bitlen = hashmap_min_bitlen
        self.params.hashmap_max_fill_rate = hashmap_max_fill_rate
        self.params.num_random_samplings = num_random_samplings
        self.params.rand_xor_mask = rand_xor_mask
        self.params.persistent = persistent
        if persistent_lifetime is not None:
            self.params.persistent_lifetime = persistent_lifetime
        if persistent_device_usage is not None:
            self.params.persistent_device_usage = persistent_device_usage

    def __repr__(self):
        attr_str = [attr + "=" + str(getattr(self, attr))
                    for attr in [
                        "max_queries", "itopk_size", "max_iterations", "algo",
                        "team_size", "search_width", "min_iterations",
                        "thread_block_size", "hashmap_mode",
                        "hashmap_min_bitlen", "hashmap_max_fill_rate",
                        "num_random_samplings", "rand_xor_mask"]]
        return "SearchParams(type=CAGRA, " + (", ".join(attr_str)) + ")"

    def get_handle(self):
        return <size_t> self.params

    @property
    def max_queries(self):
        return self.params.max_queries

    @property
    def itopk_size(self):
        return self.params.itopk_size

    @property
    def max_iterations(self):
        return self.params.max_iterations

    @property
    def algo(self):
        return self.params.algo

    @property
    def team_size(self):
        return self.params.team_size

    @property
    def search_width(self):
        return self.params.search_width

    @property
    def min_iterations(self):
        return self.params.min_iterations

    @property
    def thread_block_size(self):
        return self.params.thread_block_size

    @property
    def hashmap_mode(self):
        return self.params.hashmap_mode

    @property
    def hashmap_min_bitlen(self):
        return self.params.hashmap_min_bitlen

    @property
    def hashmap_max_fill_rate(self):
        return self.params.hashmap_max_fill_rate

    @property
    def num_random_samplings(self):
        return self.params.num_random_samplings

    @property
    def rand_xor_mask(self):
        return self.params.rand_xor_mask


@auto_sync_resources
@auto_convert_output
def search(SearchParams search_params,
           Index index,
           queries,
           k,
           neighbors=None,
           distances=None,
           resources=None,
           filter=None):
    """
    Find the k nearest neighbors for each query.

    Parameters
    ----------

    search_params : SearchParams
    index : Index
        Trained CAGRA index.
    queries : CUDA array interface compliant matrix shape (n_samples, dim)
        Supported dtype [float, int8, uint8]
    k : int
        The number of neighbors.
    neighbors : Optional CUDA array interface compliant matrix shape
                (n_queries, k), dtype int64_t. If supplied, neighbor
                indices will be written here in-place. (default None)
    distances : Optional CUDA array interface compliant matrix shape
                (n_queries, k) If supplied, the distances to the
                neighbors will be written here in-place. (default None)
    filter:     Optional cuvs.neighbors.cuvsFilter can be used to filter
                neighbors based on a given bitset.
                (default None)
    {resources_docstring}

    Examples
    --------

    >>> import cupy as cp
    >>> from cuvs.neighbors import cagra
    >>> n_samples = 50000
    >>> n_features = 50
    >>> n_queries = 1000
    >>> dataset = cp.random.random_sample((n_samples, n_features),
    ...                                   dtype=cp.float32)
    >>> # Build index
    >>> index = cagra.build(cagra.IndexParams(), dataset)
    >>> # Search using the built index
    >>> queries = cp.random.random_sample((n_queries, n_features),
    ...                                   dtype=cp.float32)
    >>> k = 10
    >>> search_params = cagra.SearchParams(
    ...     max_queries=100,
    ...     itopk_size=64
    ... )
    >>> # Using a pooling allocator reduces overhead of temporary array
    >>> # creation during search. This is useful if multiple searches
    >>> # are performed with same query size.
    >>> distances, neighbors = cagra.search(search_params, index, queries,
    ...                                     k)
    >>> neighbors = cp.asarray(neighbors)
    >>> distances = cp.asarray(distances)

    """
    if not index.trained:
        raise ValueError("Index needs to be built before calling search.")

    # todo(dgd): we can make the check of dtype a parameter of wrap_array
    # in RAFT to make this a single call
    queries_cai = wrap_array(queries)
    _check_input_array(queries_cai, [np.dtype('float32'),
                                     np.dtype('float16'),
                                     np.dtype('byte'),
                                     np.dtype('ubyte')])

    cdef uint32_t n_queries = queries_cai.shape[0]

    if neighbors is None:
        neighbors = device_ndarray.empty((n_queries, k), dtype='uint32')

    neighbors_cai = wrap_array(neighbors)
    _check_input_array(neighbors_cai, [np.dtype('uint32')],
                       exp_rows=n_queries, exp_cols=k)

    if distances is None:
        distances = device_ndarray.empty((n_queries, k), dtype='float32')

    distances_cai = wrap_array(distances)
    _check_input_array(distances_cai, [np.dtype('float32')],
                       exp_rows=n_queries, exp_cols=k)

    if filter is None:
        filter = no_filter()

    cdef cuvsCagraSearchParams* params = search_params.params
    cdef cydlpack.DLManagedTensor* queries_dlpack = \
        cydlpack.dlpack_c(queries_cai)
    cdef cydlpack.DLManagedTensor* neighbors_dlpack = \
        cydlpack.dlpack_c(neighbors_cai)
    cdef cydlpack.DLManagedTensor* distances_dlpack = \
        cydlpack.dlpack_c(distances_cai)
    cdef cuvsResources_t res = <cuvsResources_t>resources.get_c_obj()

    with cuda_interruptible():
        check_cuvs(cuvsCagraSearch(
            res,
            params,
            index.index,
            queries_dlpack,
            neighbors_dlpack,
            distances_dlpack,
            filter.prefilter
        ))

    return (distances, neighbors)


@auto_sync_resources
def save(filename, Index index, bool include_dataset=True, resources=None):
    """
    Saves the index to a file.

    Saving / loading the index is experimental. The serialization format is
    subject to change.

    Parameters
    ----------
    filename : string
        Name of the file.
    index : Index
        Trained CAGRA index.
    include_dataset : bool
        Whether or not to write out the dataset along with the index. Including
        the dataset in the serialized index will use extra disk space, and
        might not be desired if you already have a copy of the dataset on
        disk. If this option is set to false, you will have to call
        `index.update_dataset(dataset)` after loading the index.
    {resources_docstring}

    Examples
    --------
    >>> import cupy as cp
    >>> from cuvs.neighbors import cagra
    >>> n_samples = 50000
    >>> n_features = 50
    >>> dataset = cp.random.random_sample((n_samples, n_features),
    ...                                   dtype=cp.float32)
    >>> # Build index
    >>> index = cagra.build(cagra.IndexParams(), dataset)
    >>> # Serialize and deserialize the cagra index built
    >>> cagra.save("my_index.bin", index)
    >>> index_loaded = cagra.load("my_index.bin")
    """
    cdef string c_filename = filename.encode('utf-8')
    cdef cuvsResources_t res = <cuvsResources_t>resources.get_c_obj()
    check_cuvs(cuvsCagraSerialize(res,
                                  c_filename.c_str(),
                                  index.index,
                                  include_dataset))


@auto_sync_resources
def load(filename, resources=None):
    """
    Loads index from file.

    Saving / loading the index is experimental. The serialization format is
    subject to change, therefore loading an index saved with a previous
    version of cuvs is not guaranteed to work.

    Parameters
    ----------
    filename : string
        Name of the file.
    {resources_docstring}

    Returns
    -------
    index : Index

    """
    cdef Index idx = Index()
    cdef cuvsResources_t res = <cuvsResources_t>resources.get_c_obj()
    cdef string c_filename = filename.encode('utf-8')

    check_cuvs(cuvsCagraDeserialize(
        res,
        c_filename.c_str(),
        idx.index
    ))
    idx.trained = True
    return idx


@auto_sync_resources
def from_graph(graph, dataset, metric="sqeuclidean", resources=None):
    """
    Construct a cagra index from an existing graph and dataset

    Parameters
    ----------
    graph : Array interface compliant matrix with shape (n_samples,
        graph_degree)
    dataset : Array interface compliant matrix shape (n_samples, dim)
        Supported dtype [float32, float16, int8, uint8]
    metric : str
    {resources_docstring}

    Returns
    -------
    index: cuvs.cagra.Index
    """
    cdef cuvsDistanceType c_metric = <cuvsDistanceType>DISTANCE_TYPES[metric]

    cdef Index idx = Index()
    cdef cuvsResources_t res = <cuvsResources_t>resources.get_c_obj()

    dataset_ai = wrap_array(dataset)
    _check_input_array(dataset_ai, [np.dtype('float32'),
                                    np.dtype('float16'),
                                    np.dtype('byte'),
                                    np.dtype('ubyte')])
    cdef cydlpack.DLManagedTensor* dataset_dlpack = \
        cydlpack.dlpack_c(dataset_ai)

    graph_ai = wrap_array(graph)
    _check_input_array(graph_ai, [np.dtype('uint32')])
    cdef cydlpack.DLManagedTensor* graph_dlpack = \
        cydlpack.dlpack_c(graph_ai)

    check_cuvs(cuvsCagraIndexFromArgs(
        res,
        c_metric,
        graph_dlpack,
        dataset_dlpack,
        idx.index))
    idx.trained = True
    return idx


cdef class ExtendParams:
    """ Supplemental parameters to extend CAGRA Index

    Parameters
    ----------
    max_chunk_size : int
        The additional dataset is divided into chunks and added to the graph.
        This is the knob to adjust the tradeoff between the recall and
        operation throughput. Large chunk sizes can result in high throughput,
        but use more working memory (O(max_chunk_size*degree^2)). This can also
        degrade recall because no edges are added between the nodes in the same
        chunk. Auto select when 0.
    """

    cdef cuvsCagraExtendParams* params

    def __cinit__(self):
        check_cuvs(cuvsCagraExtendParamsCreate(&self.params))

    def __dealloc__(self):
        check_cuvs(cuvsCagraExtendParamsDestroy(self.params))

    def __init__(self, *,
                 max_chunk_size=None):
        if max_chunk_size is not None:
            self.params.max_chunk_size = max_chunk_size

    @property
    def max_chunk_size(self):
        return self.params.max_chunk_size


@auto_sync_resources
def extend(ExtendParams params, Index index, additional_dataset,
           resources=None):
    """
    Extend a CAGRA index with additional vectors

    Parameters
    ----------
    params : ExtendParams object
    index: Index
       Existing cagra index to extend
    additional_dataset : CUDA array interface compliant matrix shape
        Supported dtype [float, half, int8, uint8]
    {resources_docstring}

    """
    dataset_ai = wrap_array(additional_dataset)
    _check_input_array(dataset_ai, [np.dtype("float32"),
                                    np.dtype("float16"),
                                    np.dtype("byte"),
                                    np.dtype("ubyte")])

    cdef cydlpack.DLManagedTensor* dataset_dlpack = \
        cydlpack.dlpack_c(dataset_ai)

    cdef cuvsResources_t res = <cuvsResources_t>resources.get_c_obj()

    with cuda_interruptible():
        check_cuvs(cuvsCagraExtend(
            res,
            params.params,
            dataset_dlpack,
            index.index
        ))

    return index<|MERGE_RESOLUTION|>--- conflicted
+++ resolved
@@ -136,27 +136,17 @@
 
     Parameters
     ----------
-<<<<<<< HEAD
-    metric : string denoting the metric type, default="sqeuclidean"
-        Valid values for metric: ["sqeuclidean", "inner_product",
-        "cosine"], where
-=======
 
     metric : str, default = "sqeuclidean"
         String denoting the metric type, valid values for metric are
-        ["sqeuclidean", "inner_product"], where:
-
->>>>>>> 5492a061
+        ["sqeuclidean", "inner_product", "cosine"], where:
+
             - sqeuclidean is the euclidean distance without the square root
               operation, i.e.: distance(a,b) = \\sum_i (a_i - b_i)^2
             - inner_product distance is defined as
               distance(a, b) = \\sum_i a_i * b_i.
-<<<<<<< HEAD
-            - cosine is the cosine distance, defined as
+            - cosine distance is defined as
               distance(a, b) = 1 - a.b / (|a| * |b|)
-    intermediate_graph_degree : int, default = 128
-=======
->>>>>>> 5492a061
 
     intermediate_graph_degree : int, default = 128
     graph_degree : int, default = 64
