name: faiss_gpu_cagra
constraints:
  build: cuvs_bench.config.algos.constraints.cuvs_cagra_build
  search: cuvs_bench.config.algos.constraints.cuvs_cagra_search
groups:
  base:
    build:
<<<<<<< HEAD
      graph_degree: [32, 64, 96, 128]
      intermediate_graph_degree: [32, 64, 96, 128]
      cagra_build_algo: ["NN_DESCENT"]
=======
      graph_degree: [32]
      intermediate_graph_degree: [64]
      cagra_build_algo: ["IVF_PQ"]
      b_pq_dim: [128]
      b_pq_bits: [8]
      b_n_lists: [1000, 2000]
      b_kmeans_n_iters: [10]
      s_n_probes: [2, 5, 10]
>>>>>>> 41018434
    search:
      itopk: [32, 64, 128, 256, 512, 768, 1024]
      search_width: [1 ,2 ,4 ,8, 16, 32]
      max_iterations: [16, 20, 24, 28, 32, 64, 128]
  test:
    build:
      graph_degree: [32]
      intermediate_graph_degree: [32]
      cagra_build_algo: ["IVF_PQ", "NN_DESCENT"]
    search:
      itopk: [32]
      search_width: [1, 2]<|MERGE_RESOLUTION|>--- conflicted
+++ resolved
@@ -5,11 +5,6 @@
 groups:
   base:
     build:
-<<<<<<< HEAD
-      graph_degree: [32, 64, 96, 128]
-      intermediate_graph_degree: [32, 64, 96, 128]
-      cagra_build_algo: ["NN_DESCENT"]
-=======
       graph_degree: [32]
       intermediate_graph_degree: [64]
       cagra_build_algo: ["IVF_PQ"]
@@ -18,7 +13,6 @@
       b_n_lists: [1000, 2000]
       b_kmeans_n_iters: [10]
       s_n_probes: [2, 5, 10]
->>>>>>> 41018434
     search:
       itopk: [32, 64, 128, 256, 512, 768, 1024]
       search_width: [1 ,2 ,4 ,8, 16, 32]
