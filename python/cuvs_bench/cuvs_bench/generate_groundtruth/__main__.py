--- conflicted
+++ resolved
@@ -84,16 +84,10 @@
 if rmm is not None:
     gpu_system = True
     try:
-<<<<<<< HEAD
-        from cuvs.neighbors.brute_force import build, search
-        from pylibraft.common import DeviceResources
-        from rmm.allocators.cupy import rmm_cupy_allocator
-=======
         from rmm.allocators.cupy import rmm_cupy_allocator
 
         from cuvs.common import Resources
         from cuvs.neighbors.brute_force import build, search
->>>>>>> af3a4ace
     except ImportError:
         # RMM is available, cupy is available, but cuVS is not
         force_fallback_to_numpy()
