--- conflicted
+++ resolved
@@ -81,11 +81,7 @@
         "--dataset-path",
         dataset_path_arg,
         "--algorithms",
-<<<<<<< HEAD
-        "faiss_gpu_ivf_flat,faiss_gpu_ivf_sq,cuvs_ivf_flat,cuvs_cagra,ggnn,cuvs_cagra_hnswlib,cuvs_ivf_pq,",  # noqa: E501
-=======
         "faiss_gpu_ivf_flat,faiss_gpu_ivf_sq,cuvs_ivf_flat,cuvs_cagra,ggnn,cuvs_cagra_hnswlib,cuvs_ivf_pq",  # noqa: E501
->>>>>>> 1f9d8e80
         "--batch-size",
         "100",
         "-k",
@@ -166,10 +162,6 @@
             "header": common_build_header
             + [
                 "GPU",
-<<<<<<< HEAD
-                "codebook_kind",
-=======
->>>>>>> 1f9d8e80
                 "niter",
                 "nlist",
                 "pq_bits",
@@ -178,10 +170,6 @@
             ],
             "rows": 1,
         },
-<<<<<<< HEAD
-        # Note: cuvs_brute_force typically doesn't have a build phase
-=======
->>>>>>> 1f9d8e80
         # Search files:
         "test-data/result/search/cuvs_cagra_hnswlib,test,k10,bs100,raw.csv": {
             "header": common_search_header
@@ -380,123 +368,70 @@
             + [
                 "GPU",
                 "end_to_end",
-<<<<<<< HEAD
-                "internalDistanceDtype",
-=======
->>>>>>> 1f9d8e80
                 "k",
                 "n_queries",
                 "nprobe",
                 "refine_ratio",
-<<<<<<< HEAD
-                "smemLutDtype",
-                "total_queries",
-=======
                 "total_queries",
                 "search_label",
->>>>>>> 1f9d8e80
-                "build time",
-                "build threads",
-                "build cpu_time",
-                "build GPU",
-<<<<<<< HEAD
-                "codebook_kind",
-=======
->>>>>>> 1f9d8e80
+                "build time",
+                "build threads",
+                "build cpu_time",
+                "build GPU",
                 "niter",
                 "nlist",
                 "pq_bits",
                 "pq_dim",
                 "ratio",
             ],
-<<<<<<< HEAD
-            "rows": 3,
-=======
-            "rows": 2,
->>>>>>> 1f9d8e80
+            "rows": 2,
         },
         "test-data/result/search/cuvs_ivf_pq,test,k10,bs100,latency.csv": {
             "header": common_search_header
             + [
                 "GPU",
                 "end_to_end",
-<<<<<<< HEAD
-                "internalDistanceDtype",
-=======
->>>>>>> 1f9d8e80
                 "k",
                 "n_queries",
                 "nprobe",
                 "refine_ratio",
-<<<<<<< HEAD
-                "smemLutDtype",
-                "total_queries",
-=======
                 "total_queries",
                 "search_label",
->>>>>>> 1f9d8e80
-                "build time",
-                "build threads",
-                "build cpu_time",
-                "build GPU",
-<<<<<<< HEAD
-                "codebook_kind",
-=======
->>>>>>> 1f9d8e80
+                "build time",
+                "build threads",
+                "build cpu_time",
+                "build GPU",
                 "niter",
                 "nlist",
                 "pq_bits",
                 "pq_dim",
                 "ratio",
             ],
-<<<<<<< HEAD
-            "rows": 3,
-=======
-            "rows": 2,
->>>>>>> 1f9d8e80
+            "rows": 2,
         },
         "test-data/result/search/cuvs_ivf_pq,test,k10,bs100,throughput.csv": {
             "header": common_search_header
             + [
                 "GPU",
                 "end_to_end",
-<<<<<<< HEAD
-                "internalDistanceDtype",
-=======
->>>>>>> 1f9d8e80
                 "k",
                 "n_queries",
                 "nprobe",
                 "refine_ratio",
-<<<<<<< HEAD
-                "smemLutDtype",
-                "total_queries",
-=======
                 "total_queries",
                 "search_label",
->>>>>>> 1f9d8e80
-                "build time",
-                "build threads",
-                "build cpu_time",
-                "build GPU",
-<<<<<<< HEAD
-                "codebook_kind",
-=======
->>>>>>> 1f9d8e80
+                "build time",
+                "build threads",
+                "build cpu_time",
+                "build GPU",
                 "niter",
                 "nlist",
                 "pq_bits",
                 "pq_dim",
                 "ratio",
             ],
-<<<<<<< HEAD
-            "rows": 3,
-        },
-        
-=======
-            "rows": 2,
-        },
->>>>>>> 1f9d8e80
+            "rows": 2,
+        },
     }
 
     for rel_path, expectations in expected_files.items():
