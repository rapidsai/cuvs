## common
__pycache__
*.pyc
*~
\#*
.#*
*.o
*.so
*.dylib
.cache
.coverage
.vscode
*.swp
*.pytest_cache
htmlcov
build/
build_prims/
dist/
python/**/**/*.cpp
python/cuvs/record.txt
log
.ipynb_checkpoints
.DS_Store
dask-worker-space/
*.egg-info/
*.bin
bench/ann/data
temporary_*.json
rust/target/
rust/Cargo.lock
rmm_log.txt

## example notebooks
notebooks/simplewiki-2020-11-01-nq-distilbert-base-v1.pt
notebooks/data/

## scikit-build
_skbuild

## eclipse
.project
.cproject
.settings
.ptp-sync-folder

## Pycharm
.idea

## ccls
.ccls-cache
.ccls

## profiling
*.qdrep
*.qdrep.cache
*.qdstrm
*.nvprof

## doxygen build check inside ci/checks/style.sh
doxygen_check/

## cibuildwheel
/wheelhouse

# doxygen
_xml

# sphinx
_html
_text
docs/source/_static/rust

# clang tooling
compile_commands.json
.clangd/

# serialized ann indexes
cagra_index
ivf_flat_index
ivf_pq_index

<<<<<<< HEAD
datasets
=======
# cuvs_bench
datasets/
/*.json
>>>>>>> c616a229
<|MERGE_RESOLUTION|>--- conflicted
+++ resolved
@@ -79,10 +79,6 @@
 ivf_flat_index
 ivf_pq_index
 
-<<<<<<< HEAD
-datasets
-=======
 # cuvs_bench
 datasets/
-/*.json
->>>>>>> c616a229
+/*.json