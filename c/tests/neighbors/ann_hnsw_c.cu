/*
 * SPDX-FileCopyrightText: Copyright (c) 2023-2025, NVIDIA CORPORATION.
 * SPDX-License-Identifier: Apache-2.0
 */

#include "test_utils.cuh"
#include <cuvs/core/c_api.h>
#include <cuvs/distance/distance.h>
#include <cuvs/neighbors/cagra.h>
#include <cuvs/neighbors/hnsw.h>
#include <dlpack/dlpack.h>

#include <cstdint>

#include <cuda_runtime.h>
#include <gtest/gtest.h>
#include <sys/types.h>
#include <vector>

float dataset[4][2] = {{0.74021935, 0.9209938},
                       {0.03902049, 0.9689629},
                       {0.92514056, 0.4463501},
                       {0.6673192, 0.10993068}};
float queries[4][2] = {{0.48216683, 0.0428398},
                       {0.5084142, 0.6545497},
                       {0.51260436, 0.2643005},
                       {0.05198065, 0.5789965}};

std::vector<uint64_t> neighbors_exp = {3, 0, 3, 1};
std::vector<float> distances_exp    = {0.03878258, 0.12472608, 0.04776672, 0.15224178};

TEST(CagraHnswC, BuildSearch)
{
  // create cuvsResources_t
  cuvsResources_t res;
  cuvsResourcesCreate(&res);

  // create dataset DLTensor
  DLManagedTensor dataset_tensor;
  dataset_tensor.dl_tensor.data               = dataset;
  dataset_tensor.dl_tensor.device.device_type = kDLCPU;
  dataset_tensor.dl_tensor.ndim               = 2;
  dataset_tensor.dl_tensor.dtype.code         = kDLFloat;
  dataset_tensor.dl_tensor.dtype.bits         = 32;
  dataset_tensor.dl_tensor.dtype.lanes        = 1;
  int64_t dataset_shape[2]                    = {4, 2};
  dataset_tensor.dl_tensor.shape              = dataset_shape;
  dataset_tensor.dl_tensor.strides            = nullptr;

  // create index
  cuvsCagraIndex_t index;
  cuvsCagraIndexCreate(&index);

  // build index
  cuvsCagraIndexParams_t build_params;
  cuvsCagraIndexParamsCreate(&build_params);
  cuvsCagraBuild(res, build_params, &dataset_tensor, index);
  cuvsCagraSerializeToHnswlib(res, "/tmp/cagra_hnswlib.index", index);

  DLManagedTensor queries_tensor;
  queries_tensor.dl_tensor.data               = queries;
  queries_tensor.dl_tensor.device.device_type = kDLCPU;
  queries_tensor.dl_tensor.ndim               = 2;
  queries_tensor.dl_tensor.dtype.code         = kDLFloat;
  queries_tensor.dl_tensor.dtype.bits         = 32;
  queries_tensor.dl_tensor.dtype.lanes        = 1;
  int64_t queries_shape[2]                    = {4, 2};
  queries_tensor.dl_tensor.shape              = queries_shape;
  queries_tensor.dl_tensor.strides            = nullptr;

  // create neighbors DLTensor
  std::vector<uint64_t> neighbors(4);

  DLManagedTensor neighbors_tensor;
  neighbors_tensor.dl_tensor.data               = neighbors.data();
  neighbors_tensor.dl_tensor.device.device_type = kDLCPU;
  neighbors_tensor.dl_tensor.ndim               = 2;
  neighbors_tensor.dl_tensor.dtype.code         = kDLUInt;
  neighbors_tensor.dl_tensor.dtype.bits         = 64;
  neighbors_tensor.dl_tensor.dtype.lanes        = 1;
  int64_t neighbors_shape[2]                    = {4, 1};
  neighbors_tensor.dl_tensor.shape              = neighbors_shape;
  neighbors_tensor.dl_tensor.strides            = nullptr;

  // create distances DLTensor
  std::vector<float> distances(4);

  DLManagedTensor distances_tensor;
  distances_tensor.dl_tensor.data               = distances.data();
  distances_tensor.dl_tensor.device.device_type = kDLCPU;
  distances_tensor.dl_tensor.ndim               = 2;
  distances_tensor.dl_tensor.dtype.code         = kDLFloat;
  distances_tensor.dl_tensor.dtype.bits         = 32;
  distances_tensor.dl_tensor.dtype.lanes        = 1;
  int64_t distances_shape[2]                    = {4, 1};
  distances_tensor.dl_tensor.shape              = distances_shape;
  distances_tensor.dl_tensor.strides            = nullptr;

  // create hnsw index
  cuvsHnswIndex_t hnsw_index;
  cuvsHnswIndexCreate(&hnsw_index);
  hnsw_index->dtype = index->dtype;
  cuvsHnswIndexParams_t hnsw_params;
  cuvsHnswIndexParamsCreate(&hnsw_params);
  cuvsHnswDeserialize(res, hnsw_params, "/tmp/cagra_hnswlib.index", 2, L2Expanded, hnsw_index);

  // search index
  cuvsHnswSearchParams_t search_params;
  cuvsHnswSearchParamsCreate(&search_params);
  cuvsHnswSearch(
    res, search_params, hnsw_index, &queries_tensor, &neighbors_tensor, &distances_tensor);

  // verify output
  ASSERT_TRUE(cuvs::hostVecMatch(neighbors_exp, neighbors, cuvs::Compare<uint64_t>()));
  ASSERT_TRUE(cuvs::hostVecMatch(distances_exp, distances, cuvs::CompareApprox<float>(0.001f)));

  cuvsCagraIndexParamsDestroy(build_params);
  cuvsCagraIndexDestroy(index);
  cuvsHnswSearchParamsDestroy(search_params);
  cuvsHnswIndexDestroy(hnsw_index);
  cuvsResourcesDestroy(res);
}

TEST(HnswAceC, BuildSerializeDeserializeSearch)
{
  // create cuvsResources_t
  cuvsResources_t res;
  cuvsResourcesCreate(&res);

  // create dataset DLTensor
  DLManagedTensor dataset_tensor;
  dataset_tensor.dl_tensor.data               = dataset;
  dataset_tensor.dl_tensor.device.device_type = kDLCPU;
  dataset_tensor.dl_tensor.ndim               = 2;
  dataset_tensor.dl_tensor.dtype.code         = kDLFloat;
  dataset_tensor.dl_tensor.dtype.bits         = 32;
  dataset_tensor.dl_tensor.dtype.lanes        = 1;
  int64_t dataset_shape[2]                    = {4, 2};
  dataset_tensor.dl_tensor.shape              = dataset_shape;
  dataset_tensor.dl_tensor.strides            = nullptr;

<<<<<<< HEAD
  // create ACE params (ACE always uses disk-based storage)
=======
  // create ACE params
  cuvsHnswAceParams_t ace_params;
  cuvsHnswAceParamsCreate(&ace_params);
  ace_params->npartitions = 2;
  ace_params->build_dir   = "/tmp/hnsw_ace_test";
  ace_params->use_disk    = false;

  // create index params
  cuvsHnswIndexParams_t hnsw_params;
  cuvsHnswIndexParamsCreate(&hnsw_params);
  hnsw_params->hierarchy       = GPU;
  hnsw_params->ef_construction = 100;
  hnsw_params->ace_params      = ace_params;
  hnsw_params->metric          = L2Expanded;
  hnsw_params->M               = 16;

  // create HNSW index
  cuvsHnswIndex_t hnsw_index;
  cuvsHnswIndexCreate(&hnsw_index);

  // build index using ACE
  cuvsError_t build_status = cuvsHnswBuild(res, hnsw_params, &dataset_tensor, hnsw_index);
  ASSERT_EQ(build_status, CUVS_SUCCESS) << "cuvsHnswBuild failed";

  // create queries DLTensor
  DLManagedTensor queries_tensor;
  queries_tensor.dl_tensor.data               = queries;
  queries_tensor.dl_tensor.device.device_type = kDLCPU;
  queries_tensor.dl_tensor.ndim               = 2;
  queries_tensor.dl_tensor.dtype.code         = kDLFloat;
  queries_tensor.dl_tensor.dtype.bits         = 32;
  queries_tensor.dl_tensor.dtype.lanes        = 1;
  int64_t queries_shape[2]                    = {4, 2};
  queries_tensor.dl_tensor.shape              = queries_shape;
  queries_tensor.dl_tensor.strides            = nullptr;

  // create neighbors DLTensor
  std::vector<uint64_t> neighbors(4);
  DLManagedTensor neighbors_tensor;
  neighbors_tensor.dl_tensor.data               = neighbors.data();
  neighbors_tensor.dl_tensor.device.device_type = kDLCPU;
  neighbors_tensor.dl_tensor.ndim               = 2;
  neighbors_tensor.dl_tensor.dtype.code         = kDLUInt;
  neighbors_tensor.dl_tensor.dtype.bits         = 64;
  neighbors_tensor.dl_tensor.dtype.lanes        = 1;
  int64_t neighbors_shape[2]                    = {4, 1};
  neighbors_tensor.dl_tensor.shape              = neighbors_shape;
  neighbors_tensor.dl_tensor.strides            = nullptr;

  // create distances DLTensor
  std::vector<float> distances(4);
  DLManagedTensor distances_tensor;
  distances_tensor.dl_tensor.data               = distances.data();
  distances_tensor.dl_tensor.device.device_type = kDLCPU;
  distances_tensor.dl_tensor.ndim               = 2;
  distances_tensor.dl_tensor.dtype.code         = kDLFloat;
  distances_tensor.dl_tensor.dtype.bits         = 32;
  distances_tensor.dl_tensor.dtype.lanes        = 1;
  int64_t distances_shape[2]                    = {4, 1};
  distances_tensor.dl_tensor.shape              = distances_shape;
  distances_tensor.dl_tensor.strides            = nullptr;

  // search index
  cuvsHnswSearchParams_t search_params;
  cuvsHnswSearchParamsCreate(&search_params);
  search_params->ef = 100;

  cuvsError_t search_status = cuvsHnswSearch(
    res, search_params, hnsw_index, &queries_tensor, &neighbors_tensor, &distances_tensor);
  ASSERT_EQ(search_status, CUVS_SUCCESS) << "cuvsHnswSearch failed";

  // verify output
  ASSERT_TRUE(cuvs::hostVecMatch(neighbors_exp, neighbors, cuvs::Compare<uint64_t>()));
  ASSERT_TRUE(cuvs::hostVecMatch(distances_exp, distances, cuvs::CompareApprox<float>(0.001f)));

  // cleanup
  cuvsHnswAceParamsDestroy(ace_params);
  cuvsHnswIndexParamsDestroy(hnsw_params);
  cuvsHnswSearchParamsDestroy(search_params);
  cuvsHnswIndexDestroy(hnsw_index);
  cuvsResourcesDestroy(res);
}

TEST(HnswAceDiskC, BuildSerializeDeserializeSearch)
{
  // create cuvsResources_t
  cuvsResources_t res;
  cuvsResourcesCreate(&res);

  // create dataset DLTensor
  DLManagedTensor dataset_tensor;
  dataset_tensor.dl_tensor.data               = dataset;
  dataset_tensor.dl_tensor.device.device_type = kDLCPU;
  dataset_tensor.dl_tensor.ndim               = 2;
  dataset_tensor.dl_tensor.dtype.code         = kDLFloat;
  dataset_tensor.dl_tensor.dtype.bits         = 32;
  dataset_tensor.dl_tensor.dtype.lanes        = 1;
  int64_t dataset_shape[2]                    = {4, 2};
  dataset_tensor.dl_tensor.shape              = dataset_shape;
  dataset_tensor.dl_tensor.strides            = nullptr;

  // create ACE params with use_disk = true
>>>>>>> 29a4e65e
  cuvsHnswAceParams_t ace_params;
  cuvsHnswAceParamsCreate(&ace_params);
  ace_params->npartitions = 2;
  ace_params->build_dir   = "/tmp/hnsw_ace_disk_test";

  // create index params
  cuvsHnswIndexParams_t hnsw_params;
  cuvsHnswIndexParamsCreate(&hnsw_params);
  hnsw_params->hierarchy       = GPU;
  hnsw_params->ef_construction = 100;
  hnsw_params->ace_params      = ace_params;
  hnsw_params->metric          = L2Expanded;
  hnsw_params->M               = 16;

  // create HNSW index
  cuvsHnswIndex_t hnsw_index;
  cuvsHnswIndexCreate(&hnsw_index);

  // build index using ACE with disk mode (index is serialized to disk by the build function)
  cuvsError_t build_status = cuvsHnswBuild(res, hnsw_params, &dataset_tensor, hnsw_index);
  ASSERT_EQ(build_status, CUVS_SUCCESS) << "cuvsHnswBuild failed";

  // create a new HNSW index for deserialization
  cuvsHnswIndex_t deserialized_index;
  cuvsHnswIndexCreate(&deserialized_index);
  deserialized_index->dtype = hnsw_index->dtype;

  // deserialize from disk
  cuvsError_t deserialize_status =
    cuvsHnswDeserialize(res, hnsw_params, "/tmp/hnsw_ace_disk_test/hnsw_index.bin", 2, L2Expanded, deserialized_index);
  ASSERT_EQ(deserialize_status, CUVS_SUCCESS) << "cuvsHnswDeserialize failed";

  // create queries DLTensor
  DLManagedTensor queries_tensor;
  queries_tensor.dl_tensor.data               = queries;
  queries_tensor.dl_tensor.device.device_type = kDLCPU;
  queries_tensor.dl_tensor.ndim               = 2;
  queries_tensor.dl_tensor.dtype.code         = kDLFloat;
  queries_tensor.dl_tensor.dtype.bits         = 32;
  queries_tensor.dl_tensor.dtype.lanes        = 1;
  int64_t queries_shape[2]                    = {4, 2};
  queries_tensor.dl_tensor.shape              = queries_shape;
  queries_tensor.dl_tensor.strides            = nullptr;

  // create neighbors DLTensor
  std::vector<uint64_t> neighbors(4);
  DLManagedTensor neighbors_tensor;
  neighbors_tensor.dl_tensor.data               = neighbors.data();
  neighbors_tensor.dl_tensor.device.device_type = kDLCPU;
  neighbors_tensor.dl_tensor.ndim               = 2;
  neighbors_tensor.dl_tensor.dtype.code         = kDLUInt;
  neighbors_tensor.dl_tensor.dtype.bits         = 64;
  neighbors_tensor.dl_tensor.dtype.lanes        = 1;
  int64_t neighbors_shape[2]                    = {4, 1};
  neighbors_tensor.dl_tensor.shape              = neighbors_shape;
  neighbors_tensor.dl_tensor.strides            = nullptr;

  // create distances DLTensor
  std::vector<float> distances(4);
  DLManagedTensor distances_tensor;
  distances_tensor.dl_tensor.data               = distances.data();
  distances_tensor.dl_tensor.device.device_type = kDLCPU;
  distances_tensor.dl_tensor.ndim               = 2;
  distances_tensor.dl_tensor.dtype.code         = kDLFloat;
  distances_tensor.dl_tensor.dtype.bits         = 32;
  distances_tensor.dl_tensor.dtype.lanes        = 1;
  int64_t distances_shape[2]                    = {4, 1};
  distances_tensor.dl_tensor.shape              = distances_shape;
  distances_tensor.dl_tensor.strides            = nullptr;

  // search the deserialized index
  cuvsHnswSearchParams_t search_params;
  cuvsHnswSearchParamsCreate(&search_params);
  search_params->ef = 100;

  cuvsError_t search_status = cuvsHnswSearch(
    res, search_params, deserialized_index, &queries_tensor, &neighbors_tensor, &distances_tensor);
  ASSERT_EQ(search_status, CUVS_SUCCESS) << "cuvsHnswSearch failed";

  // verify output
  ASSERT_TRUE(cuvs::hostVecMatch(neighbors_exp, neighbors, cuvs::Compare<uint64_t>()));
  ASSERT_TRUE(cuvs::hostVecMatch(distances_exp, distances, cuvs::CompareApprox<float>(0.001f)));

  // cleanup
  cuvsHnswAceParamsDestroy(ace_params);
  cuvsHnswIndexParamsDestroy(hnsw_params);
  cuvsHnswSearchParamsDestroy(search_params);
  cuvsHnswIndexDestroy(hnsw_index);
  cuvsHnswIndexDestroy(deserialized_index);
  cuvsResourcesDestroy(res);
}<|MERGE_RESOLUTION|>--- conflicted
+++ resolved
@@ -139,15 +139,11 @@
   dataset_tensor.dl_tensor.shape              = dataset_shape;
   dataset_tensor.dl_tensor.strides            = nullptr;
 
-<<<<<<< HEAD
   // create ACE params (ACE always uses disk-based storage)
-=======
-  // create ACE params
   cuvsHnswAceParams_t ace_params;
   cuvsHnswAceParamsCreate(&ace_params);
   ace_params->npartitions = 2;
-  ace_params->build_dir   = "/tmp/hnsw_ace_test";
-  ace_params->use_disk    = false;
+  ace_params->build_dir   = "/tmp/hnsw_ace_disk_test";
 
   // create index params
   cuvsHnswIndexParams_t hnsw_params;
@@ -162,9 +158,19 @@
   cuvsHnswIndex_t hnsw_index;
   cuvsHnswIndexCreate(&hnsw_index);
 
-  // build index using ACE
+  // build index using ACE with disk mode (index is serialized to disk by the build function)
   cuvsError_t build_status = cuvsHnswBuild(res, hnsw_params, &dataset_tensor, hnsw_index);
   ASSERT_EQ(build_status, CUVS_SUCCESS) << "cuvsHnswBuild failed";
+
+  // create a new HNSW index for deserialization
+  cuvsHnswIndex_t deserialized_index;
+  cuvsHnswIndexCreate(&deserialized_index);
+  deserialized_index->dtype = hnsw_index->dtype;
+
+  // deserialize from disk
+  cuvsError_t deserialize_status =
+    cuvsHnswDeserialize(res, hnsw_params, "/tmp/hnsw_ace_disk_test/hnsw_index.bin", 2, L2Expanded, deserialized_index);
+  ASSERT_EQ(deserialize_status, CUVS_SUCCESS) << "cuvsHnswDeserialize failed";
 
   // create queries DLTensor
   DLManagedTensor queries_tensor;
@@ -204,117 +210,6 @@
   distances_tensor.dl_tensor.shape              = distances_shape;
   distances_tensor.dl_tensor.strides            = nullptr;
 
-  // search index
-  cuvsHnswSearchParams_t search_params;
-  cuvsHnswSearchParamsCreate(&search_params);
-  search_params->ef = 100;
-
-  cuvsError_t search_status = cuvsHnswSearch(
-    res, search_params, hnsw_index, &queries_tensor, &neighbors_tensor, &distances_tensor);
-  ASSERT_EQ(search_status, CUVS_SUCCESS) << "cuvsHnswSearch failed";
-
-  // verify output
-  ASSERT_TRUE(cuvs::hostVecMatch(neighbors_exp, neighbors, cuvs::Compare<uint64_t>()));
-  ASSERT_TRUE(cuvs::hostVecMatch(distances_exp, distances, cuvs::CompareApprox<float>(0.001f)));
-
-  // cleanup
-  cuvsHnswAceParamsDestroy(ace_params);
-  cuvsHnswIndexParamsDestroy(hnsw_params);
-  cuvsHnswSearchParamsDestroy(search_params);
-  cuvsHnswIndexDestroy(hnsw_index);
-  cuvsResourcesDestroy(res);
-}
-
-TEST(HnswAceDiskC, BuildSerializeDeserializeSearch)
-{
-  // create cuvsResources_t
-  cuvsResources_t res;
-  cuvsResourcesCreate(&res);
-
-  // create dataset DLTensor
-  DLManagedTensor dataset_tensor;
-  dataset_tensor.dl_tensor.data               = dataset;
-  dataset_tensor.dl_tensor.device.device_type = kDLCPU;
-  dataset_tensor.dl_tensor.ndim               = 2;
-  dataset_tensor.dl_tensor.dtype.code         = kDLFloat;
-  dataset_tensor.dl_tensor.dtype.bits         = 32;
-  dataset_tensor.dl_tensor.dtype.lanes        = 1;
-  int64_t dataset_shape[2]                    = {4, 2};
-  dataset_tensor.dl_tensor.shape              = dataset_shape;
-  dataset_tensor.dl_tensor.strides            = nullptr;
-
-  // create ACE params with use_disk = true
->>>>>>> 29a4e65e
-  cuvsHnswAceParams_t ace_params;
-  cuvsHnswAceParamsCreate(&ace_params);
-  ace_params->npartitions = 2;
-  ace_params->build_dir   = "/tmp/hnsw_ace_disk_test";
-
-  // create index params
-  cuvsHnswIndexParams_t hnsw_params;
-  cuvsHnswIndexParamsCreate(&hnsw_params);
-  hnsw_params->hierarchy       = GPU;
-  hnsw_params->ef_construction = 100;
-  hnsw_params->ace_params      = ace_params;
-  hnsw_params->metric          = L2Expanded;
-  hnsw_params->M               = 16;
-
-  // create HNSW index
-  cuvsHnswIndex_t hnsw_index;
-  cuvsHnswIndexCreate(&hnsw_index);
-
-  // build index using ACE with disk mode (index is serialized to disk by the build function)
-  cuvsError_t build_status = cuvsHnswBuild(res, hnsw_params, &dataset_tensor, hnsw_index);
-  ASSERT_EQ(build_status, CUVS_SUCCESS) << "cuvsHnswBuild failed";
-
-  // create a new HNSW index for deserialization
-  cuvsHnswIndex_t deserialized_index;
-  cuvsHnswIndexCreate(&deserialized_index);
-  deserialized_index->dtype = hnsw_index->dtype;
-
-  // deserialize from disk
-  cuvsError_t deserialize_status =
-    cuvsHnswDeserialize(res, hnsw_params, "/tmp/hnsw_ace_disk_test/hnsw_index.bin", 2, L2Expanded, deserialized_index);
-  ASSERT_EQ(deserialize_status, CUVS_SUCCESS) << "cuvsHnswDeserialize failed";
-
-  // create queries DLTensor
-  DLManagedTensor queries_tensor;
-  queries_tensor.dl_tensor.data               = queries;
-  queries_tensor.dl_tensor.device.device_type = kDLCPU;
-  queries_tensor.dl_tensor.ndim               = 2;
-  queries_tensor.dl_tensor.dtype.code         = kDLFloat;
-  queries_tensor.dl_tensor.dtype.bits         = 32;
-  queries_tensor.dl_tensor.dtype.lanes        = 1;
-  int64_t queries_shape[2]                    = {4, 2};
-  queries_tensor.dl_tensor.shape              = queries_shape;
-  queries_tensor.dl_tensor.strides            = nullptr;
-
-  // create neighbors DLTensor
-  std::vector<uint64_t> neighbors(4);
-  DLManagedTensor neighbors_tensor;
-  neighbors_tensor.dl_tensor.data               = neighbors.data();
-  neighbors_tensor.dl_tensor.device.device_type = kDLCPU;
-  neighbors_tensor.dl_tensor.ndim               = 2;
-  neighbors_tensor.dl_tensor.dtype.code         = kDLUInt;
-  neighbors_tensor.dl_tensor.dtype.bits         = 64;
-  neighbors_tensor.dl_tensor.dtype.lanes        = 1;
-  int64_t neighbors_shape[2]                    = {4, 1};
-  neighbors_tensor.dl_tensor.shape              = neighbors_shape;
-  neighbors_tensor.dl_tensor.strides            = nullptr;
-
-  // create distances DLTensor
-  std::vector<float> distances(4);
-  DLManagedTensor distances_tensor;
-  distances_tensor.dl_tensor.data               = distances.data();
-  distances_tensor.dl_tensor.device.device_type = kDLCPU;
-  distances_tensor.dl_tensor.ndim               = 2;
-  distances_tensor.dl_tensor.dtype.code         = kDLFloat;
-  distances_tensor.dl_tensor.dtype.bits         = 32;
-  distances_tensor.dl_tensor.dtype.lanes        = 1;
-  int64_t distances_shape[2]                    = {4, 1};
-  distances_tensor.dl_tensor.shape              = distances_shape;
-  distances_tensor.dl_tensor.strides            = nullptr;
-
   // search the deserialized index
   cuvsHnswSearchParams_t search_params;
   cuvsHnswSearchParamsCreate(&search_params);
