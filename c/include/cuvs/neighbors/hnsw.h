--- conflicted
+++ resolved
@@ -60,18 +60,8 @@
    */
   size_t npartitions;
   /**
-<<<<<<< HEAD
-   * The index quality for the ACE build.
-   * Bigger values increase the index quality.
-   */
-  size_t ef_construction;
-  /**
    * Directory to store ACE build artifacts (e.g., KNN graph, optimized graph, reordered dataset).
    * ACE always uses disk-based storage for memory-efficient graph construction.
-=======
-   * Directory to store ACE build artifacts (e.g., KNN graph, optimized graph).
-   * Used when `use_disk` is true or when the graph does not fit in memory.
->>>>>>> 29a4e65e
    */
   const char* build_dir;
   /**
@@ -318,11 +308,6 @@
  * cuvsHnswAceParams_t ace_params;
  * cuvsHnswAceParamsCreate(&ace_params);
  * ace_params->npartitions = 4;
-<<<<<<< HEAD
- * ace_params->ef_construction = 120;
-=======
- * ace_params->use_disk = true;
->>>>>>> 29a4e65e
  * ace_params->build_dir = "/tmp/hnsw_ace_build";
  *
  * // Create index parameters
