--- conflicted
+++ resolved
@@ -215,7 +215,6 @@
 cuvsError_t cuvsCagraCompressionParamsDestroy(cuvsCagraCompressionParams_t params);
 
 /**
-<<<<<<< HEAD
  * @brief Allocate ACE params, and populate with default values
  *
  * @param[in] params cuvsAceParams_t to allocate
@@ -230,7 +229,24 @@
  * @return cuvsError_t
  */
 cuvsError_t cuvsAceParamsDestroy(cuvsAceParams_t params);
-=======
+
+/**
+ * @brief Allocate ACE params, and populate with default values
+ *
+ * @param[in] params cuvsAceParams_t to allocate
+ * @return cuvsError_t
+ */
+cuvsError_t cuvsAceParamsCreate(cuvsAceParams_t* params);
+
+/**
+ * @brief De-allocate ACE params
+ *
+ * @param[in] params
+ * @return cuvsError_t
+ */
+cuvsError_t cuvsAceParamsDestroy(cuvsAceParams_t params);
+
+/**
  * @brief Create CAGRA index parameters similar to an HNSW index
  *
  * This factory function creates CAGRA parameters that yield a graph compatible with
@@ -252,7 +268,6 @@
                                                 int ef_construction,
                                                 enum cuvsCagraHnswHeuristicType heuristic,
                                                 cuvsDistanceType metric);
->>>>>>> d8fdd7d4
 
 /**
  * @}
