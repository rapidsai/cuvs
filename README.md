# <div align="left"><img src="https://rapids.ai/assets/images/rapids_logo.png" width="90px"/>&nbsp;cuVS: Vector Search and Clustering on the GPU</div>

<<<<<<< HEAD
### NOTE: cuVS is currently being 

## Contents
<hr>

1. [Useful Resources](#useful-resources)
2. [What is cuVS?](#what-is-cuvs)
3. [Getting Started](#getting-started)
4. [Installing cuVS](#installing)
5. [Contributing](#contributing)
6. [References](#references)

<hr>

=======
## Contents

1. [Useful Resources](#useful-resources)
2. [What is cuVS?](#what-is-cuvs)
3. [Installing cuVS](#installing)
4. [Getting Started](#getting-started)
5. [Contributing](#contributing)
6. [References](#references)

>>>>>>> fb08679d
## Useful Resources

- [cuVS Reference Documentation](https://docs.rapids.ai/api/cuvs/stable/): API Documentation.
- [cuVS Getting Started](./docs/source/quick_start.md): Getting started with RAFT.
- [Build and Install cuVS](./docs/source/build.md): Instructions for installing and building cuVS.
- [Example Notebooks](./notebooks): Example jupyer notebooks
- [RAPIDS Community](https://rapids.ai/community.html): Get help, contribute, and collaborate.
- [GitHub repository](https://github.com/rapidsai/cuvs): Download the cuVS source code.
- [Issue tracker](https://github.com/rapidsai/cuvs/issues): Report issues or request features.

## What is cuVS?

<<<<<<< HEAD
cuVS contains many algorithms for running approximate nearest neighbors and clustering on the GPU.

## Getting Started



## Installing cuVS

## Contributing

## References
=======
cuVS contains state-of-the-art implementations of several algorithms for running approximate nearest neighbors and clustering on the GPU. It can be used directly or through the various databases and other libraries that have integrated it. The primary goal of cuVS is to simplify the use of GPUs for vector similarity search and clustering.

**Please note** that cuVS is a new library mostly derived from the approximate nearest neighbors and clustering algorithms in the [RAPIDS RAFT](https://github.com/rapidsai) library of data mining primitives. RAPIDS RAFT currently contains the most fully-featured versions of the approximate nearest neighbors and clustering algorithms in cuVS. We are in the process of migrating the algorithms from RAFT to cuVS, but if you are unsure of which to use, please consider the following:
1. RAFT contains C++ and Python APIs for all of the approximate nearest neighbors and clustering algorithms. 
2. cuVS contains a growing support for different languages, including C, C++, Python, and Rust. We will be adding more language support to cuVS in the future but will not be improving the language support for RAFT.
3. Once all of RAFT's approximate nearest neighbors and clustering algorithms are moved to cuVS, the RAFT APIs will be deprecated and eventually removed altogether. Once removed, RAFT will become a lightweight header-only library. In the meantime, there's no harm in using RAFT if support for additional languages is not needed.

## Installing cuVS

cuVS comes with pre-built packages that can be installed through [conda](https://conda.io/projects/conda/en/latest/user-guide/getting-started.html#managing-python). Different packages are available for the different languages supported by cuVS:

| Python | C++ | C | Rust |
|--------|-----|---|------|
| `pycuvs`| `libcuvs` | `libcuvs_c` | `cuvs-rs` |

### Stable release

It is recommended to use [mamba](https://mamba.readthedocs.io/en/latest/installation/mamba-installation.html) to install the desired packages. The following command will install the Python package. You can substitute `pycuvs` for any of the packages in the table above:
```bash
mamba install -c conda-forge -c nvidia -c rapidsai pycuvs
```

### Nightlies
If installing a version that has not yet been released, the `rapidsai` channel can be replaced with `rapidsai-nightly`:
```bash
mamba install -c conda-forge -c nvidia -c rapidsai-nightly pycuvs=24.02*
```

Please see the [Build and Install Guide](docs/source/build.md) for more information on installing cuVS and building from source.

## Getting Started

The following code snippets train an approximate nearest neighbors index for the CAGRA algorithm. 

### Python API

```python
from cuvs.neighbors import cagra

dataset = load_data()
index_params = cagra.IndexParams()

index = cagra.build_index(build_params, dataset)
```

### C++ API

```c++
#include <cuvs/neighbors/cagra.hpp>

using namespace cuvs::neighbors;

raft::device_matrix_view<float> dataset = load_dataset();
raft::device_resources res;

cagra::index_params index_params;

auto index = cagra::build(res, index_params, dataset);
```

For more example of the C++ APIs, refer to [cpp/examples](https://github.com/rapidsai/cuvs/tree/HEAD/cpp/examples) directory in the codebase.

### C API

```c
#include <cuvs/neighbors/cagra.h>

cuvsResources_t res;
cuvsCagraIndexParams_t index_params;
cuvsCagraIndex_t index;

DLManagedTensor *dataset;
load_dataset(dataset);

cuvsResourcesCreate(&res);
cuvsCagraIndexParamsCreate(&index_params);
cuvsCagraIndexCreate(&index);

cuvsCagraBuild(res, index_params, dataset, index);

cuvsCagraIndexDestroy(index);
cuvsCagraIndexParamsDestroy(index_params);
cuvsResourcesDestroy(res);
```


## Contributing

If you are interested in contributing to the cuVS library, please read our [Contributing guidelines](docs/source/contributing.md). Refer to the [Developer Guide](docs/source/developer_guide.md) for details on the developer guidelines, workflows, and principals.

## References

When citing cuVS generally, please consider referencing this Github repository.
```bibtex
@misc{rapidsai,
  title={Rapidsai/cuVS: Vector Search and Clustering on the GPU.},
  url={https://github.com/rapidsai/cuvs},
  journal={GitHub},
  publisher={Nvidia RAPIDS},
  author={Rapidsai},
  year={2024}
}
```

If citing CAGRA, please consider the following bibtex:
```bibtex
@misc{ootomo2023cagra,
      title={CAGRA: Highly Parallel Graph Construction and Approximate Nearest Neighbor Search for GPUs},
      author={Hiroyuki Ootomo and Akira Naruse and Corey Nolet and Ray Wang and Tamas Feher and Yong Wang},
      year={2023},
      eprint={2308.15136},
      archivePrefix={arXiv},
      primaryClass={cs.DS}
}
```

If citing the k-selection routines, please consider the following bibtex:
```bibtex
@proceedings{10.1145/3581784,
    title = {SC '23: Proceedings of the International Conference for High Performance Computing, Networking, Storage and Analysis},
    year = {2023},
    isbn = {9798400701092},
    publisher = {Association for Computing Machinery},
    address = {New York, NY, USA},
    abstract = {Started in 1988, the SC Conference has become the annual nexus for researchers and practitioners from academia, industry and government to share information and foster collaborations to advance the state of the art in High Performance Computing (HPC), Networking, Storage, and Analysis.},
    location = {, Denver, CO, USA, }
}
```

If citing the nearest neighbors descent API, please consider the following bibtex:
```bibtex
@inproceedings{10.1145/3459637.3482344,
    author = {Wang, Hui and Zhao, Wan-Lei and Zeng, Xiangxiang and Yang, Jianye},
    title = {Fast K-NN Graph Construction by GPU Based NN-Descent},
    year = {2021},
    isbn = {9781450384469},
    publisher = {Association for Computing Machinery},
    address = {New York, NY, USA},
    url = {https://doi.org/10.1145/3459637.3482344},
    doi = {10.1145/3459637.3482344},
    abstract = {NN-Descent is a classic k-NN graph construction approach. It is still widely employed in machine learning, computer vision, and information retrieval tasks due to its efficiency and genericness. However, the current design only works well on CPU. In this paper, NN-Descent has been redesigned to adapt to the GPU architecture. A new graph update strategy called selective update is proposed. It reduces the data exchange between GPU cores and GPU global memory significantly, which is the processing bottleneck under GPU computation architecture. This redesign leads to full exploitation of the parallelism of the GPU hardware. In the meantime, the genericness, as well as the simplicity of NN-Descent, are well-preserved. Moreover, a procedure that allows to k-NN graph to be merged efficiently on GPU is proposed. It makes the construction of high-quality k-NN graphs for out-of-GPU-memory datasets tractable. Our approach is 100-250\texttimes{} faster than the single-thread NN-Descent and is 2.5-5\texttimes{} faster than the existing GPU-based approaches as we tested on million as well as billion scale datasets.},
    booktitle = {Proceedings of the 30th ACM International Conference on Information \& Knowledge Management},
    pages = {1929–1938},
    numpages = {10},
    keywords = {high-dimensional, nn-descent, gpu, k-nearest neighbor graph},
    location = {Virtual Event, Queensland, Australia},
    series = {CIKM '21}
}
```
>>>>>>> fb08679d
<|MERGE_RESOLUTION|>--- conflicted
+++ resolved
@@ -1,21 +1,5 @@
 # <div align="left"><img src="https://rapids.ai/assets/images/rapids_logo.png" width="90px"/>&nbsp;cuVS: Vector Search and Clustering on the GPU</div>
 
-<<<<<<< HEAD
-### NOTE: cuVS is currently being 
-
-## Contents
-<hr>
-
-1. [Useful Resources](#useful-resources)
-2. [What is cuVS?](#what-is-cuvs)
-3. [Getting Started](#getting-started)
-4. [Installing cuVS](#installing)
-5. [Contributing](#contributing)
-6. [References](#references)
-
-<hr>
-
-=======
 ## Contents
 
 1. [Useful Resources](#useful-resources)
@@ -25,7 +9,6 @@
 5. [Contributing](#contributing)
 6. [References](#references)
 
->>>>>>> fb08679d
 ## Useful Resources
 
 - [cuVS Reference Documentation](https://docs.rapids.ai/api/cuvs/stable/): API Documentation.
@@ -38,19 +21,6 @@
 
 ## What is cuVS?
 
-<<<<<<< HEAD
-cuVS contains many algorithms for running approximate nearest neighbors and clustering on the GPU.
-
-## Getting Started
-
-
-
-## Installing cuVS
-
-## Contributing
-
-## References
-=======
 cuVS contains state-of-the-art implementations of several algorithms for running approximate nearest neighbors and clustering on the GPU. It can be used directly or through the various databases and other libraries that have integrated it. The primary goal of cuVS is to simplify the use of GPUs for vector similarity search and clustering.
 
 **Please note** that cuVS is a new library mostly derived from the approximate nearest neighbors and clustering algorithms in the [RAPIDS RAFT](https://github.com/rapidsai) library of data mining primitives. RAPIDS RAFT currently contains the most fully-featured versions of the approximate nearest neighbors and clustering algorithms in cuVS. We are in the process of migrating the algorithms from RAFT to cuVS, but if you are unsure of which to use, please consider the following:
@@ -199,5 +169,4 @@
     location = {Virtual Event, Queensland, Australia},
     series = {CIKM '21}
 }
-```
->>>>>>> fb08679d
+```