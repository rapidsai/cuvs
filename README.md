# <div align="left"><img src="https://rapids.ai/assets/images/rapids_logo.png" width="90px"/>&nbsp;cuVS: Vector Search and Clustering on the GPU</div>

<<<<<<< HEAD
### NOTE: cuVS is currently being 

## Contents
<hr>

1. [Useful Resources](#useful-resources)
2. [What is cuVS?](#what-is-cuvs)
3. [Getting Started](#getting-started)
4. [Installing cuVS](#installing)
5. [Contributing](#contributing)
6. [References](#references)

<hr>

=======
## Contents

1. [Useful Resources](#useful-resources)
2. [What is cuVS?](#what-is-cuvs)
3. [Installing cuVS](#installing)
4. [Getting Started](#getting-started)
5. [Contributing](#contributing)
6. [References](#references)

>>>>>>> fb08679d
## Useful Resources

- [cuVS Reference Documentation](https://docs.rapids.ai/api/cuvs/stable/): API Documentation.
- [cuVS Getting Started](./docs/source/quick_start.md): Getting started with RAFT.
- [Build and Install cuVS](./docs/source/build.md): Instructions for installing and building cuVS.
- [Example Notebooks](./notebooks): Example jupyer notebooks
- [RAPIDS Community](https://rapids.ai/community.html): Get help, contribute, and collaborate.
- [GitHub repository](https://github.com/rapidsai/cuvs): Download the cuVS source code.
- [Issue tracker](https://github.com/rapidsai/cuvs/issues): Report issues or request features.

## What is cuVS?

<<<<<<< HEAD
cuVS contains many algorithms for running approximate nearest neighbors and clustering on the GPU.

## Getting Started



## Installing cuVS

## Contributing

## References
=======
cuVS contains state-of-the-art implementations of several algorithms for running approximate nearest neighbors and clustering on the GPU. It can be used directly or through the various databases and other libraries that have integrated it. The primary goal of cuVS is to simplify the use of GPUs for vector similarity search and clustering.

**Please note** that cuVS is a new library mostly derived from the approximate nearest neighbors and clustering algorithms in the [RAPIDS RAFT](https://github.com/rapidsai) library of data mining primitives. RAPIDS RAFT currently contains the most fully-featured versions of the approximate nearest neighbors and clustering algorithms in cuVS. We are in the process of migrating the algorithms from RAFT to cuVS, but if you are unsure of which to use, please consider the following:
1. RAFT contains C++ and Python APIs for all of the approximate nearest neighbors and clustering algorithms. 
2. cuVS contains a growing support for different languages, including C, C++, Python, and Rust. We will be adding more language support to cuVS in the future but will not be improving the language support for RAFT.
3. Once all of RAFT's approximate nearest neighbors and clustering algorithms are moved to cuVS, the RAFT APIs will be deprecated and eventually removed altogether. Once removed, RAFT will become a lightweight header-only library. In the meantime, there's no harm in using RAFT if support for additional languages is not needed.

## Installing cuVS

cuVS comes with pre-built packages that can be installed through [conda](https://conda.io/projects/conda/en/latest/user-guide/getting-started.html#managing-python). Different packages are available for the different languages supported by cuVS:

| Python | C++ | C | Rust |
|--------|-----|---|------|
| `pycuvs`| `libcuvs` | `libcuvs_c` | `cuvs-rs` |

### Stable release

It is recommended to use [mamba](https://mamba.readthedocs.io/en/latest/installation/mamba-installation.html) to install the desired packages. The following command will install the Python package. You can substitute `pycuvs` for any of the packages in the table above:
```bash
mamba install -c conda-forge -c nvidia -c rapidsai pycuvs
```

### Nightlies
If installing a version that has not yet been released, the `rapidsai` channel can be replaced with `rapidsai-nightly`:
```bash
mamba install -c conda-forge -c nvidia -c rapidsai-nightly pycuvs=24.02*
```

Please see the [Build and Install Guide](docs/source/build.md) for more information on installing cuVS and building from source.

## Getting Started

The following code snippets train an approximate nearest neighbors index for the CAGRA algorithm. 

### Python API

```python
from cuvs.neighbors import cagra

dataset = load_data()
index_params = cagra.IndexParams()

index = cagra.build_index(build_params, dataset)
```

### C++ API

```c++
#include <cuvs/neighbors/cagra.hpp>

using namespace cuvs::neighbors;

raft::device_matrix_view<float> dataset = load_dataset();
raft::device_resources res;

cagra::index_params index_params;

auto index = cagra::build(res, index_params, dataset);
```

For more example of the C++ APIs, refer to [cpp/examples](https://github.com/rapidsai/cuvs/tree/HEAD/cpp/examples) directory in the codebase.

### C API

```c
#include <cuvs/neighbors/cagra.h>

cuvsResources_t res;
cuvsCagraIndexParams_t index_params;
cuvsCagraIndex_t index;

DLManagedTensor *dataset;
load_dataset(dataset);

cuvsResourcesCreate(&res);
cuvsCagraIndexParamsCreate(&index_params);
cuvsCagraIndexCreate(&index);

cuvsCagraBuild(res, index_params, dataset, index);

cuvsCagraIndexDestroy(index);
cuvsCagraIndexParamsDestroy(index_params);
cuvsResourcesDestroy(res);
```


## Contributing

If you are interested in contributing to the cuVS library, please read our [Contributing guidelines](docs/source/contributing.md). Refer to the [Developer Guide](docs/source/developer_guide.md) for details on the developer guidelines, workflows, and principals.

## References

When citing cuVS generally, please consider referencing this Github repository.
```bibtex
@misc{rapidsai,
  title={Rapidsai/cuVS: Vector Search and Clustering on the GPU.},
  url={https://github.com/rapidsai/cuvs},
  journal={GitHub},
  publisher={Nvidia RAPIDS},
  author={Rapidsai},
  year={2024}
}
```

If citing CAGRA, please consider the following bibtex:
```bibtex
@misc{ootomo2023cagra,
      title={CAGRA: Highly Parallel Graph Construction and Approximate Nearest Neighbor Search for GPUs},
      author={Hiroyuki Ootomo and Akira Naruse and Corey Nolet and Ray Wang and Tamas Feher and Yong Wang},
      year={2023},
      eprint={2308.15136},
      archivePrefix={arXiv},
      primaryClass={cs.DS}
}
```

If citing the k-selection routines, please consider the following bibtex:
```bibtex
@proceedings{10.1145/3581784,
    title = {SC '23: Proceedings of the International Conference for High Performance Computing, Networking, Storage and Analysis},
    year = {2023},
    isbn = {9798400701092},
    publisher = {Association for Computing Machinery},
    address = {New York, NY, USA},
    abstract = {Started in 1988, the SC Conference has become the annual nexus for researchers and practitioners from academia, industry and government to share information and foster collaborations to advance the state of the art in High Performance Computing (HPC), Networking, Storage, and Analysis.},
    location = {, Denver, CO, USA, }
}
```

If citing the nearest neighbors descent API, please consider the following bibtex:
```bibtex
@inproceedings{10.1145/3459637.3482344,
    author = {Wang, Hui and Zhao, Wan-Lei and Zeng, Xiangxiang and Yang, Jianye},
    title = {Fast K-NN Graph Construction by GPU Based NN-Descent},
    year = {2021},
    isbn = {9781450384469},
    publisher = {Association for Computing Machinery},
    address = {New York, NY, USA},
    url = {https://doi.org/10.1145/3459637.3482344},
    doi = {10.1145/3459637.3482344},
    abstract = {NN-Descent is a classic k-NN graph construction approach. It is still widely employed in machine learning, computer vision, and information retrieval tasks due to its efficiency and genericness. However, the current design only works well on CPU. In this paper, NN-Descent has been redesigned to adapt to the GPU architecture. A new graph update strategy called selective update is proposed. It reduces the data exchange between GPU cores and GPU global memory significantly, which is the processing bottleneck under GPU computation architecture. This redesign leads to full exploitation of the parallelism of the GPU hardware. In the meantime, the genericness, as well as the simplicity of NN-Descent, are well-preserved. Moreover, a procedure that allows to k-NN graph to be merged efficiently on GPU is proposed. It makes the construction of high-quality k-NN graphs for out-of-GPU-memory datasets tractable. Our approach is 100-250\texttimes{} faster than the single-thread NN-Descent and is 2.5-5\texttimes{} faster than the existing GPU-based approaches as we tested on million as well as billion scale datasets.},
    booktitle = {Proceedings of the 30th ACM International Conference on Information \& Knowledge Management},
    pages = {1929–1938},
    numpages = {10},
    keywords = {high-dimensional, nn-descent, gpu, k-nearest neighbor graph},
    location = {Virtual Event, Queensland, Australia},
    series = {CIKM '21}
}
```
>>>>>>> fb08679d
<|MERGE_RESOLUTION|>--- conflicted
+++ resolved
@@ -1,21 +1,5 @@
 # <div align="left"><img src="https://rapids.ai/assets/images/rapids_logo.png" width="90px"/>&nbsp;cuVS: Vector Search and Clustering on the GPU</div>
 
-<<<<<<< HEAD
-### NOTE: cuVS is currently being 
-
-## Contents
-<hr>
-
-1. [Useful Resources](#useful-resources)
-2. [What is cuVS?](#what-is-cuvs)
-3. [Getting Started](#getting-started)
-4. [Installing cuVS](#installing)
-5. [Contributing](#contributing)
-6. [References](#references)
-
-<hr>
-
-=======
 ## Contents
 
 1. [Useful Resources](#useful-resources)
@@ -25,7 +9,6 @@
 5. [Contributing](#contributing)
 6. [References](#references)
 
->>>>>>> fb08679d
 ## Useful Resources
 
 - [cuVS Reference Documentation](https://docs.rapids.ai/api/cuvs/stable/): API Documentation.
@@ -38,23 +21,10 @@
 
 ## What is cuVS?
 
-<<<<<<< HEAD
-cuVS contains many algorithms for running approximate nearest neighbors and clustering on the GPU.
-
-## Getting Started
-
-
-
-## Installing cuVS
-
-## Contributing
-
-## References
-=======
 cuVS contains state-of-the-art implementations of several algorithms for running approximate nearest neighbors and clustering on the GPU. It can be used directly or through the various databases and other libraries that have integrated it. The primary goal of cuVS is to simplify the use of GPUs for vector similarity search and clustering.
 
 **Please note** that cuVS is a new library mostly derived from the approximate nearest neighbors and clustering algorithms in the [RAPIDS RAFT](https://github.com/rapidsai) library of data mining primitives. RAPIDS RAFT currently contains the most fully-featured versions of the approximate nearest neighbors and clustering algorithms in cuVS. We are in the process of migrating the algorithms from RAFT to cuVS, but if you are unsure of which to use, please consider the following:
-1. RAFT contains C++ and Python APIs for all of the approximate nearest neighbors and clustering algorithms. 
+1. RAFT contains C++ and Python APIs for all of the approximate nearest neighbors and clustering algorithms.
 2. cuVS contains a growing support for different languages, including C, C++, Python, and Rust. We will be adding more language support to cuVS in the future but will not be improving the language support for RAFT.
 3. Once all of RAFT's approximate nearest neighbors and clustering algorithms are moved to cuVS, the RAFT APIs will be deprecated and eventually removed altogether. Once removed, RAFT will become a lightweight header-only library. In the meantime, there's no harm in using RAFT if support for additional languages is not needed.
 
@@ -83,7 +53,7 @@
 
 ## Getting Started
 
-The following code snippets train an approximate nearest neighbors index for the CAGRA algorithm. 
+The following code snippets train an approximate nearest neighbors index for the CAGRA algorithm.
 
 ### Python API
 
@@ -199,5 +169,4 @@
     location = {Virtual Event, Queensland, Australia},
     series = {CIKM '21}
 }
-```
->>>>>>> fb08679d
+```