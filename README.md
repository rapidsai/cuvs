# <div align="left"><img src="https://rapids.ai/assets/images/rapids_logo.png" width="90px"/>&nbsp;cuVS: Vector Search and Clustering on the GPU</div>

<<<<<<< HEAD
### NOTE: The vector search parts of the [RAPIDS RAFT](https://github.com/rapidsai/raft) library are being migrated over to cuVS. 

## Contents
=======
### NOTE: cuVS is currently being 

## Contents
<hr>
>>>>>>> bb1d078f

1. [Useful Resources](#useful-resources)
2. [What is cuVS?](#what-is-cuvs)
3. [Getting Started](#getting-started)
4. [Installing cuVS](#installing)
5. [Contributing](#contributing)
6. [References](#references)

<<<<<<< HEAD
=======
<hr>

>>>>>>> bb1d078f
## Useful Resources

- [cuVS Reference Documentation](https://docs.rapids.ai/api/cuvs/stable/): API Documentation.
- [cuVS Getting Started](./docs/source/quick_start.md): Getting started with RAFT.
- [Build and Install cuVS](./docs/source/build.md): Instructions for installing and building cuVS.
- [Example Notebooks](./notebooks): Example jupyer notebooks
- [RAPIDS Community](https://rapids.ai/community.html): Get help, contribute, and collaborate.
- [GitHub repository](https://github.com/rapidsai/cuvs): Download the cuVS source code.
- [Issue tracker](https://github.com/rapidsai/cuvs/issues): Report issues or request features.

## What is cuVS?

cuVS contains many algorithms for running approximate nearest neighbors and clustering on the GPU.

## Getting Started



<<<<<<< HEAD

=======
>>>>>>> bb1d078f
## Installing cuVS

## Contributing

## References
<|MERGE_RESOLUTION|>--- conflicted
+++ resolved
@@ -1,15 +1,8 @@
 # <div align="left"><img src="https://rapids.ai/assets/images/rapids_logo.png" width="90px"/>&nbsp;cuVS: Vector Search and Clustering on the GPU</div>
 
-<<<<<<< HEAD
 ### NOTE: The vector search parts of the [RAPIDS RAFT](https://github.com/rapidsai/raft) library are being migrated over to cuVS. 
 
 ## Contents
-=======
-### NOTE: cuVS is currently being 
-
-## Contents
-<hr>
->>>>>>> bb1d078f
 
 1. [Useful Resources](#useful-resources)
 2. [What is cuVS?](#what-is-cuvs)
@@ -18,11 +11,6 @@
 5. [Contributing](#contributing)
 6. [References](#references)
 
-<<<<<<< HEAD
-=======
-<hr>
-
->>>>>>> bb1d078f
 ## Useful Resources
 
 - [cuVS Reference Documentation](https://docs.rapids.ai/api/cuvs/stable/): API Documentation.
@@ -41,10 +29,6 @@
 
 
 
-<<<<<<< HEAD
-
-=======
->>>>>>> bb1d078f
 ## Installing cuVS
 
 ## Contributing
