--- conflicted
+++ resolved
@@ -82,7 +82,6 @@
       - cuda_version
       - rapids_build
       - rust
-<<<<<<< HEAD
   go:
     output: none
     includes:
@@ -90,7 +89,6 @@
       - rapids_build
       - cuda
       - go
-=======
   py_build_libcuvs:
     output: pyproject
     pyproject_dir: python/libcuvs
@@ -116,7 +114,6 @@
     includes:
       - cuda_wheels
       - depends_on_libraft
->>>>>>> 80370a12
   py_build_cuvs:
     output: pyproject
     pyproject_dir: python/cuvs
@@ -476,10 +473,6 @@
         packages:
           - make
           - rust
-<<<<<<< HEAD
-          # clang/libclang only needed for bindgen support
-          - clang
-          - libclang
   go:
     common:
       - output_types: [conda]
@@ -489,8 +482,6 @@
           # clang/liblclang only needed for bindgen support
           - clang
           - libclang
-=======
->>>>>>> 80370a12
   build_wheels:
     common:
       - output_types: [requirements, pyproject]
