# Dependency list for https://github.com/rapidsai/dependency-file-generator
files:
  all:
    output: conda
    matrix:
      cuda: ["11.8", "12.5"]
      arch: [x86_64, aarch64]
    includes:
      - build
      - build_py_cuvs
      - build_wheels
      - checks
      - cuda
      - cuda_version
      - depends_on_cupy
      - depends_on_librmm
      - depends_on_pylibraft
      - develop
      - docs
      - rapids_build
      - run_py_cuvs
      - rust
      - test_libcuvs
      - test_python_common
      - test_py_cuvs
<<<<<<< HEAD
      - cupy
      - rust
      - go
=======
>>>>>>> 2a10353f
  bench_ann:
    output: conda
    matrix:
      cuda: ["11.8", "12.5"]
      arch: [x86_64, aarch64]
    includes:
      - bench
      - bench_python
      - build_py_cuvs
      - cuda
      - cuda_version
      - depends_on_cupy
      - depends_on_pylibraft
      - depends_on_librmm
      - develop
      - rapids_build
      - rapids_build_setuptools
  test_cpp:
    output: none
    includes:
      - cuda_version
      - test_libcuvs
  test_python:
    output: none
    includes:
      - cuda_version
      - depends_on_cupy
      - py_version
      - test_python_common
      - test_py_cuvs
  checks:
    output: none
    includes:
      - checks
      - py_version
  docs:
    output: none
    includes:
      - cuda
      - cuda_version
      - depends_on_cupy
      - docs
      - py_version
      - rapids_build
      - rust
  rust:
    output: none
    includes:
      - cuda
      - cuda_version
      - rapids_build
      - rust
  go:
    output: none
    includes:
      - cuda_version
      - rapids_build
      - cuda
      - rust
  py_build_cuvs:
    output: pyproject
    pyproject_dir: python/cuvs
    extras:
      table: build-system
    includes:
      - build
  py_rapids_build_cuvs:
    output: pyproject
    pyproject_dir: python/cuvs
    extras:
      table: tool.rapids-build-backend
      key: requires
    includes:
      - build_py_cuvs
      - rapids_build
  py_run_cuvs:
    output: pyproject
    pyproject_dir: python/cuvs
    extras:
      table: project
    includes:
      - cuda_wheels
      - depends_on_pylibraft
      - run_py_cuvs
  py_test_cuvs:
    output: pyproject
    pyproject_dir: python/cuvs
    extras:
      table: project.optional-dependencies
      key: test
    includes:
      - depends_on_cupy
      - test_python_common
      - test_py_cuvs
  py_build_cuvs_bench:
    output: pyproject
    pyproject_dir: python/cuvs_bench
    extras:
      table: build-system
    includes:
      - rapids_build_setuptools
  py_rapids_build_cuvs_bench:
    output: pyproject
    pyproject_dir: python/cuvs_bench
    extras:
      table: tool.rapids-build-backend
      key: requires
    includes: []
  py_run_cuvs_bench:
    output: pyproject
    pyproject_dir: python/cuvs_bench
    extras:
      table: project
    includes:
      - bench_python
channels:
  - rapidsai
  - rapidsai-nightly
  - dask/label/dev
  - conda-forge
  - nvidia
dependencies:
  build:
    common:
      - output_types: [conda, requirements, pyproject]
        packages:
          - rapids-build-backend>=0.3.0,<0.4.0.dev0
      - output_types: [conda]
        packages:
          - scikit-build-core>=0.10.0
      - output_types: [requirements, pyproject]
        packages:
          - scikit-build-core[pyproject]>=0.10.0
  rapids_build:
    common:
      - output_types: [conda, requirements, pyproject]
        packages:
          - &cmake_ver cmake>=3.26.4,!=3.30.0
          - cython>=3.0.0
          - ninja
      - output_types: [conda]
        packages:
          - c-compiler
          - cxx-compiler
          - nccl>=2.19
    specific:
      - output_types: conda
        matrices:
          - matrix:
              arch: x86_64
            packages:
              - gcc_linux-64=11.*
              - sysroot_linux-64==2.17
          - matrix:
              arch: aarch64
            packages:
              - gcc_linux-aarch64=11.*
              - sysroot_linux-aarch64==2.17
      - output_types: conda
        matrices:
          - matrix: {cuda: "12.*"}
            packages: [cuda-nvcc]
          - matrix: {cuda: "11.8", arch: x86_64}
            packages: [nvcc_linux-64=11.8]
          - matrix: {cuda: "11.8", arch: aarch64}
            packages: [nvcc_linux-aarch64=11.8]
          - matrix: {cuda: "11.5", arch: x86_64}
            packages: [nvcc_linux-64=11.5]
          - matrix: {cuda: "11.5", arch: aarch64}
            packages: [nvcc_linux-aarch64=11.5]
          - matrix: {cuda: "11.4", arch: x86_64}
            packages: [nvcc_linux-64=11.4]
          - matrix: {cuda: "11.4", arch: aarch64}
            packages: [nvcc_linux-aarch64=11.4]
          - matrix: {cuda: "11.2", arch: x86_64}
            packages: [nvcc_linux-64=11.2]
          - matrix: {cuda: "11.2", arch: aarch64}
            packages: [nvcc_linux-aarch64=11.2]

  rapids_build_setuptools:
    common:
      - output_types: [conda, requirements, pyproject]
        packages:
          - &rapids_build_backend rapids-build-backend>=0.3.0,<0.4.0.dev0
          - setuptools
          - wheel

  build_py_cuvs:
    common:
      - output_types: [conda]
        packages:
          - dlpack>=0.8,<1.0
    specific:
      - output_types: [conda, requirements, pyproject]
        matrices:
          - matrix:
              cuda: "12.*"
            packages:
              - &cuda_python12 cuda-python>=12.6.2,<13.0a0
          - matrix:
              cuda: "11.*"
            packages:
              - &cuda_python11 cuda-python>=11.8.5,<12.0a0
          - matrix:
            packages:
              - &cuda_python cuda-python
  checks:
    common:
      - output_types: [conda, requirements]
        packages:
          - pre-commit
  develop:
    common:
      - output_types: conda
        packages:
          - clang==16.0.6
          - clang-tools=16.0.6
  cuda_version:
    specific:
      - output_types: conda
        matrices:
          - matrix:
              cuda: "11.2"
            packages:
              - cuda-version=11.2
          - matrix:
              cuda: "11.4"
            packages:
              - cuda-version=11.4
          - matrix:
              cuda: "11.5"
            packages:
              - cuda-version=11.5
          - matrix:
              cuda: "11.8"
            packages:
              - cuda-version=11.8
          - matrix:
              cuda: "12.0"
            packages:
              - cuda-version=12.0
          - matrix:
              cuda: "12.2"
            packages:
              - cuda-version=12.2
          - matrix:
              cuda: "12.5"
            packages:
              - cuda-version=12.5
  cuda:
    specific:
      - output_types: conda
        matrices:
          - matrix:
              cuda: "12.*"
            packages:
              - cuda-nvtx-dev
              - cuda-cudart-dev
              - cuda-profiler-api
              - libcublas-dev
              - libcurand-dev
              - libcusolver-dev
              - libcusparse-dev
          - matrix:
              cuda: "11.8"
            packages:
              - cudatoolkit
              - cuda-nvtx=11.8
              - cuda-profiler-api=11.8.86
              - libcublas-dev=11.11.3.6
              - libcublas=11.11.3.6
              - libcurand-dev=10.3.0.86
              - libcurand=10.3.0.86
              - libcusolver-dev=11.4.1.48
              - libcusolver=11.4.1.48
              - libcusparse-dev=11.7.5.86
              - libcusparse=11.7.5.86
          - matrix:
              cuda: "11.5"
            packages:
              - cudatoolkit
              - cuda-nvtx=11.5
              - cuda-profiler-api>=11.4.240,<=11.8.86 # use any `11.x` version since pkg is missing several CUDA/arch packages
              - libcublas-dev>=11.7.3.1,<=11.7.4.6
              - libcublas>=11.7.3.1,<=11.7.4.6
              - libcurand-dev>=10.2.6.48,<=10.2.7.107
              - libcurand>=10.2.6.48,<=10.2.7.107
              - libcusolver-dev>=11.2.1.48,<=11.3.2.107
              - libcusolver>=11.2.1.48,<=11.3.2.107
              - libcusparse-dev>=11.7.0.31,<=11.7.0.107
              - libcusparse>=11.7.0.31,<=11.7.0.107
          - matrix:
              cuda: "11.4"
            packages:
              - cudatoolkit
              - &cudanvtx114 cuda-nvtx=11.4
              - cuda-profiler-api>=11.4.240,<=11.8.86 # use any `11.x` version since pkg is missing several CUDA/arch packages
              - &libcublas_dev114 libcublas-dev>=11.5.2.43,<=11.6.5.2
              - &libcublas114 libcublas>=11.5.2.43,<=11.6.5.2
              - &libcurand_dev114 libcurand-dev>=10.2.5.43,<=10.2.5.120
              - &libcurand114 libcurand>=10.2.5.43,<=10.2.5.120
              - &libcusolver_dev114 libcusolver-dev>=11.2.0.43,<=11.2.0.120
              - &libcusolver114 libcusolver>=11.2.0.43,<=11.2.0.120
              - &libcusparse_dev114 libcusparse-dev>=11.6.0.43,<=11.6.0.120
              - &libcusparse114 libcusparse>=11.6.0.43,<=11.6.0.120
          - matrix:
              cuda: "11.2"
            packages:
              - cudatoolkit
              - *cudanvtx114
              - cuda-profiler-api>=11.4.240,<=11.8.86 # use any `11.x` version since pkg is missing several CUDA/arch packages
              # The NVIDIA channel doesn't publish pkgs older than 11.4 for these libs,
              # so 11.2 uses 11.4 packages (the oldest available).
              - *libcublas_dev114
              - *libcublas114
              - *libcurand_dev114
              - *libcurand114
              - *libcusolver_dev114
              - *libcusolver114
              - *libcusparse_dev114
              - *libcusparse114
  cuda_wheels:
    specific:
      - output_types: pyproject
        matrices:
          - matrix:
              cuda: "12.*"
              use_cuda_wheels: "true"
            packages:
              - nvidia-cublas-cu12
              - nvidia-curand-cu12
              - nvidia-cusolver-cu12
              - nvidia-cusparse-cu12
          # CUDA 11 does not provide wheels, so use the system libraries instead
          - matrix:
              cuda: "11.*"
              use_cuda_wheels: "true"
            packages:
          # if use_cuda_wheels=false is provided, do not add dependencies on any CUDA wheels
          # (e.g. for DLFW and pip devcontainers)
          - matrix:
              use_cuda_wheels: "false"
            packages:
          # if no matching matrix selectors passed, list the unsuffixed packages
          # (just as a source of documentation, as this populates pyproject.toml in source control)
          - matrix:
            packages:
              - nvidia-cublas
              - nvidia-curand
              - nvidia-cusolver
              - nvidia-cusparse

  depends_on_cupy:
    common:
      - output_types: conda
        packages:
          - cupy>=12.0.0
    specific:
      - output_types: [requirements, pyproject]
        matrices:
          - matrix: {cuda: "12.*"}
            packages:
              - cupy-cuda12x>=12.0.0
          - matrix: {cuda: "11.*"}
            packages:
              - cupy-cuda11x>=12.0.0
          - {matrix: null, packages: [cupy-cuda11x>=12.0.0]}

  test_libcuvs:
    common:
      - output_types: [conda]
        packages:
          - *cmake_ver
          - openblas
  docs:
    common:
      - output_types: [conda]
        packages:
          - breathe>=4.35.0
          - doxygen>=1.8.20
          - graphviz
          - ipython
          - numpydoc
          - recommonmark
          - sphinx>=8.0.0
          - sphinx-copybutton
          - sphinx-markdown-tables
          - pip:
            - nvidia-sphinx-theme
  rust:
    common:
      - output_types: [conda]
        packages:
          - make
          - rust
          # clang/libclang only needed for bindgen support
          - clang
          - libclang
  go:
    common:
      - output_types: [conda]
        packages:
          - make
          - go
          # clang/liblclang only needed for bindgen support
          - clang
          - libclang
  build_wheels:
    common:
      - output_types: [requirements, pyproject]
        packages:
          - wheel
          - setuptools
  py_version:
    specific:
      - output_types: conda
        matrices:
          - matrix:
              py: "3.10"
            packages:
              - python=3.10
          - matrix:
              py: "3.11"
            packages:
              - python=3.11
          - matrix:
              py: "3.12"
            packages:
              - python=3.12
          - matrix:
            packages:
              - python>=3.10,<3.13
  run_py_cuvs:
    common:
      - output_types: [conda, requirements, pyproject]
        packages:
          - &numpy numpy>=1.23,<3.0a0
    specific:
      - output_types: [conda, requirements, pyproject]
        matrices:
          - matrix:
              cuda: "12.*"
            packages:
              - *cuda_python12
          - matrix:
              cuda: "11.*"
            packages:
              - *cuda_python11
          - matrix:
            packages:
              - *cuda_python
  test_python_common:
    common:
      - output_types: [conda, requirements, pyproject]
        packages:
          - pytest==7.*
          - pytest-cov
  test_py_cuvs:
    common:
      - output_types: [conda, requirements, pyproject]
        packages:
          - scikit-learn
  bench:
    common:
      - output_types: [conda, pyproject, requirements]
        packages:
          - nlohmann_json>=3.11.2
          - glog>=0.6.0
          - h5py>=3.8.0
          - benchmark>=1.8.2
          - openblas
          - libcuvs==25.2.*,>=0.0.0a0
  bench_python:
    common:
      - output_types: [conda, pyproject, requirements]
        packages:
          - click
          - cuvs==25.2.*,>=0.0.0a0
          - matplotlib
          - pandas
          - pyyaml
  depends_on_librmm:
    common:
      - output_types: conda
        packages:
          - &librmm_unsuffixed librmm==25.2.*,>=0.0.0a0
      - output_types: requirements
        packages:
          # pip recognizes the index as a global option for the requirements.txt file
          - --extra-index-url=https://pypi.nvidia.com
          - --extra-index-url=https://pypi.anaconda.org/rapidsai-wheels-nightly/simple
    specific:
      - output_types: [requirements, pyproject]
        matrices:
          - matrix:
              cuda: "12.*"
              cuda_suffixed: "true"
            packages:
              - librmm-cu12==25.2.*,>=0.0.0a0
          - matrix:
              cuda: "11.*"
              cuda_suffixed: "true"
            packages:
              - librmm-cu11==25.2.*,>=0.0.0a0
          - {matrix: null, packages: [*librmm_unsuffixed]}
  depends_on_pylibraft:
    common:
      - output_types: conda
        packages:
          - &pylibraft_unsuffixed pylibraft==25.2.*,>=0.0.0a0
      - output_types: requirements
        packages:
          # pip recognizes the index as a global option for the requirements.txt file
          - --extra-index-url=https://pypi.nvidia.com
          - --extra-index-url=https://pypi.anaconda.org/rapidsai-wheels-nightly/simple
    specific:
      - output_types: [requirements, pyproject]
        matrices:
          - matrix:
              cuda: "12.*"
              cuda_suffixed: "true"
            packages:
              - pylibraft-cu12==25.2.*,>=0.0.0a0
          - matrix:
              cuda: "11.*"
              cuda_suffixed: "true"
            packages:
              - pylibraft-cu11==25.2.*,>=0.0.0a0
          - {matrix: null, packages: [*pylibraft_unsuffixed]}<|MERGE_RESOLUTION|>--- conflicted
+++ resolved
@@ -23,12 +23,9 @@
       - test_libcuvs
       - test_python_common
       - test_py_cuvs
-<<<<<<< HEAD
       - cupy
       - rust
       - go
-=======
->>>>>>> 2a10353f
   bench_ann:
     output: conda
     matrix:
