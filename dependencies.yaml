--- conflicted
+++ resolved
@@ -476,7 +476,7 @@
           - h5py>=3.8.0
           - benchmark>=1.8.2
           - openblas
-<<<<<<< HEAD
+          - libcuvs==25.2.*,>=0.0.0a0
     specific:
       - output_types: conda
         matrices:
@@ -489,9 +489,6 @@
           - matrix:
               arch: aarch64
             packages: null
-=======
-          - libcuvs==25.2.*,>=0.0.0a0
->>>>>>> 7bb6070e
   bench_python:
     common:
       - output_types: [conda, pyproject, requirements]
