# Dependency list for https://github.com/rapidsai/dependency-file-generator
files:
  all:
    output: conda
    matrix:
      cuda: ["11.8", "12.2"]
      arch: [x86_64, aarch64]
    includes:
      - build
      - build_py_cuvs
      - cuda
      - cuda_version
      - develop
      - checks
      - build_wheels
      - test_libcuvs
      - docs
      - run_py_cuvs
      - test_python_common
      - test_py_cuvs
      - cupy
  test_cpp:
    output: none
    includes:
      - cuda_version
      - test_libcuvs
  test_python:
    output: none
    includes:
      - cuda_version
      - py_version
      - test_python_common
      - test_py_cuvs
      - cupy
  checks:
    output: none
    includes:
      - checks
      - py_version
  docs:
    output: none
    includes:
      - cuda_version
      - cupy
      - docs
      - py_version
<<<<<<< HEAD
  rust:
    output: none
    includes:
      - build
      - build_cuvs
      - cudatoolkit
      - rust
  py_build_cuvs:
=======
      - test_py_cuvs
  py_build_py_cuvs:
>>>>>>> 6040aa07
    output: pyproject
    pyproject_dir: python/cuvs
    extras:
      table: build-system
    includes:
      - build
      - build_py_cuvs
  py_run_py_cuvs:
    output: pyproject
    pyproject_dir: python/cuvs
    extras:
      table: project
    includes:
      - run_py_cuvs
  py_test_py_cuvs:
    output: pyproject
    pyproject_dir: python/cuvs
    extras:
      table: project.optional-dependencies
      key: test
    includes:
      - test_python_common
      - test_py_cuvs
      - cupy
channels:
  - rapidsai
  - rapidsai-nightly
  - dask/label/dev
  - conda-forge
  - nvidia
dependencies:
  build:
    common:
      - output_types: [conda, requirements, pyproject]
        packages:
          - &cmake_ver cmake>=3.26.4
          - cython>=3.0.0
          - ninja
      - output_types: [conda]
        packages:
          - c-compiler
          - cxx-compiler
          - nccl>=2.9.9
          - scikit-build-core>=0.7.0
      - output_types: [requirements, pyproject]
        packages:
          - scikit-build-core[pyproject]>=0.7.0
    specific:
      - output_types: conda
        matrices:
          - matrix:
              arch: x86_64
            packages:
              - gcc_linux-64=11.*
              - sysroot_linux-64==2.17
          - matrix:
              arch: aarch64
            packages:
              - gcc_linux-aarch64=11.*
              - sysroot_linux-aarch64==2.17
      - output_types: conda
        matrices:
          - matrix: {cuda: "12.*"}
            packages: [cuda-nvcc]
          - matrix: {cuda: "11.8", arch: x86_64}
            packages: [nvcc_linux-64=11.8]
          - matrix: {cuda: "11.8", arch: aarch64}
            packages: [nvcc_linux-aarch64=11.8]
          - matrix: {cuda: "11.5", arch: x86_64}
            packages: [nvcc_linux-64=11.5]
          - matrix: {cuda: "11.5", arch: aarch64}
            packages: [nvcc_linux-aarch64=11.5]
          - matrix: {cuda: "11.4", arch: x86_64}
            packages: [nvcc_linux-64=11.4]
          - matrix: {cuda: "11.4", arch: aarch64}
            packages: [nvcc_linux-aarch64=11.4]
          - matrix: {cuda: "11.2", arch: x86_64}
            packages: [nvcc_linux-64=11.2]
          - matrix: {cuda: "11.2", arch: aarch64}
            packages: [nvcc_linux-aarch64=11.2]

  build_py_cuvs:
    common:
      - output_types: [conda]
        packages:
          - &rmm_conda rmm==24.4.*
          - &pylibraft_conda pylibraft==24.4.*
      - output_types: requirements
        packages:
          # pip recognizes the index as a global option for the requirements.txt file
          # This index is needed for rmm-cu{11,12}.
          - --extra-index-url=https://pypi.nvidia.com
          - --extra-index-url=https://pypi.anaconda.org/rapidsai-wheels-nightly/simple
    specific:
      - output_types: [conda, requirements, pyproject]
        matrices:
          - matrix:
              cuda: "12.*"
            packages:
              - &cuda_python12 cuda-python>=12.0,<13.0a0
          - matrix: # All CUDA 11 versions
            packages:
              - &cuda_python11 cuda-python>=11.7.1,<12.0a0
      - output_types: [requirements, pyproject]
        matrices:
          - matrix: {cuda: "12.*"}
            packages:
              - &rmm_cu12 rmm-cu12==24.4.*
              - &pylibraft_cu12 pylibraft-cu12==24.4.*
          - matrix: {cuda: "11.*"}
            packages:
              - &rmm_cu11 rmm-cu11==24.4.*
              - &pylibraft_cu11 pylibraft-cu11==24.4.*
          - {matrix: null, packages: [*rmm_conda, *pylibraft_conda] }
  checks:
    common:
      - output_types: [conda, requirements]
        packages:
          - pre-commit
  develop:
    common:
      - output_types: conda
        packages:
          - clang==16.0.6
          - clang-tools=16.0.6
  cuda_version:
    specific:
      - output_types: conda
        matrices:
          - matrix:
              cuda: "11.2"
            packages:
              - cuda-version=11.2
          - matrix:
              cuda: "11.4"
            packages:
              - cuda-version=11.4
          - matrix:
              cuda: "11.5"
            packages:
              - cuda-version=11.5
          - matrix:
              cuda: "11.8"
            packages:
              - cuda-version=11.8
          - matrix:
              cuda: "12.0"
            packages:
              - cuda-version=12.0
          - matrix:
              cuda: "12.2"
            packages:
              - cuda-version=12.2
  cuda:
    specific:
      - output_types: conda
        matrices:
          - matrix:
              cuda: "12.*"
            packages:
              - cuda-nvtx-dev
              - cuda-cudart-dev
              - cuda-profiler-api
              - libcublas-dev
              - libcurand-dev
              - libcusolver-dev
              - libcusparse-dev
          - matrix:
              cuda: "11.8"
            packages:
              - cudatoolkit
              - cuda-nvtx=11.8
              - cuda-profiler-api=11.8.86
              - libcublas-dev=11.11.3.6
              - libcublas=11.11.3.6
              - libcurand-dev=10.3.0.86
              - libcurand=10.3.0.86
              - libcusolver-dev=11.4.1.48
              - libcusolver=11.4.1.48
              - libcusparse-dev=11.7.5.86
              - libcusparse=11.7.5.86
          - matrix:
              cuda: "11.5"
            packages:
              - cudatoolkit
              - cuda-nvtx=11.5
              - cuda-profiler-api>=11.4.240,<=11.8.86 # use any `11.x` version since pkg is missing several CUDA/arch packages
              - libcublas-dev>=11.7.3.1,<=11.7.4.6
              - libcublas>=11.7.3.1,<=11.7.4.6
              - libcurand-dev>=10.2.6.48,<=10.2.7.107
              - libcurand>=10.2.6.48,<=10.2.7.107
              - libcusolver-dev>=11.2.1.48,<=11.3.2.107
              - libcusolver>=11.2.1.48,<=11.3.2.107
              - libcusparse-dev>=11.7.0.31,<=11.7.0.107
              - libcusparse>=11.7.0.31,<=11.7.0.107
          - matrix:
              cuda: "11.4"
            packages:
              - cudatoolkit
              - &cudanvtx114 cuda-nvtx=11.4
              - cuda-profiler-api>=11.4.240,<=11.8.86 # use any `11.x` version since pkg is missing several CUDA/arch packages
              - &libcublas_dev114 libcublas-dev>=11.5.2.43,<=11.6.5.2
              - &libcublas114 libcublas>=11.5.2.43,<=11.6.5.2
              - &libcurand_dev114 libcurand-dev>=10.2.5.43,<=10.2.5.120
              - &libcurand114 libcurand>=10.2.5.43,<=10.2.5.120
              - &libcusolver_dev114 libcusolver-dev>=11.2.0.43,<=11.2.0.120
              - &libcusolver114 libcusolver>=11.2.0.43,<=11.2.0.120
              - &libcusparse_dev114 libcusparse-dev>=11.6.0.43,<=11.6.0.120
              - &libcusparse114 libcusparse>=11.6.0.43,<=11.6.0.120
          - matrix:
              cuda: "11.2"
            packages:
              - cudatoolkit
              - *cudanvtx114
              - cuda-profiler-api>=11.4.240,<=11.8.86 # use any `11.x` version since pkg is missing several CUDA/arch packages
              # The NVIDIA channel doesn't publish pkgs older than 11.4 for these libs,
              # so 11.2 uses 11.4 packages (the oldest available).
              - *libcublas_dev114
              - *libcublas114
              - *libcurand_dev114
              - *libcurand114
              - *libcusolver_dev114
              - *libcusolver114
              - *libcusparse_dev114
              - *libcusparse114

  cupy:
    common:
      - output_types: conda
        packages:
          - cupy>=12.0.0
    specific:
      - output_types: [requirements, pyproject]
        matrices:
          - matrix: {cuda: "12.*"}
            packages:
              - cupy-cuda12x>=12.0.0
          - matrix: {cuda: "11.*"}
            packages:
              - cupy-cuda11x>=12.0.0
          - {matrix: null, packages: [cupy-cuda11x>=12.0.0]}

  test_libcuvs:
    common:
      - output_types: [conda]
        packages:
          - *cmake_ver
          - gtest>=1.13.0
          - gmock>=1.13.0
  docs:
    common:
      - output_types: [conda]
        packages:
          - breathe
          - doxygen>=1.8.20
          - graphviz
          - ipython
          - numpydoc
          - pydata-sphinx-theme
          - recommonmark
          - sphinx-copybutton
          - sphinx-markdown-tables
  rust:
    common:
      - output_types: [conda]
        packages:
          - make
          - rust
          # clang/liblclang only needed for bindgen support
          - clang  
          - libclang
  build_wheels:
    common:
      - output_types: [requirements, pyproject]
        packages:
          - wheel
          - setuptools
  py_version:
    specific:
      - output_types: conda
        matrices:
          - matrix:
              py: "3.9"
            packages:
              - python=3.9
          - matrix:
              py: "3.10"
            packages:
              - python=3.10
          - matrix:
              py: "3.11"
            packages:
              - python=3.11
          - matrix:
            packages:
              - python>=3.9,<3.12
  run_py_cuvs:
    common:
      - output_types: [conda, pyproject]
        packages:
          - &numpy numpy>=1.23
      - output_types: [conda]
        packages:
          - *rmm_conda
          - *pylibraft_conda
      - output_types: requirements
        packages:
          # pip recognizes the index as a global option for the requirements.txt file
          # This index is needed for cudf and rmm.
          - --extra-index-url=https://pypi.nvidia.com
          - --extra-index-url=https://pypi.anaconda.org/rapidsai-wheels-nightly/simple
    specific:
      - output_types: [conda, requirements, pyproject]
        matrices:
          - matrix:
              cuda: "12.*"
            packages:
              - *cuda_python12
          - matrix: # All CUDA 11 versions
            packages:
              - *cuda_python11
      - output_types: [requirements, pyproject]
        matrices:
          - matrix: {cuda: "12.*"}
            packages:
              - *pylibraft_cu12
          - matrix: {cuda: "11.*"}
            packages:
              - *pylibraft_cu11
          - {matrix: null, packages: [*rmm_conda]}
  test_python_common:
    common:
      - output_types: [conda, requirements, pyproject]
        packages:
          - pytest==7.*
          - pytest-cov
  test_py_cuvs:
    common:
      - output_types: [conda, requirements, pyproject]
        packages:
          - *pylibraft_conda
          - scikit-learn<|MERGE_RESOLUTION|>--- conflicted
+++ resolved
@@ -44,7 +44,6 @@
       - cupy
       - docs
       - py_version
-<<<<<<< HEAD
   rust:
     output: none
     includes:
@@ -52,11 +51,7 @@
       - build_cuvs
       - cudatoolkit
       - rust
-  py_build_cuvs:
-=======
-      - test_py_cuvs
   py_build_py_cuvs:
->>>>>>> 6040aa07
     output: pyproject
     pyproject_dir: python/cuvs
     extras:
