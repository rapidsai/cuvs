# Dependency list for https://github.com/rapidsai/dependency-file-generator
files:
  all:
    output: conda
    matrix:
      cuda: ["11.8", "12.5"]
      arch: [x86_64, aarch64]
    includes:
      - build
      - rapids_build
      - build_py_cuvs
      - cuda
      - cuda_version
      - depends_on_pylibraft
      - depends_on_librmm
      - develop
      - checks
      - build_wheels
      - test_libcuvs
      - docs
      - run_py_cuvs
      - test_python_common
      - test_py_cuvs
      - cupy
      - rust
  bench_ann:
    output: conda
    matrix:
      cuda: ["11.8", "12.5"]
      arch: [x86_64, aarch64]
    includes:
      - rapids_build
      - build_py_cuvs
      - cuda
      - cuda_version
      - depends_on_pylibraft
      - depends_on_librmm
      - develop
      - bench
      - bench_python
  test_cpp:
    output: none
    includes:
      - cuda_version
      - test_libcuvs
  test_python:
    output: none
    includes:
      - cuda_version
      - py_version
      - test_python_common
      - test_py_cuvs
      - cupy
  checks:
    output: none
    includes:
      - checks
      - py_version
  docs:
    output: none
    includes:
      - cuda_version
      - cupy
      - docs
      - py_version
      - rust
      - rapids_build
      - cuda
  rust:
    output: none
    includes:
      - cuda_version
      - rapids_build
      - cuda
      - rust
  py_build_py_cuvs:
    output: pyproject
    pyproject_dir: python/cuvs
    extras:
      table: build-system
    includes:
      - build
  py_rapids_build_py_cuvs:
    output: pyproject
    pyproject_dir: python/cuvs
    extras:
      table: tool.rapids-build-backend
      key: requires
    includes:
      - rapids_build
      - build_py_cuvs
  py_run_py_cuvs:
    output: pyproject
    pyproject_dir: python/cuvs
    extras:
      table: project
    includes:
      - cuda_wheels
      - run_py_cuvs
      - depends_on_pylibraft
  py_test_py_cuvs:
    output: pyproject
    pyproject_dir: python/cuvs
    extras:
      table: project.optional-dependencies
      key: test
    includes:
      - test_python_common
      - test_py_cuvs
      - cupy
  py_build_cuvs_bench:
    output: pyproject
    pyproject_dir: python/cuvs_bench
    extras:
      table: build-system
    includes:
      - rapids_build_setuptools
  py_run_cuvs_bench:
    output: pyproject
    pyproject_dir: python/cuvs_bench
    extras:
      table: project
    includes:
      - bench_python
channels:
  - rapidsai
  - rapidsai-nightly
  - dask/label/dev
  - conda-forge
  - nvidia
dependencies:
  build:
    common:
      - output_types: [conda, requirements, pyproject]
        packages:
          - rapids-build-backend>=0.3.0,<0.4.0.dev0
      - output_types: [conda]
        packages:
          - scikit-build-core>=0.10.0
      - output_types: [requirements, pyproject]
        packages:
          - scikit-build-core[pyproject]>=0.10.0
  rapids_build:
    common:
      - output_types: [conda, requirements, pyproject]
        packages:
          - &cmake_ver cmake>=3.26.4,!=3.30.0
          - cython>=3.0.0
          - ninja
      - output_types: [conda]
        packages:
          - c-compiler
          - cxx-compiler
          - nccl>=2.9.9
    specific:
      - output_types: conda
        matrices:
          - matrix:
              arch: x86_64
            packages:
              - gcc_linux-64=11.*
              - sysroot_linux-64==2.17
          - matrix:
              arch: aarch64
            packages:
              - gcc_linux-aarch64=11.*
              - sysroot_linux-aarch64==2.17
      - output_types: conda
        matrices:
          - matrix: {cuda: "12.*"}
            packages: [cuda-nvcc]
          - matrix: {cuda: "11.8", arch: x86_64}
            packages: [nvcc_linux-64=11.8]
          - matrix: {cuda: "11.8", arch: aarch64}
            packages: [nvcc_linux-aarch64=11.8]
          - matrix: {cuda: "11.5", arch: x86_64}
            packages: [nvcc_linux-64=11.5]
          - matrix: {cuda: "11.5", arch: aarch64}
            packages: [nvcc_linux-aarch64=11.5]
          - matrix: {cuda: "11.4", arch: x86_64}
            packages: [nvcc_linux-64=11.4]
          - matrix: {cuda: "11.4", arch: aarch64}
            packages: [nvcc_linux-aarch64=11.4]
          - matrix: {cuda: "11.2", arch: x86_64}
            packages: [nvcc_linux-64=11.2]
          - matrix: {cuda: "11.2", arch: aarch64}
            packages: [nvcc_linux-aarch64=11.2]

  rapids_build_setuptools:
    common:
      - output_types: [requirements, pyproject]
        packages:
          - &rapids_build_backend rapids-build-backend>=0.3.0,<0.4.0.dev0
          - setuptools
          - wheel

  build_py_cuvs:
    common:
      - output_types: [conda]
        packages:
<<<<<<< HEAD
          - &rmm_unsuffixed rmm==24.10.*,>=0.0.0a0
          - &pylibraft_unsuffixed pylibraft==24.10.*,>=0.0.0a0
=======
>>>>>>> bfc611ab
          - dlpack>=0.8,<1.0
    specific:
      - output_types: [conda, requirements, pyproject]
        matrices:
          - matrix:
              cuda: "12.*"
            packages:
              - &cuda_python12 cuda-python>=12.0,<13.0a0
          - matrix:
              cuda: "11.*"
            packages:
              - &cuda_python11 cuda-python>=11.7.1,<12.0a0
          - matrix:
            packages:
              - &cuda_python cuda-python
<<<<<<< HEAD
      - output_types: [requirements, pyproject]
        matrices:
          - matrix:
              cuda: "12.*"
              cuda_suffixed: "true"
            packages:
              - &rmm_cu12 rmm-cu12==24.10.*,>=0.0.0a0
              - &pylibraft_cu12 pylibraft-cu12==24.10.*,>=0.0.0a0
          - matrix:
              cuda: "11.*"
              cuda_suffixed: "true"
            packages:
              - &rmm_cu11 rmm-cu11==24.10.*,>=0.0.0a0
              - &pylibraft_cu11 pylibraft-cu11==24.10.*,>=0.0.0a0
          - {matrix: null, packages: [*rmm_unsuffixed, *pylibraft_unsuffixed] }
=======
>>>>>>> bfc611ab
  checks:
    common:
      - output_types: [conda, requirements]
        packages:
          - pre-commit
  develop:
    common:
      - output_types: conda
        packages:
          - clang==16.0.6
          - clang-tools=16.0.6
  cuda_version:
    specific:
      - output_types: conda
        matrices:
          - matrix:
              cuda: "11.2"
            packages:
              - cuda-version=11.2
          - matrix:
              cuda: "11.4"
            packages:
              - cuda-version=11.4
          - matrix:
              cuda: "11.5"
            packages:
              - cuda-version=11.5
          - matrix:
              cuda: "11.8"
            packages:
              - cuda-version=11.8
          - matrix:
              cuda: "12.0"
            packages:
              - cuda-version=12.0
          - matrix:
              cuda: "12.2"
            packages:
              - cuda-version=12.2
          - matrix:
              cuda: "12.5"
            packages:
              - cuda-version=12.5
  cuda:
    specific:
      - output_types: conda
        matrices:
          - matrix:
              cuda: "12.*"
            packages:
              - cuda-nvtx-dev
              - cuda-cudart-dev
              - cuda-profiler-api
              - libcublas-dev
              - libcurand-dev
              - libcusolver-dev
              - libcusparse-dev
          - matrix:
              cuda: "11.8"
            packages:
              - cudatoolkit
              - cuda-nvtx=11.8
              - cuda-profiler-api=11.8.86
              - libcublas-dev=11.11.3.6
              - libcublas=11.11.3.6
              - libcurand-dev=10.3.0.86
              - libcurand=10.3.0.86
              - libcusolver-dev=11.4.1.48
              - libcusolver=11.4.1.48
              - libcusparse-dev=11.7.5.86
              - libcusparse=11.7.5.86
          - matrix:
              cuda: "11.5"
            packages:
              - cudatoolkit
              - cuda-nvtx=11.5
              - cuda-profiler-api>=11.4.240,<=11.8.86 # use any `11.x` version since pkg is missing several CUDA/arch packages
              - libcublas-dev>=11.7.3.1,<=11.7.4.6
              - libcublas>=11.7.3.1,<=11.7.4.6
              - libcurand-dev>=10.2.6.48,<=10.2.7.107
              - libcurand>=10.2.6.48,<=10.2.7.107
              - libcusolver-dev>=11.2.1.48,<=11.3.2.107
              - libcusolver>=11.2.1.48,<=11.3.2.107
              - libcusparse-dev>=11.7.0.31,<=11.7.0.107
              - libcusparse>=11.7.0.31,<=11.7.0.107
          - matrix:
              cuda: "11.4"
            packages:
              - cudatoolkit
              - &cudanvtx114 cuda-nvtx=11.4
              - cuda-profiler-api>=11.4.240,<=11.8.86 # use any `11.x` version since pkg is missing several CUDA/arch packages
              - &libcublas_dev114 libcublas-dev>=11.5.2.43,<=11.6.5.2
              - &libcublas114 libcublas>=11.5.2.43,<=11.6.5.2
              - &libcurand_dev114 libcurand-dev>=10.2.5.43,<=10.2.5.120
              - &libcurand114 libcurand>=10.2.5.43,<=10.2.5.120
              - &libcusolver_dev114 libcusolver-dev>=11.2.0.43,<=11.2.0.120
              - &libcusolver114 libcusolver>=11.2.0.43,<=11.2.0.120
              - &libcusparse_dev114 libcusparse-dev>=11.6.0.43,<=11.6.0.120
              - &libcusparse114 libcusparse>=11.6.0.43,<=11.6.0.120
          - matrix:
              cuda: "11.2"
            packages:
              - cudatoolkit
              - *cudanvtx114
              - cuda-profiler-api>=11.4.240,<=11.8.86 # use any `11.x` version since pkg is missing several CUDA/arch packages
              # The NVIDIA channel doesn't publish pkgs older than 11.4 for these libs,
              # so 11.2 uses 11.4 packages (the oldest available).
              - *libcublas_dev114
              - *libcublas114
              - *libcurand_dev114
              - *libcurand114
              - *libcusolver_dev114
              - *libcusolver114
              - *libcusparse_dev114
              - *libcusparse114
  cuda_wheels:
    specific:
      - output_types: pyproject
        matrices:
          - matrix:
              cuda: "12.*"
              use_cuda_wheels: "true"
            packages:
              - nvidia-cublas-cu12
              - nvidia-curand-cu12
              - nvidia-cusolver-cu12
              - nvidia-cusparse-cu12
          # CUDA 11 does not provide wheels, so use the system libraries instead
          - matrix:
              cuda: "11.*"
              use_cuda_wheels: "true"
            packages:
          # if use_cuda_wheels=false is provided, do not add dependencies on any CUDA wheels
          # (e.g. for DLFW and pip devcontainers)
          - matrix:
              use_cuda_wheels: "false"
            packages:
          # if no matching matrix selectors passed, list the unsuffixed packages
          # (just as a source of documentation, as this populates pyproject.toml in source control)
          - matrix:
            packages:
              - nvidia-cublas
              - nvidia-curand
              - nvidia-cusolver
              - nvidia-cusparse

  cupy:
    common:
      - output_types: conda
        packages:
          - cupy>=12.0.0
    specific:
      - output_types: [requirements, pyproject]
        matrices:
          - matrix: {cuda: "12.*"}
            packages:
              - cupy-cuda12x>=12.0.0
          - matrix: {cuda: "11.*"}
            packages:
              - cupy-cuda11x>=12.0.0
          - {matrix: null, packages: [cupy-cuda11x>=12.0.0]}

  test_libcuvs:
    common:
      - output_types: [conda]
        packages:
          - *cmake_ver
          - openblas
  docs:
    common:
      - output_types: [conda]
        packages:
          - breathe
          - doxygen>=1.8.20
          - graphviz
          - ipython
          - numpydoc
          - pydata-sphinx-theme
          - recommonmark
          - sphinx-copybutton
          - sphinx-markdown-tables
  rust:
    common:
      - output_types: [conda]
        packages:
          - make
          - rust
          # clang/liblclang only needed for bindgen support
          - clang
          - libclang
  build_wheels:
    common:
      - output_types: [requirements, pyproject]
        packages:
          - wheel
          - setuptools
  py_version:
    specific:
      - output_types: conda
        matrices:
          - matrix:
              py: "3.10"
            packages:
              - python=3.10
          - matrix:
              py: "3.11"
            packages:
              - python=3.11
          - matrix:
              py: "3.12"
            packages:
<<<<<<< HEAD
              - python>=3.10,<3.12
  run_py_cuvs:
    common:
      - output_types: [conda, pyproject]
        packages:
          - &numpy numpy>=1.23,<3.0a0
      - output_types: [conda]
        packages:
          - *rmm_unsuffixed
          - *pylibraft_unsuffixed
      - output_types: requirements
=======
              - python=3.12
          - matrix:
            packages:
              - python>=3.10,<3.13
  run_py_cuvs:
    common:
      - output_types: [conda, requirements, pyproject]
>>>>>>> bfc611ab
        packages:
          - &numpy numpy>=1.23,<3.0a0
    specific:
      - output_types: [conda, requirements, pyproject]
        matrices:
          - matrix:
              cuda: "12.*"
            packages:
              - *cuda_python12
          - matrix:
              cuda: "11.*"
            packages:
              - *cuda_python11
          - matrix:
            packages:
              - *cuda_python
  test_python_common:
    common:
      - output_types: [conda, requirements, pyproject]
        packages:
          - pytest==7.*
          - pytest-cov
  test_py_cuvs:
    common:
      - output_types: [conda, requirements, pyproject]
        packages:
          - scikit-learn
  bench:
    common:
      - output_types: [conda, pyproject, requirements]
        packages:
          - hnswlib=0.6.2
          - nlohmann_json>=3.11.2
          - glog>=0.6.0
          - h5py>=3.8.0
          - benchmark>=1.8.2
          - openblas
  bench_python:
    common:
      - output_types: [conda]
        packages:
          - matplotlib
          - pandas
          - pyyaml
          - pandas
          - click
  depends_on_librmm:
    common:
      - output_types: conda
        packages:
          - &librmm_unsuffixed librmm==24.10.*,>=0.0.0a0
      - output_types: requirements
        packages:
          # pip recognizes the index as a global option for the requirements.txt file
          - --extra-index-url=https://pypi.nvidia.com
          - --extra-index-url=https://pypi.anaconda.org/rapidsai-wheels-nightly/simple
    specific:
      - output_types: [requirements, pyproject]
        matrices:
          - matrix:
              cuda: "12.*"
              cuda_suffixed: "true"
            packages:
              - librmm-cu12==24.10.*,>=0.0.0a0
          - matrix:
              cuda: "11.*"
              cuda_suffixed: "true"
            packages:
              - librmm-cu11==24.10.*,>=0.0.0a0
          - {matrix: null, packages: [*librmm_unsuffixed]}
  depends_on_pylibraft:
    common:
      - output_types: conda
        packages:
          - &pylibraft_unsuffixed pylibraft==24.10.*,>=0.0.0a0
      - output_types: requirements
        packages:
          # pip recognizes the index as a global option for the requirements.txt file
          - --extra-index-url=https://pypi.nvidia.com
          - --extra-index-url=https://pypi.anaconda.org/rapidsai-wheels-nightly/simple
    specific:
      - output_types: [requirements, pyproject]
        matrices:
          - matrix:
              cuda: "12.*"
              cuda_suffixed: "true"
            packages:
              - pylibraft-cu12==24.10.*,>=0.0.0a0
          - matrix:
              cuda: "11.*"
              cuda_suffixed: "true"
            packages:
              - pylibraft-cu11==24.10.*,>=0.0.0a0
          - {matrix: null, packages: [*pylibraft_unsuffixed]}<|MERGE_RESOLUTION|>--- conflicted
+++ resolved
@@ -198,11 +198,6 @@
     common:
       - output_types: [conda]
         packages:
-<<<<<<< HEAD
-          - &rmm_unsuffixed rmm==24.10.*,>=0.0.0a0
-          - &pylibraft_unsuffixed pylibraft==24.10.*,>=0.0.0a0
-=======
->>>>>>> bfc611ab
           - dlpack>=0.8,<1.0
     specific:
       - output_types: [conda, requirements, pyproject]
@@ -218,24 +213,6 @@
           - matrix:
             packages:
               - &cuda_python cuda-python
-<<<<<<< HEAD
-      - output_types: [requirements, pyproject]
-        matrices:
-          - matrix:
-              cuda: "12.*"
-              cuda_suffixed: "true"
-            packages:
-              - &rmm_cu12 rmm-cu12==24.10.*,>=0.0.0a0
-              - &pylibraft_cu12 pylibraft-cu12==24.10.*,>=0.0.0a0
-          - matrix:
-              cuda: "11.*"
-              cuda_suffixed: "true"
-            packages:
-              - &rmm_cu11 rmm-cu11==24.10.*,>=0.0.0a0
-              - &pylibraft_cu11 pylibraft-cu11==24.10.*,>=0.0.0a0
-          - {matrix: null, packages: [*rmm_unsuffixed, *pylibraft_unsuffixed] }
-=======
->>>>>>> bfc611ab
   checks:
     common:
       - output_types: [conda, requirements]
@@ -447,19 +424,6 @@
           - matrix:
               py: "3.12"
             packages:
-<<<<<<< HEAD
-              - python>=3.10,<3.12
-  run_py_cuvs:
-    common:
-      - output_types: [conda, pyproject]
-        packages:
-          - &numpy numpy>=1.23,<3.0a0
-      - output_types: [conda]
-        packages:
-          - *rmm_unsuffixed
-          - *pylibraft_unsuffixed
-      - output_types: requirements
-=======
               - python=3.12
           - matrix:
             packages:
@@ -467,7 +431,6 @@
   run_py_cuvs:
     common:
       - output_types: [conda, requirements, pyproject]
->>>>>>> bfc611ab
         packages:
           - &numpy numpy>=1.23,<3.0a0
     specific:
