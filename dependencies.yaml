--- conflicted
+++ resolved
@@ -475,11 +475,7 @@
       - output_types: [conda, pyproject, requirements]
         packages:
           - click
-<<<<<<< HEAD
-          - cuvs==25.8.*
-=======
           - cuvs==25.10.*,>=0.0.0a0
->>>>>>> 815d86dd
           - pandas
           - pyyaml
           - requests
@@ -506,29 +502,17 @@
     common:
       - output_types: conda
         packages:
-<<<<<<< HEAD
-          - cuvs==25.8.*
-=======
           - cuvs==25.10.*,>=0.0.0a0
->>>>>>> 815d86dd
   depends_on_cuvs_bench:
     common:
       - output_types: conda
         packages:
-<<<<<<< HEAD
-          - cuvs-bench==25.8.*
-=======
           - cuvs-bench==25.10.*,>=0.0.0a0
->>>>>>> 815d86dd
   depends_on_libcuvs:
     common:
       - output_types: conda
         packages:
-<<<<<<< HEAD
-          - &libcuvs_unsuffixed libcuvs==25.8.*
-=======
           - &libcuvs_unsuffixed libcuvs==25.10.*,>=0.0.0a0
->>>>>>> 815d86dd
       - output_types: requirements
         packages:
           # pip recognizes the index as a global option for the requirements.txt file
@@ -541,16 +525,12 @@
               cuda: "12.*"
               cuda_suffixed: "true"
             packages:
-<<<<<<< HEAD
-              - libcuvs-cu12==25.8.*
-=======
               - libcuvs-cu12==25.10.*,>=0.0.0a0
           - matrix:
               cuda: "13.*"
               cuda_suffixed: "true"
             packages:
               - libcuvs-cu13==25.10.*,>=0.0.0a0
->>>>>>> 815d86dd
           - {matrix: null, packages: [*libcuvs_unsuffixed]}
   depends_on_libcuvs_tests:
     common:
@@ -561,11 +541,7 @@
     common:
       - output_types: conda
         packages:
-<<<<<<< HEAD
-          - &libraft_unsuffixed libraft==25.8.*
-=======
           - &libraft_unsuffixed libraft==25.10.*,>=0.0.0a0
->>>>>>> 815d86dd
       - output_types: requirements
         packages:
           # pip recognizes the index as a global option for the requirements.txt file
@@ -578,26 +554,18 @@
               cuda: "12.*"
               cuda_suffixed: "true"
             packages:
-<<<<<<< HEAD
-              - libraft-cu12==25.8.*
-=======
               - libraft-cu12==25.10.*,>=0.0.0a0
           - matrix:
               cuda: "13.*"
               cuda_suffixed: "true"
             packages:
               - libraft-cu13==25.10.*,>=0.0.0a0
->>>>>>> 815d86dd
           - {matrix: null, packages: [*libraft_unsuffixed]}
   depends_on_librmm:
     common:
       - output_types: conda
         packages:
-<<<<<<< HEAD
-          - &librmm_unsuffixed librmm==25.8.*
-=======
           - &librmm_unsuffixed librmm==25.10.*,>=0.0.0a0
->>>>>>> 815d86dd
       - output_types: requirements
         packages:
           # pip recognizes the index as a global option for the requirements.txt file
@@ -610,26 +578,18 @@
               cuda: "12.*"
               cuda_suffixed: "true"
             packages:
-<<<<<<< HEAD
-              - librmm-cu12==25.8.*
-=======
               - librmm-cu12==25.10.*,>=0.0.0a0
           - matrix:
               cuda: "13.*"
               cuda_suffixed: "true"
             packages:
               - librmm-cu13==25.10.*,>=0.0.0a0
->>>>>>> 815d86dd
           - {matrix: null, packages: [*librmm_unsuffixed]}
   depends_on_pylibraft:
     common:
       - output_types: conda
         packages:
-<<<<<<< HEAD
-          - &pylibraft_unsuffixed pylibraft==25.8.*
-=======
           - &pylibraft_unsuffixed pylibraft==25.10.*,>=0.0.0a0
->>>>>>> 815d86dd
       - output_types: requirements
         packages:
           # pip recognizes the index as a global option for the requirements.txt file
@@ -642,16 +602,12 @@
               cuda: "12.*"
               cuda_suffixed: "true"
             packages:
-<<<<<<< HEAD
-              - pylibraft-cu12==25.8.*
-=======
               - pylibraft-cu12==25.10.*,>=0.0.0a0
           - matrix:
               cuda: "13.*"
               cuda_suffixed: "true"
             packages:
               - pylibraft-cu13==25.10.*,>=0.0.0a0
->>>>>>> 815d86dd
           - {matrix: null, packages: [*pylibraft_unsuffixed]}
   depends_on_nccl:
     common:
