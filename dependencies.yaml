--- conflicted
+++ resolved
@@ -530,8 +530,6 @@
           - h5py>=3.8.0
           - benchmark>=1.8.2
           - openblas
-<<<<<<< HEAD
-          - libcuvs==25.2.*,>=0.0.0a0
     specific:
       - output_types: conda
         matrices:
@@ -544,8 +542,6 @@
           - matrix:
               arch: aarch64
             packages: null
-=======
->>>>>>> 8ae81e49
   bench_python:
     common:
       - output_types: [conda, pyproject, requirements]
