name: pr

on:
  push:
    branches:
      - "pull-request/[0-9]+"

concurrency:
  group: ${{ github.workflow }}-${{ github.ref }}
  cancel-in-progress: true

jobs:
  pr-builder:
    needs:
      - check-nightly-ci
      - changed-files
      - checks
      - conda-cpp-build
      - conda-cpp-tests
      - conda-cpp-checks
      - conda-python-build
      - conda-python-tests
      - docs-build
      - rust-build
      - go-build
      - wheel-build-libcuvs
      - wheel-build-cuvs
      - wheel-tests-cuvs
      - devcontainer
      - telemetry-setup
    secrets: inherit
    uses: rapidsai/shared-workflows/.github/workflows/pr-builder.yaml@branch-25.04
    if: always()
    with:
      needs: ${{ toJSON(needs) }}
  telemetry-setup:
    continue-on-error: true
    runs-on: ubuntu-latest
    env:
      OTEL_SERVICE_NAME: 'pr-cuvs'
    steps:
      - name: Telemetry setup
        if: ${{ vars.TELEMETRY_ENABLED == 'true' }}
        uses: rapidsai/shared-actions/telemetry-dispatch-stash-base-env-vars@main
  check-nightly-ci:
    needs: telemetry-setup
    # Switch to ubuntu-latest once it defaults to a version of Ubuntu that
    # provides at least Python 3.11 (see
    # https://docs.python.org/3/library/datetime.html#datetime.date.fromisoformat)
    runs-on: ubuntu-24.04
    env:
      RAPIDS_GH_TOKEN: ${{ secrets.GITHUB_TOKEN }}
    steps:
      - name: Check if nightly CI is passing
        uses: rapidsai/shared-actions/check_nightly_success/dispatch@main
        with:
          repo: cuvs
  changed-files:
    needs: telemetry-setup
    secrets: inherit
    uses: rapidsai/shared-workflows/.github/workflows/changed-files.yaml@branch-25.04
    with:
      files_yaml: |
        test_cpp:
          - '**'
          - '!.devcontainer/**'
          - '!.pre-commit-config.yaml'
          - '!README.md'
          - '!docs/**'
          - '!img/**'
          - '!notebooks/**'
          - '!python/**'
          - '!rust/**'
          - '!go/**'
          - '!thirdparty/LICENSES/**'
        test_notebooks:
          - '**'
          - '!.devcontainer/**'
          - '!.pre-commit-config.yaml'
          - '!README.md'
          - '!rust/**'
          - '!go/**'
          - '!thirdparty/LICENSES/**'
        test_python:
          - '**'
          - '!.devcontainer/**'
          - '!.pre-commit-config.yaml'
          - '!README.md'
          - '!docs/**'
          - '!img/**'
          - '!notebooks/**'
          - '!rust/**'
          - '!go/**'
          - '!thirdparty/LICENSES/**'
  checks:
    needs: telemetry-setup
    secrets: inherit
    uses: rapidsai/shared-workflows/.github/workflows/checks.yaml@branch-25.04
    with:
      enable_check_generated_files: false
      ignored_pr_jobs: "telemetry-summarize"
  conda-cpp-build:
    needs: checks
    secrets: inherit
    uses: rapidsai/shared-workflows/.github/workflows/conda-cpp-build.yaml@branch-25.04
    with:
      build_type: pull-request
      node_type: cpu16
  conda-cpp-tests:
    needs: [conda-cpp-build, changed-files]
    secrets: inherit
    uses: rapidsai/shared-workflows/.github/workflows/conda-cpp-tests.yaml@branch-25.04
    if: fromJSON(needs.changed-files.outputs.changed_file_groups).test_cpp
    with:
      build_type: pull-request
  conda-cpp-checks:
    needs: conda-cpp-build
    secrets: inherit
    uses: rapidsai/shared-workflows/.github/workflows/conda-cpp-post-build-checks.yaml@branch-25.04
    with:
      build_type: pull-request
      enable_check_symbols: true
      symbol_exclusions: (void (thrust::|cub::))
  conda-python-build:
    needs: conda-cpp-build
    secrets: inherit
    uses: rapidsai/shared-workflows/.github/workflows/conda-python-build.yaml@branch-25.04
    with:
      build_type: pull-request
  conda-python-tests:
    needs: [conda-python-build, changed-files]
    secrets: inherit
    uses: rapidsai/shared-workflows/.github/workflows/conda-python-tests.yaml@branch-25.04
    if: fromJSON(needs.changed-files.outputs.changed_file_groups).test_python
    with:
      build_type: pull-request
  docs-build:
    needs: conda-python-build
    secrets: inherit
    uses: rapidsai/shared-workflows/.github/workflows/custom-job.yaml@branch-25.04
    with:
      build_type: pull-request
      node_type: "gpu-l4-latest-1"
      arch: "amd64"
      container_image: "rapidsai/ci-conda:latest"
      run_script: "ci/build_docs.sh"
  rust-build:
    needs: conda-cpp-build
    secrets: inherit
    uses: rapidsai/shared-workflows/.github/workflows/custom-job.yaml@branch-25.04
    with:
      build_type: pull-request
      node_type: "gpu-l4-latest-1"
      arch: "amd64"
      container_image: "rapidsai/ci-conda:latest"
      run_script: "ci/build_rust.sh"
  go-build:
    needs: conda-cpp-build
    secrets: inherit
    uses: rapidsai/shared-workflows/.github/workflows/custom-job.yaml@branch-25.02
    with:
      build_type: pull-request
      node_type: "gpu-v100-latest-1"
      arch: "amd64"
      container_image: "rapidsai/ci-conda:latest"
      run_script: "ci/build_go.sh"
  wheel-build-libcuvs:
    needs: checks
    secrets: inherit
    uses: rapidsai/shared-workflows/.github/workflows/wheels-build.yaml@branch-25.04
    with:
      build_type: pull-request
      script: ci/build_wheel_libcuvs.sh
      # build for every combination of arch and CUDA version, but only for the latest Python
      matrix_filter: group_by([.ARCH, (.CUDA_VER|split(".")|map(tonumber)|.[0])]) | map(max_by(.PY_VER|split(".")|map(tonumber)))
  wheel-build-cuvs:
    needs: wheel-build-libcuvs
    secrets: inherit
    uses: rapidsai/shared-workflows/.github/workflows/wheels-build.yaml@branch-25.04
    with:
      build_type: pull-request
      script: ci/build_wheel_cuvs.sh
  wheel-tests-cuvs:
    needs: [wheel-build-cuvs, changed-files]
    secrets: inherit
    uses: rapidsai/shared-workflows/.github/workflows/wheels-test.yaml@branch-25.04
    if: fromJSON(needs.changed-files.outputs.changed_file_groups).test_python
    with:
      build_type: pull-request
      script: ci/test_wheel_cuvs.sh
  devcontainer:
    secrets: inherit
<<<<<<< HEAD
    needs: telemetry-setup
    uses: rapidsai/shared-workflows/.github/workflows/build-in-devcontainer.yaml@branch-25.02
=======
    uses: rapidsai/shared-workflows/.github/workflows/build-in-devcontainer.yaml@branch-25.04
>>>>>>> 8e6db921
    with:
      arch: '["amd64"]'
      cuda: '["12.8"]'
      build_command: |
        sccache -z;
        build-all --verbose;
        sccache -s;

  telemetry-summarize:
    # This job must use a self-hosted runner to record telemetry traces.
    runs-on: linux-amd64-cpu4
    needs: pr-builder
    if: ${{ vars.TELEMETRY_ENABLED == 'true' && !cancelled() }}
    continue-on-error: true
    steps:
      - name: Telemetry summarize
        uses: rapidsai/shared-actions/telemetry-dispatch-summarize@main<|MERGE_RESOLUTION|>--- conflicted
+++ resolved
@@ -157,10 +157,10 @@
   go-build:
     needs: conda-cpp-build
     secrets: inherit
-    uses: rapidsai/shared-workflows/.github/workflows/custom-job.yaml@branch-25.02
-    with:
-      build_type: pull-request
-      node_type: "gpu-v100-latest-1"
+    uses: rapidsai/shared-workflows/.github/workflows/custom-job.yaml@branch-25.04
+    with:
+      build_type: pull-request
+      node_type: "gpu-l4-latest-1"
       arch: "amd64"
       container_image: "rapidsai/ci-conda:latest"
       run_script: "ci/build_go.sh"
@@ -190,12 +190,7 @@
       script: ci/test_wheel_cuvs.sh
   devcontainer:
     secrets: inherit
-<<<<<<< HEAD
-    needs: telemetry-setup
-    uses: rapidsai/shared-workflows/.github/workflows/build-in-devcontainer.yaml@branch-25.02
-=======
     uses: rapidsai/shared-workflows/.github/workflows/build-in-devcontainer.yaml@branch-25.04
->>>>>>> 8e6db921
     with:
       arch: '["amd64"]'
       cuda: '["12.8"]'
