name: pr

on:
  push:
    branches:
      - "pull-request/[0-9]+"

concurrency:
  group: ${{ github.workflow }}-${{ github.ref }}
  cancel-in-progress: true

jobs:
  pr-builder:
    needs:
      - check-nightly-ci
      - changed-files
      - checks
      - conda-cpp-build
      - conda-cpp-tests
      - conda-cpp-checks
      - conda-python-build
      - conda-python-tests
      - docs-build
      - rust-build
      - go-build
      - wheel-build-libcuvs
      - wheel-build-cuvs
      - wheel-tests-cuvs
      - devcontainer
      - telemetry-setup
    secrets: inherit
    uses: rapidsai/shared-workflows/.github/workflows/pr-builder.yaml@branch-25.04
    if: always()
    with:
      needs: ${{ toJSON(needs) }}
  telemetry-setup:
    continue-on-error: true
    runs-on: ubuntu-latest
    env:
      OTEL_SERVICE_NAME: 'pr-cuvs'
    steps:
      - name: Telemetry setup
        if: ${{ vars.TELEMETRY_ENABLED == 'true' }}
        uses: rapidsai/shared-actions/telemetry-dispatch-stash-base-env-vars@main
  check-nightly-ci:
    needs: telemetry-setup
    # Switch to ubuntu-latest once it defaults to a version of Ubuntu that
    # provides at least Python 3.11 (see
    # https://docs.python.org/3/library/datetime.html#datetime.date.fromisoformat)
    runs-on: ubuntu-24.04
    env:
      RAPIDS_GH_TOKEN: ${{ secrets.GITHUB_TOKEN }}
    steps:
      - name: Check if nightly CI is passing
        uses: rapidsai/shared-actions/check_nightly_success/dispatch@main
        with:
          repo: cuvs
  changed-files:
    needs: telemetry-setup
    secrets: inherit
    uses: rapidsai/shared-workflows/.github/workflows/changed-files.yaml@branch-25.04
    with:
      files_yaml: |
        test_cpp:
          - '**'
          - '!.devcontainer/**'
          - '!.pre-commit-config.yaml'
          - '!README.md'
          - '!docs/**'
          - '!img/**'
          - '!notebooks/**'
          - '!python/**'
          - '!rust/**'
          - '!go/**'
          - '!thirdparty/LICENSES/**'
        test_notebooks:
          - '**'
          - '!.devcontainer/**'
          - '!.pre-commit-config.yaml'
          - '!README.md'
          - '!rust/**'
          - '!go/**'
          - '!thirdparty/LICENSES/**'
        test_python:
          - '**'
          - '!.devcontainer/**'
          - '!.pre-commit-config.yaml'
          - '!README.md'
          - '!docs/**'
          - '!img/**'
          - '!notebooks/**'
          - '!rust/**'
          - '!go/**'
          - '!thirdparty/LICENSES/**'
  checks:
    needs: telemetry-setup
    secrets: inherit
    uses: rapidsai/shared-workflows/.github/workflows/checks.yaml@branch-25.04
    with:
      enable_check_generated_files: false
      ignored_pr_jobs: "telemetry-summarize"
  conda-cpp-build:
    needs: checks
    secrets: inherit
    uses: rapidsai/shared-workflows/.github/workflows/conda-cpp-build.yaml@branch-25.04
    with:
      build_type: pull-request
      node_type: cpu16
  conda-cpp-tests:
    needs: [conda-cpp-build, changed-files]
    secrets: inherit
    uses: rapidsai/shared-workflows/.github/workflows/conda-cpp-tests.yaml@branch-25.04
    if: fromJSON(needs.changed-files.outputs.changed_file_groups).test_cpp
    with:
      build_type: pull-request
  conda-cpp-checks:
    needs: conda-cpp-build
    secrets: inherit
    uses: rapidsai/shared-workflows/.github/workflows/conda-cpp-post-build-checks.yaml@branch-25.04
    with:
      build_type: pull-request
      enable_check_symbols: true
      symbol_exclusions: (void (thrust::|cub::))
  conda-python-build:
    needs: conda-cpp-build
    secrets: inherit
    uses: rapidsai/shared-workflows/.github/workflows/conda-python-build.yaml@branch-25.04
    with:
      build_type: pull-request
  conda-python-tests:
    needs: [conda-python-build, changed-files]
    secrets: inherit
    uses: rapidsai/shared-workflows/.github/workflows/conda-python-tests.yaml@branch-25.04
    if: fromJSON(needs.changed-files.outputs.changed_file_groups).test_python
    with:
      build_type: pull-request
  docs-build:
    needs: conda-python-build
    secrets: inherit
    uses: rapidsai/shared-workflows/.github/workflows/custom-job.yaml@branch-25.04
    with:
      build_type: pull-request
      node_type: "gpu-l4-latest-1"
      arch: "amd64"
      container_image: "rapidsai/ci-conda:latest"
      run_script: "ci/build_docs.sh"
  rust-build:
    needs: conda-cpp-build
    secrets: inherit
    uses: rapidsai/shared-workflows/.github/workflows/custom-job.yaml@branch-25.04
    with:
      build_type: pull-request
      node_type: "gpu-l4-latest-1"
      arch: "amd64"
      container_image: "rapidsai/ci-conda:latest"
      run_script: "ci/build_rust.sh"
  go-build:
    needs: conda-cpp-build
    secrets: inherit
    uses: rapidsai/shared-workflows/.github/workflows/custom-job.yaml@branch-25.04
    with:
      build_type: pull-request
<<<<<<< HEAD
      node_type: "gpu-l4-latest-1"
=======
      node_type: "gpu-v100-latest-1"
>>>>>>> 4e07e669
      arch: "amd64"
      container_image: "rapidsai/ci-conda:latest"
      run_script: "ci/build_go.sh"
  wheel-build-libcuvs:
    needs: checks
    secrets: inherit
    uses: rapidsai/shared-workflows/.github/workflows/wheels-build.yaml@branch-25.04
    with:
      build_type: pull-request
      script: ci/build_wheel_libcuvs.sh
      # build for every combination of arch and CUDA version, but only for the latest Python
      matrix_filter: group_by([.ARCH, (.CUDA_VER|split(".")|map(tonumber)|.[0])]) | map(max_by(.PY_VER|split(".")|map(tonumber)))
  wheel-build-cuvs:
    needs: wheel-build-libcuvs
    secrets: inherit
    uses: rapidsai/shared-workflows/.github/workflows/wheels-build.yaml@branch-25.04
    with:
      build_type: pull-request
      script: ci/build_wheel_cuvs.sh
  wheel-tests-cuvs:
    needs: [wheel-build-cuvs, changed-files]
    secrets: inherit
    uses: rapidsai/shared-workflows/.github/workflows/wheels-test.yaml@branch-25.04
    if: fromJSON(needs.changed-files.outputs.changed_file_groups).test_python
    with:
      build_type: pull-request
      script: ci/test_wheel_cuvs.sh
  devcontainer:
    secrets: inherit
    needs: telemetry-setup
    uses: rapidsai/shared-workflows/.github/workflows/build-in-devcontainer.yaml@branch-25.04
    with:
      arch: '["amd64"]'
      cuda: '["12.8"]'
      build_command: |
        sccache -z;
        build-all --verbose;
        sccache -s;

  telemetry-summarize:
    # This job must use a self-hosted runner to record telemetry traces.
    runs-on: linux-amd64-cpu4
    needs: pr-builder
    if: ${{ vars.TELEMETRY_ENABLED == 'true' && !cancelled() }}
    continue-on-error: true
    steps:
      - name: Telemetry summarize
        uses: rapidsai/shared-actions/telemetry-dispatch-summarize@main<|MERGE_RESOLUTION|>--- conflicted
+++ resolved
@@ -160,11 +160,7 @@
     uses: rapidsai/shared-workflows/.github/workflows/custom-job.yaml@branch-25.04
     with:
       build_type: pull-request
-<<<<<<< HEAD
-      node_type: "gpu-l4-latest-1"
-=======
       node_type: "gpu-v100-latest-1"
->>>>>>> 4e07e669
       arch: "amd64"
       container_image: "rapidsai/ci-conda:latest"
       run_script: "ci/build_go.sh"
