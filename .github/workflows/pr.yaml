name: pr

on:
  push:
    branches:
      - "pull-request/[0-9]+"

concurrency:
  group: ${{ github.workflow }}-${{ github.ref }}
  cancel-in-progress: true

jobs:
  pr-builder:
    needs:
      - check-nightly-ci
      - changed-files
      - checks
      - conda-cpp-build
      - conda-cpp-tests
      - conda-cpp-checks
      - conda-python-build
      - conda-python-tests
      - docs-build
      - rust-build
<<<<<<< HEAD
      - go-build
=======
      - wheel-build-libcuvs
>>>>>>> 80370a12
      - wheel-build-cuvs
      - wheel-tests-cuvs
      - devcontainer
    secrets: inherit
    uses: rapidsai/shared-workflows/.github/workflows/pr-builder.yaml@branch-25.02
    if: always()
    with:
      needs: ${{ toJSON(needs) }}
  check-nightly-ci:
    # Switch to ubuntu-latest once it defaults to a version of Ubuntu that
    # provides at least Python 3.11 (see
    # https://docs.python.org/3/library/datetime.html#datetime.date.fromisoformat)
    runs-on: ubuntu-24.04
    env:
      RAPIDS_GH_TOKEN: ${{ secrets.GITHUB_TOKEN }}
    steps:
      - name: Check if nightly CI is passing
        uses: rapidsai/shared-actions/check_nightly_success/dispatch@main
        with:
          repo: cuvs
  changed-files:
    secrets: inherit
    uses: rapidsai/shared-workflows/.github/workflows/changed-files.yaml@branch-25.02
    with:
      files_yaml: |
        test_cpp:
          - '**'
          - '!.devcontainer/**'
          - '!.pre-commit-config.yaml'
          - '!README.md'
          - '!docs/**'
          - '!img/**'
          - '!notebooks/**'
          - '!python/**'
          - '!rust/**'
          - '!go/**'
          - '!thirdparty/LICENSES/**'
        test_notebooks:
          - '**'
          - '!.devcontainer/**'
          - '!.pre-commit-config.yaml'
          - '!README.md'
          - '!rust/**'
          - '!go/**'
          - '!thirdparty/LICENSES/**'
        test_python:
          - '**'
          - '!.devcontainer/**'
          - '!.pre-commit-config.yaml'
          - '!README.md'
          - '!docs/**'
          - '!img/**'
          - '!notebooks/**'
          - '!rust/**'
          - '!go/**'
          - '!thirdparty/LICENSES/**'
  checks:
    secrets: inherit
    uses: rapidsai/shared-workflows/.github/workflows/checks.yaml@branch-25.02
    with:
      enable_check_generated_files: false
  conda-cpp-build:
    needs: checks
    secrets: inherit
    uses: rapidsai/shared-workflows/.github/workflows/conda-cpp-build.yaml@branch-25.02
    with:
      build_type: pull-request
      node_type: cpu16
  conda-cpp-tests:
    needs: [conda-cpp-build, changed-files]
    secrets: inherit
    uses: rapidsai/shared-workflows/.github/workflows/conda-cpp-tests.yaml@branch-25.02
    if: fromJSON(needs.changed-files.outputs.changed_file_groups).test_cpp
    with:
      build_type: pull-request
  conda-cpp-checks:
    needs: conda-cpp-build
    secrets: inherit
    uses: rapidsai/shared-workflows/.github/workflows/conda-cpp-post-build-checks.yaml@branch-25.02
    with:
      build_type: pull-request
      enable_check_symbols: true
      symbol_exclusions: (void (thrust::|cub::))
  conda-python-build:
    needs: conda-cpp-build
    secrets: inherit
    uses: rapidsai/shared-workflows/.github/workflows/conda-python-build.yaml@branch-25.02
    with:
      build_type: pull-request
  conda-python-tests:
    needs: [conda-python-build, changed-files]
    secrets: inherit
    uses: rapidsai/shared-workflows/.github/workflows/conda-python-tests.yaml@branch-25.02
    if: fromJSON(needs.changed-files.outputs.changed_file_groups).test_python
    with:
      build_type: pull-request
  docs-build:
    needs: conda-python-build
    secrets: inherit
    uses: rapidsai/shared-workflows/.github/workflows/custom-job.yaml@branch-25.02
    with:
      build_type: pull-request
      node_type: "gpu-v100-latest-1"
      arch: "amd64"
      container_image: "rapidsai/ci-conda:latest"
      run_script: "ci/build_docs.sh"
  rust-build:
    needs: conda-cpp-build
    secrets: inherit
    uses: rapidsai/shared-workflows/.github/workflows/custom-job.yaml@branch-25.02
    with:
      build_type: pull-request
      node_type: "gpu-v100-latest-1"
      arch: "amd64"
      container_image: "rapidsai/ci-conda:latest"
      run_script: "ci/build_rust.sh"
<<<<<<< HEAD
  go-build:
    needs: conda-cpp-build
    secrets: inherit
    uses: rapidsai/shared-workflows/.github/workflows/custom-job.yaml@branch-25.02
    with:
      build_type: pull-request
      node_type: "gpu-v100-latest-1"
      arch: "amd64"
      container_image: "rapidsai/ci-conda:latest"
      run_script: "ci/build_go.sh"
  wheel-build-cuvs:
=======
  wheel-build-libcuvs:
>>>>>>> 80370a12
    needs: checks
    secrets: inherit
    uses: rapidsai/shared-workflows/.github/workflows/wheels-build.yaml@branch-25.02
    with:
      build_type: pull-request
      script: ci/build_wheel_libcuvs.sh
      # build for every combination of arch and CUDA version, but only for the latest Python
      matrix_filter: group_by([.ARCH, (.CUDA_VER|split(".")|map(tonumber)|.[0])]) | map(max_by(.PY_VER|split(".")|map(tonumber)))
  wheel-build-cuvs:
    needs: wheel-build-libcuvs
    secrets: inherit
    uses: rapidsai/shared-workflows/.github/workflows/wheels-build.yaml@branch-25.02
    with:
      build_type: pull-request
      script: ci/build_wheel_cuvs.sh
  wheel-tests-cuvs:
    needs: [wheel-build-cuvs, changed-files]
    secrets: inherit
    uses: rapidsai/shared-workflows/.github/workflows/wheels-test.yaml@branch-25.02
    if: fromJSON(needs.changed-files.outputs.changed_file_groups).test_python
    with:
      build_type: pull-request
      script: ci/test_wheel_cuvs.sh
  devcontainer:
    secrets: inherit
    uses: rapidsai/shared-workflows/.github/workflows/build-in-devcontainer.yaml@branch-25.02
    with:
      arch: '["amd64"]'
      cuda: '["12.5"]'
      build_command: |
        sccache -z;
        build-all --verbose;
        sccache -s;<|MERGE_RESOLUTION|>--- conflicted
+++ resolved
@@ -22,11 +22,8 @@
       - conda-python-tests
       - docs-build
       - rust-build
-<<<<<<< HEAD
       - go-build
-=======
       - wheel-build-libcuvs
->>>>>>> 80370a12
       - wheel-build-cuvs
       - wheel-tests-cuvs
       - devcontainer
@@ -143,7 +140,6 @@
       arch: "amd64"
       container_image: "rapidsai/ci-conda:latest"
       run_script: "ci/build_rust.sh"
-<<<<<<< HEAD
   go-build:
     needs: conda-cpp-build
     secrets: inherit
@@ -155,9 +151,7 @@
       container_image: "rapidsai/ci-conda:latest"
       run_script: "ci/build_go.sh"
   wheel-build-cuvs:
-=======
   wheel-build-libcuvs:
->>>>>>> 80370a12
     needs: checks
     secrets: inherit
     uses: rapidsai/shared-workflows/.github/workflows/wheels-build.yaml@branch-25.02
