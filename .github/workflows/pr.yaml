--- conflicted
+++ resolved
@@ -192,15 +192,9 @@
           - arm64
     with:
       build_type: pull-request
-<<<<<<< HEAD
       arch: "${{matrix.arch}}"
       date: ${{ inputs.date }}_c
       container_image: "rapidsai/ci-wheel:26.02-cuda${{ matrix.cuda_version }}-rockylinux8-py3.10"
-=======
-      arch: "amd64"
-      date: ${{ inputs.date }}
-      container_image: "rapidsai/ci-wheel:25.12-cuda${{ matrix.cuda_version }}-rockylinux8-py3.10"
->>>>>>> 0f9904e3
       node_type: "cpu16"
       # requires_license_builder: false
       script: "ci/build_standalone_c.sh --build-tests"
@@ -225,17 +219,10 @@
     with:
       build_type: pull-request
       node_type: "gpu-l4-latest-1"
-<<<<<<< HEAD
       arch: "${{matrix.arch}}"
       date: ${{ inputs.date }}_c
       container_image: "rapidsai/ci-wheel:26.02-cuda${{ matrix.cuda_version }}-rockylinux8-py3.10"
       script: "ci/test_standalone_c.sh libcuvs_c_${{ matrix.cuda_version }}_${{ matrix.arch }}.tar.gz"
-=======
-      arch: "amd64"
-      date: ${{ inputs.date }}
-      container_image: "rapidsai/ci-wheel:25.12-cuda${{ matrix.cuda_version }}-rockylinux8-py3.10"
-      script: "ci/test_standalone_c.sh"
->>>>>>> 0f9904e3
       sha: ${{ inputs.sha }}
   conda-java-build-and-tests:
     needs: [conda-cpp-build, changed-files]
