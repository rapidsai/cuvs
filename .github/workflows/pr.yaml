--- conflicted
+++ resolved
@@ -50,11 +50,7 @@
     with:
       build_type: pull-request
       enable_check_symbols: true
-<<<<<<< HEAD
-      symbol_exclusions: (void (thrust::|cub::)|raft_cutlass) # https://github.com/rapidsai/raft/pull/2425
-=======
       symbol_exclusions: (void (thrust::|cub::)|raft_cutlass)
->>>>>>> 9e8ec392
   conda-python-build:
     needs: conda-cpp-build
     secrets: inherit
