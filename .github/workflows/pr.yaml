name: pr

on:
  push:
    branches:
      - "pull-request/[0-9]+"

concurrency:
  group: ${{ github.workflow }}-${{ github.ref }}
  cancel-in-progress: true

jobs:
  pr-builder:
    needs:
      - check-nightly-ci
      - changed-files
      - checks
      - conda-cpp-build
      - conda-cpp-tests
      - conda-cpp-checks
      - conda-python-build
      - conda-python-tests
      - docs-build
      - rust-build
      - go-build
      - wheel-build-libcuvs
      - wheel-build-cuvs
      - wheel-tests-cuvs
      - devcontainer
      - telemetry-setup
    secrets: inherit
    uses: rapidsai/shared-workflows/.github/workflows/pr-builder.yaml@branch-25.04
    if: always()
    with:
      needs: ${{ toJSON(needs) }}
  telemetry-setup:
    continue-on-error: true
    runs-on: ubuntu-latest
    env:
      OTEL_SERVICE_NAME: 'pr-cuvs'
    steps:
      - name: Telemetry setup
        if: ${{ vars.TELEMETRY_ENABLED == 'true' }}
        uses: rapidsai/shared-actions/telemetry-dispatch-stash-base-env-vars@main
  check-nightly-ci:
    needs: telemetry-setup
    # Switch to ubuntu-latest once it defaults to a version of Ubuntu that
    # provides at least Python 3.11 (see
    # https://docs.python.org/3/library/datetime.html#datetime.date.fromisoformat)
    runs-on: ubuntu-24.04
    env:
      RAPIDS_GH_TOKEN: ${{ secrets.GITHUB_TOKEN }}
    steps:
      - name: Check if nightly CI is passing
        uses: rapidsai/shared-actions/check_nightly_success/dispatch@main
        with:
          repo: cuvs
  changed-files:
    needs: telemetry-setup
    secrets: inherit
    uses: rapidsai/shared-workflows/.github/workflows/changed-files.yaml@branch-25.04
    with:
      files_yaml: |
        test_cpp:
          - '**'
          - '!.devcontainer/**'
          - '!.pre-commit-config.yaml'
          - '!README.md'
          - '!docs/**'
          - '!img/**'
          - '!notebooks/**'
          - '!python/**'
          - '!rust/**'
          - '!go/**'
          - '!thirdparty/LICENSES/**'
        test_notebooks:
          - '**'
          - '!.devcontainer/**'
          - '!.pre-commit-config.yaml'
          - '!README.md'
          - '!rust/**'
          - '!go/**'
          - '!thirdparty/LICENSES/**'
        test_python:
          - '**'
          - '!.devcontainer/**'
          - '!.pre-commit-config.yaml'
          - '!README.md'
          - '!docs/**'
          - '!img/**'
          - '!notebooks/**'
          - '!rust/**'
          - '!go/**'
          - '!thirdparty/LICENSES/**'
  checks:
    needs: telemetry-setup
    secrets: inherit
    uses: rapidsai/shared-workflows/.github/workflows/checks.yaml@branch-25.04
    with:
      enable_check_generated_files: false
      ignored_pr_jobs: "telemetry-summarize"
  conda-cpp-build:
    needs: checks
    secrets: inherit
    uses: rapidsai/shared-workflows/.github/workflows/conda-cpp-build.yaml@branch-25.04
    with:
      build_type: pull-request
      node_type: cpu16
  conda-cpp-tests:
    needs: [conda-cpp-build, changed-files]
    secrets: inherit
    uses: rapidsai/shared-workflows/.github/workflows/conda-cpp-tests.yaml@branch-25.04
    if: fromJSON(needs.changed-files.outputs.changed_file_groups).test_cpp
    with:
      build_type: pull-request
  conda-cpp-checks:
    needs: conda-cpp-build
    secrets: inherit
    uses: rapidsai/shared-workflows/.github/workflows/conda-cpp-post-build-checks.yaml@branch-25.04
    with:
      build_type: pull-request
      enable_check_symbols: true
      symbol_exclusions: (void (thrust::|cub::))
  conda-python-build:
    needs: conda-cpp-build
    secrets: inherit
    uses: rapidsai/shared-workflows/.github/workflows/conda-python-build.yaml@branch-25.04
    with:
      build_type: pull-request
  conda-python-tests:
    needs: [conda-python-build, changed-files]
    secrets: inherit
    uses: rapidsai/shared-workflows/.github/workflows/conda-python-tests.yaml@branch-25.04
    if: fromJSON(needs.changed-files.outputs.changed_file_groups).test_python
    with:
      build_type: pull-request
  docs-build:
    needs: conda-python-build
    secrets: inherit
    uses: rapidsai/shared-workflows/.github/workflows/custom-job.yaml@branch-25.04
    with:
      build_type: pull-request
      node_type: "gpu-l4-latest-1"
      arch: "amd64"
      container_image: "rapidsai/ci-conda:latest"
      run_script: "ci/build_docs.sh"
  rust-build:
    needs: conda-cpp-build
    secrets: inherit
    uses: rapidsai/shared-workflows/.github/workflows/custom-job.yaml@branch-25.04
    with:
      build_type: pull-request
      node_type: "gpu-l4-latest-1"
      arch: "amd64"
      container_image: "rapidsai/ci-conda:latest"
      run_script: "ci/build_rust.sh"
  go-build:
    needs: conda-cpp-build
    secrets: inherit
    uses: rapidsai/shared-workflows/.github/workflows/custom-job.yaml@branch-25.02
    with:
      build_type: pull-request
      node_type: "gpu-v100-latest-1"
      arch: "amd64"
      container_image: "rapidsai/ci-conda:latest"
      run_script: "ci/build_go.sh"
  wheel-build-libcuvs:
    needs: checks
    secrets: inherit
    uses: rapidsai/shared-workflows/.github/workflows/wheels-build.yaml@branch-25.04
    with:
      build_type: pull-request
      script: ci/build_wheel_libcuvs.sh
      # build for every combination of arch and CUDA version, but only for the latest Python
      matrix_filter: group_by([.ARCH, (.CUDA_VER|split(".")|map(tonumber)|.[0])]) | map(max_by(.PY_VER|split(".")|map(tonumber)))
  wheel-build-cuvs:
    needs: wheel-build-libcuvs
    secrets: inherit
    uses: rapidsai/shared-workflows/.github/workflows/wheels-build.yaml@branch-25.04
    with:
      build_type: pull-request
      script: ci/build_wheel_cuvs.sh
  wheel-tests-cuvs:
    needs: [wheel-build-cuvs, changed-files]
    secrets: inherit
    uses: rapidsai/shared-workflows/.github/workflows/wheels-test.yaml@branch-25.04
    if: fromJSON(needs.changed-files.outputs.changed_file_groups).test_python
    with:
      build_type: pull-request
      script: ci/test_wheel_cuvs.sh
  devcontainer:
    secrets: inherit
<<<<<<< HEAD
    needs: telemetry-setup
    uses: rapidsai/shared-workflows/.github/workflows/build-in-devcontainer.yaml@branch-25.02
=======
    uses: rapidsai/shared-workflows/.github/workflows/build-in-devcontainer.yaml@branch-25.04
>>>>>>> 8e6db921
    with:
      arch: '["amd64"]'
      cuda: '["12.8"]'
      build_command: |
        sccache -z;
        build-all --verbose;
        sccache -s;

  telemetry-summarize:
    # This job must use a self-hosted runner to record telemetry traces.
    runs-on: linux-amd64-cpu4
    needs: pr-builder
    if: ${{ vars.TELEMETRY_ENABLED == 'true' && !cancelled() }}
    continue-on-error: true
    steps:
      - name: Telemetry summarize
        uses: rapidsai/shared-actions/telemetry-dispatch-summarize@main<|MERGE_RESOLUTION|>--- conflicted
+++ resolved
@@ -190,12 +190,7 @@
       script: ci/test_wheel_cuvs.sh
   devcontainer:
     secrets: inherit
-<<<<<<< HEAD
-    needs: telemetry-setup
-    uses: rapidsai/shared-workflows/.github/workflows/build-in-devcontainer.yaml@branch-25.02
-=======
     uses: rapidsai/shared-workflows/.github/workflows/build-in-devcontainer.yaml@branch-25.04
->>>>>>> 8e6db921
     with:
       arch: '["amd64"]'
       cuda: '["12.8"]'
