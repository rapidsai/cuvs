--- conflicted
+++ resolved
@@ -6,11 +6,7 @@
 resolver = "2"
 
 [workspace.package]
-<<<<<<< HEAD
-version = "25.2.1"
-=======
 version = "25.4.0"
->>>>>>> c226179d
 edition = "2021"
 repository = "https://github.com/rapidsai/cuvs"
 homepage = "https://github.com/rapidsai/cuvs"
