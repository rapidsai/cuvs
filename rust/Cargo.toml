--- conflicted
+++ resolved
@@ -6,11 +6,7 @@
 resolver = "2"
 
 [workspace.package]
-<<<<<<< HEAD
-version = "25.6.1"
-=======
 version = "25.8.0"
->>>>>>> 94c28199
 edition = "2021"
 repository = "https://github.com/rapidsai/cuvs"
 homepage = "https://github.com/rapidsai/cuvs"
