--- conflicted
+++ resolved
@@ -43,11 +43,7 @@
 
 #### Python Package
 ```bash
-<<<<<<< HEAD
 mamba install -c rapidsai -c conda-forge -c nvidia cuvs cuda-version=12.0
-=======
-mamba install -c rapidsai -c conda-forge -c nvidia pycuvs cuda-version=12.0
->>>>>>> fa4ccc3d
 ```
 
 ### Python through Pip
