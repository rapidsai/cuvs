--- conflicted
+++ resolved
@@ -24,11 +24,7 @@
 
 2. Install the Go module:
 ```bash
-<<<<<<< HEAD
-go get github.com/rapidsai/cuvs/go@v25.06.01 # 25.02.00 being your desired version, selected from https://github.com/rapidsai/cuvs/tags
-=======
 go get github.com/rapidsai/cuvs/go@v25.08.00 # 25.02.00 being your desired version, selected from https://github.com/rapidsai/cuvs/tags
->>>>>>> 94c28199
 ```
 Then you can build your project with the usual `go build`.
 
