# =============================================================================
# Copyright (c) 2023-2024, NVIDIA CORPORATION.
#
# Licensed under the Apache License, Version 2.0 (the "License"); you may not use this file except
# in compliance with the License. You may obtain a copy of the License at
#
# http://www.apache.org/licenses/LICENSE-2.0
#
# Unless required by applicable law or agreed to in writing, software distributed under the License
# is distributed on an "AS IS" BASIS, WITHOUT WARRANTIES OR CONDITIONS OF ANY KIND, either express
# or implied. See the License for the specific language governing permissions and limitations under
# the License.

<<<<<<< HEAD
set(rapids-cmake-repo bdice/rapids-cmake)
set(rapids-cmake-branch cccl-2.7.0-rc2)

# Use this variable to update RAPIDS and RAFT versions
=======
# Use this variable to update RAPIDS and cuVS versions
>>>>>>> 76e057d6
set(RAPIDS_VERSION "25.02")

if(NOT EXISTS ${CMAKE_CURRENT_BINARY_DIR}/CUVS_RAPIDS.cmake)
    file(DOWNLOAD https://raw.githubusercontent.com/rapidsai/rapids-cmake/branch-${RAPIDS_VERSION}/RAPIDS.cmake
            ${CMAKE_CURRENT_BINARY_DIR}/CUVS_RAPIDS.cmake)
endif()
include(${CMAKE_CURRENT_BINARY_DIR}/CUVS_RAPIDS.cmake)<|MERGE_RESOLUTION|>--- conflicted
+++ resolved
@@ -11,14 +11,10 @@
 # or implied. See the License for the specific language governing permissions and limitations under
 # the License.
 
-<<<<<<< HEAD
 set(rapids-cmake-repo bdice/rapids-cmake)
 set(rapids-cmake-branch cccl-2.7.0-rc2)
 
-# Use this variable to update RAPIDS and RAFT versions
-=======
 # Use this variable to update RAPIDS and cuVS versions
->>>>>>> 76e057d6
 set(RAPIDS_VERSION "25.02")
 
 if(NOT EXISTS ${CMAKE_CURRENT_BINARY_DIR}/CUVS_RAPIDS.cmake)
