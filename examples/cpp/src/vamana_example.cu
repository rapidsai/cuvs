--- conflicted
+++ resolved
@@ -45,10 +45,7 @@
   index_params.visited_size = visited_size;
   index_params.graph_degree = degree;
   index_params.vamana_iters = iters;
-<<<<<<< HEAD
-=======
 
->>>>>>> 757b02a4
   if (codebook_prefix != "") {
     index_params.codebooks = vamana::deserialize_codebooks(codebook_prefix, dataset.extent(1));
   }
@@ -66,42 +63,25 @@
 
   std::cout << "Time to build index: " << elapsed_seconds.count() << "s\n";
 
-<<<<<<< HEAD
   if (codebook_prefix != "") {
     // Output index to file (disk sector-aligned format)
     serialize(dev_resources, out_fname, index, false, true);
   } else {
     // Output index to file (in-memory format)
     serialize(dev_resources, out_fname, index);
-=======
-  // Output index to file (in-memory format)
-  serialize(dev_resources, out_fname, index);
-
-  // Output index to file (disk sector-aligned format)
-  if (codebook_prefix != "") {
-    serialize(dev_resources, out_fname + ".sector_aligned", index, false, true);
->>>>>>> 757b02a4
   }
 }
 
 void usage()
 {
   printf(
-<<<<<<< HEAD
-    "Usage: ./vamana_example <data filename> <output filename> <datatype> <graph "
-    "degree> <visited_size> <max_fraction> <iterations> <(optional) "
-    "codebook prefix>\n");
-  printf("Input file expected to be binary file of vectors.\n");
-  printf("Datatype options int8 or float for this example.\n");
-=======
     "Usage: ./vamana_example <data filename> <output filename> <datatype> "
     "<graph degree> <visited_size> <max_fraction> <iterations> <(optional) "
     "codebook prefix>\n");
 
   printf("Input file expected to be binary file of fp32 vectors.\n");
->>>>>>> 757b02a4
+  printf("Datatype of input dataset (int8 or float)\n");
   printf("Graph degree sizes supported: 32, 64, 128, 256\n");
-  printf("Datatype of input dataset (int8 or float)\n");
   printf("Visited_size must be > degree and a power of 2.\n");
   printf("max_fraction > 0 and <= 1. Typical values are 0.06 or 0.1.\n");
   printf("Default iterations = 1.0, increase for better quality graph.\n");
@@ -137,11 +117,7 @@
   int degree                  = atoi(argv[4]);
   int max_visited             = atoi(argv[5]);
   float max_fraction          = atof(argv[6]);
-<<<<<<< HEAD
-  int iters                   = atoi(argv[7]);
-=======
   float iters                 = atof(argv[7]);
->>>>>>> 757b02a4
   std::string codebook_prefix = "";
   if (argc >= 9)
     codebook_prefix = (std::string)argv[8];  // Path prefix to pq pivots and rotation matrix files
@@ -172,10 +148,7 @@
                                   max_fraction,
                                   iters,
                                   codebook_prefix);
-<<<<<<< HEAD
-=======
   } else {
     usage();
->>>>>>> 757b02a4
   }
 }