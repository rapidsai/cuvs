#!/bin/bash
# Copyright (c) 2022-2024, NVIDIA CORPORATION.

set -euo pipefail

rapids-configure-conda-channels

source rapids-configure-sccache

source rapids-date-string

export CMAKE_GENERATOR=Ninja

rapids-print-env

rapids-logger "Begin py build"

#CPP_CHANNEL=$(rapids-download-conda-from-s3 cpp)

#version=$(rapids-generate-version)
#git_commit=$(git rev-parse HEAD)
#export RAPIDS_PACKAGE_VERSION=${version}
#echo "${version}" > VERSION

#package_dir="python"
#for package_name in cuvs; do
#  underscore_package_name=$(echo "${package_name}" | tr "-" "_")
#  sed -i "/^__git_commit__/ s/= .*/= \"${git_commit}\"/g" "${package_dir}/${package_name}/${underscore_package_name}/_version.py"
#done

# TODO: Remove `--no-test` flags once importing on a CPU
# node works correctly
<<<<<<< HEAD
rapids-conda-retry mambabuild \
  --no-test \
  --channel "${CPP_CHANNEL}" \
  conda/recipes/cuvs
=======
#rapids-conda-retry mambabuild \
#  --no-test \
#  --channel "${CPP_CHANNEL}" \
#  conda/recipes/cuvs
>>>>>>> fb08679d
<|MERGE_RESOLUTION|>--- conflicted
+++ resolved
@@ -15,29 +15,21 @@
 
 rapids-logger "Begin py build"
 
-#CPP_CHANNEL=$(rapids-download-conda-from-s3 cpp)
+package_name="cuvs"
+package_dir="python"
 
-#version=$(rapids-generate-version)
-#git_commit=$(git rev-parse HEAD)
-#export RAPIDS_PACKAGE_VERSION=${version}
-#echo "${version}" > VERSION
+CPP_CHANNEL=$(rapids-download-conda-from-s3 cpp)
 
-#package_dir="python"
-#for package_name in cuvs; do
-#  underscore_package_name=$(echo "${package_name}" | tr "-" "_")
-#  sed -i "/^__git_commit__/ s/= .*/= \"${git_commit}\"/g" "${package_dir}/${package_name}/${underscore_package_name}/_version.py"
-#done
+version=$(rapids-generate-version)
+git_commit=$(git rev-parse HEAD)
+export RAPIDS_PACKAGE_VERSION=${version}
+echo "${version}" > VERSION
+
+sed -i "/^__git_commit__/ s/= .*/= \"${git_commit}\"/g" "${package_dir}/${package_name}/_version.py"
 
 # TODO: Remove `--no-test` flags once importing on a CPU
 # node works correctly
-<<<<<<< HEAD
 rapids-conda-retry mambabuild \
   --no-test \
   --channel "${CPP_CHANNEL}" \
-  conda/recipes/cuvs
-=======
-#rapids-conda-retry mambabuild \
-#  --no-test \
-#  --channel "${CPP_CHANNEL}" \
-#  conda/recipes/cuvs
->>>>>>> fb08679d
+  conda/recipes/cuvs