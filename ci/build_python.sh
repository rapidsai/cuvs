#!/bin/bash
# Copyright (c) 2022-2024, NVIDIA CORPORATION.

set -euo pipefail

rapids-configure-conda-channels

source rapids-configure-sccache

source rapids-date-string

export CMAKE_GENERATOR=Ninja

rapids-print-env

rapids-logger "Begin py build"

#CPP_CHANNEL=$(rapids-download-conda-from-s3 cpp)

#version=$(rapids-generate-version)
#git_commit=$(git rev-parse HEAD)
#export RAPIDS_PACKAGE_VERSION=${version}
#echo "${version}" > VERSION

#package_dir="python"
#for package_name in cuvs; do
#  underscore_package_name=$(echo "${package_name}" | tr "-" "_")
#  sed -i "/^__git_commit__/ s/= .*/= \"${git_commit}\"/g" "${package_dir}/${package_name}/${underscore_package_name}/_version.py"
#done

# TODO: Remove `--no-test` flags once importing on a CPU
# node works correctly
<<<<<<< HEAD
rapids-conda-retry mambabuild \
  --no-test \
  --channel "${CPP_CHANNEL}" \
  conda/recipes/cuvs
=======
#rapids-conda-retry mambabuild \
#  --no-test \
#  --channel "${CPP_CHANNEL}" \
#  conda/recipes/cuvs
>>>>>>> fb08679d
<|MERGE_RESOLUTION|>--- conflicted
+++ resolved
@@ -30,14 +30,7 @@
 
 # TODO: Remove `--no-test` flags once importing on a CPU
 # node works correctly
-<<<<<<< HEAD
-rapids-conda-retry mambabuild \
-  --no-test \
-  --channel "${CPP_CHANNEL}" \
-  conda/recipes/cuvs
-=======
 #rapids-conda-retry mambabuild \
 #  --no-test \
 #  --channel "${CPP_CHANNEL}" \
-#  conda/recipes/cuvs
->>>>>>> fb08679d
+#  conda/recipes/cuvs