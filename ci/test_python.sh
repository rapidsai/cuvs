--- conflicted
+++ resolved
@@ -28,17 +28,10 @@
 
 rapids-print-env
 
-<<<<<<< HEAD
-rapids-mamba-retry install \
-  --channel "${CPP_CHANNEL}" \
-  --channel "${PYTHON_CHANNEL}" \
-  libcuvs #cuvs
-=======
 #rapids-mamba-retry install \
 #  --channel "${CPP_CHANNEL}" \
 ##  --channel "${PYTHON_CHANNEL}" \
 #  libcuvs #cuvs
->>>>>>> fb08679d
 
 rapids-logger "Check GPU usage"
 nvidia-smi
