#!/bin/bash

# Copyright (c) 2020-2024, NVIDIA CORPORATION.

# cuvs build scripts

# This script is used to build the component(s) in this repo from
# source, and can be called with various options to customize the
# build as needed (see the help output for details)

# Abort script on first error
set -e

NUMARGS=$#
ARGS=$*

# NOTE: ensure all dir changes are relative to the location of this
# scripts, and that this script resides in the repo dir!
REPODIR=$(cd $(dirname $0); pwd)

<<<<<<< HEAD
VALIDARGS="clean libcuvs python rust docs tests bench-ann examples --uninstall  -v -g -n --compile-static-lib --allgpuarch --cpu-only --no-shared-libs --no-nvtx --show_depr_warn --incl-cache-stats --time -h"
=======
VALIDARGS="clean libcuvs python rust docs tests bench-ann examples --uninstall  -v -g -n --compile-static-lib --allgpuarch --no-mg --no-nvtx --show_depr_warn --incl-cache-stats --time -h"
>>>>>>> 496427f6
HELP="$0 [<target> ...] [<flag> ...] [--cmake-args=\"<args>\"] [--cache-tool=<tool>] [--limit-tests=<targets>] [--limit-bench-ann=<targets>] [--build-metrics=<filename>]
 where <target> is:
   clean            - remove all existing build artifacts and configuration (start over)
   libcuvs          - build the cuvs C++ code only. Also builds the C-wrapper library
                      around the C++ code.
   python           - build the cuvs Python package
   rust             - build the cuvs Rust bindings
   docs             - build the documentation
   tests            - build the tests
   bench-ann        - build end-to-end ann benchmarks
   examples         - build the examples

 and <flag> is:
   -v                          - verbose build mode
   -g                          - build for debug
   -n                          - no install step
   --uninstall                 - uninstall files for specified targets which were built and installed prior
   --compile-static-lib        - compile static library for all components
   --cpu-only                  - build CPU only components without CUDA. Currently only applies to bench-ann.
   --limit-tests               - semicolon-separated list of test executables to compile (e.g. NEIGHBORS_TEST;CLUSTER_TEST)
   --limit-bench-ann           - semicolon-separated list of ann benchmark executables to compute (e.g. HNSWLIB_ANN_BENCH;RAFT_IVF_PQ_ANN_BENCH)
   --allgpuarch                - build for all supported GPU architectures
   --no-mg                     - disable multi-GPU support
   --no-nvtx                   - disable nvtx (profiling markers), but allow enabling it in downstream projects
   --no-shared-libs            - build without shared libraries
   --show_depr_warn            - show cmake deprecation warnings
   --build-metrics             - filename for generating build metrics report for libcuvs
   --incl-cache-stats          - include cache statistics in build metrics report
   --cmake-args=\\\"<args>\\\" - pass arbitrary list of CMake configuration options (escape all quotes in argument)
   --cache-tool=<tool>         - pass the build cache tool (eg: ccache, sccache, distcc) that will be used
                                 to speedup the build process.
   --time                      - Enable nvcc compilation time logging into cpp/build/nvcc_compile_log.csv.
                                 Results can be interpreted with cpp/scripts/analyze_nvcc_log.py
   -h                          - print this text

 default action (no args) is to build libcuvs, tests and cuvs targets
"
LIBCUVS_BUILD_DIR=${LIBCUVS_BUILD_DIR:=${REPODIR}/cpp/build}
SPHINX_BUILD_DIR=${REPODIR}/docs
DOXYGEN_BUILD_DIR=${REPODIR}/cpp/doxygen
PYTHON_BUILD_DIR=${REPODIR}/python/cuvs/_skbuild
RUST_BUILD_DIR=${REPODIR}/rust/target
BUILD_DIRS="${LIBCUVS_BUILD_DIR} ${PYTHON_BUILD_DIR} ${RUST_BUILD_DIR}"

# Set defaults for vars modified by flags to this script
CMAKE_LOG_LEVEL=""
VERBOSE_FLAG=""
BUILD_ALL_GPU_ARCH=0
BUILD_TESTS=ON
BUILD_MG_ALGOS=ON
BUILD_TYPE=Release
COMPILE_LIBRARY=OFF
INSTALL_TARGET=install
BUILD_REPORT_METRICS=""
BUILD_REPORT_INCL_CACHE_STATS=OFF
BUILD_SHARED_LIBS=ON

TEST_TARGETS="NEIGHBORS_ANN_CAGRA_TEST"
ANN_BENCH_TARGETS="CUVS_ANN_BENCH_ALL"

CACHE_ARGS=""
NVTX=ON
LOG_COMPILE_TIME=OFF
CLEAN=0
UNINSTALL=0
DISABLE_DEPRECATION_WARNINGS=ON
CMAKE_TARGET=""
EXTRA_CMAKE_ARGS=""

# Set defaults for vars that may not have been defined externally
INSTALL_PREFIX=${INSTALL_PREFIX:=${PREFIX:=${CONDA_PREFIX:=$LIBCUVS_BUILD_DIR/install}}}
PARALLEL_LEVEL=${PARALLEL_LEVEL:=`nproc`}
BUILD_ABI=${BUILD_ABI:=ON}

# Default to Ninja if generator is not specified
export CMAKE_GENERATOR="${CMAKE_GENERATOR:=Ninja}"

function hasArg {
    (( ${NUMARGS} != 0 )) && (echo " ${ARGS} " | grep -q " $1 ")
}

function cmakeArgs {
    # Check for multiple cmake args options
    if [[ $(echo $ARGS | { grep -Eo "\-\-cmake\-args" || true; } | wc -l ) -gt 1 ]]; then
        echo "Multiple --cmake-args options were provided, please provide only one: ${ARGS}"
        exit 1
    fi

    # Check for cmake args option
    if [[ -n $(echo $ARGS | { grep -E "\-\-cmake\-args" || true; } ) ]]; then
        # There are possible weird edge cases that may cause this regex filter to output nothing and fail silently
        # the true pipe will catch any weird edge cases that may happen and will cause the program to fall back
        # on the invalid option error
        EXTRA_CMAKE_ARGS=$(echo $ARGS | { grep -Eo "\-\-cmake\-args=\".+\"" || true; })
        if [[ -n ${EXTRA_CMAKE_ARGS} ]]; then
            # Remove the full  EXTRA_CMAKE_ARGS argument from list of args so that it passes validArgs function
            ARGS=${ARGS//$EXTRA_CMAKE_ARGS/}
            # Filter the full argument down to just the extra string that will be added to cmake call
            EXTRA_CMAKE_ARGS=$(echo $EXTRA_CMAKE_ARGS | grep -Eo "\".+\"" | sed -e 's/^"//' -e 's/"$//')
        fi
    fi
}

function cacheTool {
    # Check for multiple cache options
    if [[ $(echo $ARGS | { grep -Eo "\-\-cache\-tool" || true; } | wc -l ) -gt 1 ]]; then
        echo "Multiple --cache-tool options were provided, please provide only one: ${ARGS}"
        exit 1
    fi
    # Check for cache tool option
    if [[ -n $(echo $ARGS | { grep -E "\-\-cache\-tool" || true; } ) ]]; then
        # There are possible weird edge cases that may cause this regex filter to output nothing and fail silently
        # the true pipe will catch any weird edge cases that may happen and will cause the program to fall back
        # on the invalid option error
        CACHE_TOOL=$(echo $ARGS | sed -e 's/.*--cache-tool=//' -e 's/ .*//')
        if [[ -n ${CACHE_TOOL} ]]; then
            # Remove the full CACHE_TOOL argument from list of args so that it passes validArgs function
            ARGS=${ARGS//--cache-tool=$CACHE_TOOL/}
            CACHE_ARGS="-DCMAKE_CUDA_COMPILER_LAUNCHER=${CACHE_TOOL} -DCMAKE_C_COMPILER_LAUNCHER=${CACHE_TOOL} -DCMAKE_CXX_COMPILER_LAUNCHER=${CACHE_TOOL}"
        fi
    fi
}

function limitTests {
    # Check for option to limit the set of test binaries to build
    if [[ -n $(echo $ARGS | { grep -E "\-\-limit\-tests" || true; } ) ]]; then
        # There are possible weird edge cases that may cause this regex filter to output nothing and fail silently
        # the true pipe will catch any weird edge cases that may happen and will cause the program to fall back
        # on the invalid option error
        LIMIT_TEST_TARGETS=$(echo $ARGS | sed -e 's/.*--limit-tests=//' -e 's/ .*//')
        if [[ -n ${LIMIT_TEST_TARGETS} ]]; then
            # Remove the full LIMIT_TEST_TARGETS argument from list of args so that it passes validArgs function
            ARGS=${ARGS//--limit-tests=$LIMIT_TEST_TARGETS/}
            TEST_TARGETS=${LIMIT_TEST_TARGETS}
            echo "Limiting tests to $TEST_TARGETS"
        fi
    fi
}

function limitAnnBench {
    # Check for option to limit the set of test binaries to build
    if [[ -n $(echo $ARGS | { grep -E "\-\-limit\-bench-ann" || true; } ) ]]; then
        # There are possible weird edge cases that may cause this regex filter to output nothing and fail silently
        # the true pipe will catch any weird edge cases that may happen and will cause the program to fall back
        # on the invalid option error
        LIMIT_ANN_BENCH_TARGETS=$(echo $ARGS | sed -e 's/.*--limit-bench-ann=//' -e 's/ .*//')
        if [[ -n ${LIMIT_ANN_BENCH_TARGETS} ]]; then
            # Remove the full LIMIT_TEST_TARGETS argument from list of args so that it passes validArgs function
            ARGS=${ARGS//--limit-bench-ann=$LIMIT_ANN_BENCH_TARGETS/}
            ANN_BENCH_TARGETS=${LIMIT_ANN_BENCH_TARGETS}
        fi
    fi
}

function buildMetrics {
    # Check for multiple build-metrics options
    if [[ $(echo $ARGS | { grep -Eo "\-\-build\-metrics" || true; } | wc -l ) -gt 1 ]]; then
        echo "Multiple --build-metrics options were provided, please provide only one: ${ARGS}"
        exit 1
    fi
    # Check for build-metrics option
    if [[ -n $(echo $ARGS | { grep -E "\-\-build\-metrics" || true; } ) ]]; then
        # There are possible weird edge cases that may cause this regex filter to output nothing and fail silently
        # the true pipe will catch any weird edge cases that may happen and will cause the program to fall back
        # on the invalid option error
        BUILD_REPORT_METRICS=$(echo $ARGS | sed -e 's/.*--build-metrics=//' -e 's/ .*//')
        if [[ -n ${BUILD_REPORT_METRICS} ]]; then
            # Remove the full BUILD_REPORT_METRICS argument from list of args so that it passes validArgs function
            ARGS=${ARGS//--build-metrics=$BUILD_REPORT_METRICS/}
        fi
    fi
}

if hasArg -h || hasArg --help; then
    echo "${HELP}"
    exit 0
fi

# Check for valid usage
if (( ${NUMARGS} != 0 )); then
    cmakeArgs
    cacheTool
    limitTests
    limitAnnBench
    buildMetrics
    for a in ${ARGS}; do
        if ! (echo " ${VALIDARGS} " | grep -q " ${a} "); then
            echo "Invalid option: ${a}"
            exit 1
        fi
    done
fi

# This should run before build/install
if hasArg --uninstall; then
    UNINSTALL=1

    if hasArg cuvs || hasArg libcuvs || (( ${NUMARGS} == 1 )); then

      echo "Removing libcuvs files..."
      if [ -e ${LIBCUVS_BUILD_DIR}/install_manifest.txt ]; then
          xargs rm -fv < ${LIBCUVS_BUILD_DIR}/install_manifest.txt > /dev/null 2>&1
      fi
    fi

    if hasArg cuvs || (( ${NUMARGS} == 1 )); then
      echo "Uninstalling cuvs package..."
      if [ -e ${PYLIBCUVS_BUILD_DIR}/install_manifest.txt ]; then
          xargs rm -fv < ${PYLIBCUVS_BUILD_DIR}/install_manifest.txt > /dev/null 2>&1
      fi

      # Try to uninstall via pip if it is installed
      if [ -x "$(command -v pip)" ]; then
        echo "Using pip to uninstall cuvs"
        pip uninstall -y cuvs

      # Otherwise, try to uninstall through conda if that's where things are installed
      elif [ -x "$(command -v conda)" ] && [ "$INSTALL_PREFIX" == "$CONDA_PREFIX" ]; then
        echo "Using conda to uninstall cuvs"
        conda uninstall -y cuvs

      # Otherwise, fail
      else
        echo "Could not uninstall cuvs from pip or conda. cuvs package will need to be manually uninstalled"
      fi
    fi
    exit 0
fi


# Process flags
if hasArg -n; then
    INSTALL_TARGET=""
fi

if hasArg -v; then
    VERBOSE_FLAG="-v"
    CMAKE_LOG_LEVEL="VERBOSE"
fi
if hasArg -g; then
    BUILD_TYPE=Debug
fi

if hasArg --allgpuarch; then
    BUILD_ALL_GPU_ARCH=1
fi

if hasArg --no-mg; then
    BUILD_MG_ALGOS=OFF
fi

if hasArg tests || (( ${NUMARGS} == 0 )); then
    BUILD_TESTS=ON
    CMAKE_TARGET="${CMAKE_TARGET};${TEST_TARGETS}"

    # Force compile library when needed test targets are specified
    if [[ $CMAKE_TARGET == *"CAGRA_C_TEST"* || \
          $CMAKE_TARGET == *"INTEROP_TEST"* || \
          $CMAKE_TARGET == *"NEIGHBORS_ANN_CAGRA_TEST"* ]]; then
      echo "-- Enabling compiled lib for gtests"
      COMPILE_LIBRARY=ON
    fi
fi

if hasArg bench-ann || (( ${NUMARGS} == 0 )); then
    BUILD_CUVS_BENCH=ON
    if ! hasArg tests; then
        BUILD_TESTS=OFF
    fi
    COMPILE_LIBRARY=OFF
    CMAKE_TARGET="${CMAKE_TARGET};${ANN_BENCH_TARGETS}"
    if hasArg --cpu-only; then
        BUILD_CPU_ONLY=ON
        BUILD_SHARED_LIBS=OFF
        NVTX=OFF
    fi
fi

if hasArg --no-shared-libs; then
    BUILD_SHARED_LIBS=OFF
fi

if hasArg --no-nvtx; then
    NVTX=OFF
fi
if hasArg --time; then
    echo "-- Logging compile times to cpp/build/nvcc_compile_log.csv"
    LOG_COMPILE_TIME=ON
fi
if hasArg --show_depr_warn; then
    DISABLE_DEPRECATION_WARNINGS=OFF
fi
if hasArg clean; then
    CLEAN=1
fi
if hasArg --incl-cache-stats; then
    BUILD_REPORT_INCL_CACHE_STATS=ON
fi
if [[ ${CMAKE_TARGET} == "" ]]; then
    CMAKE_TARGET="all"
fi


SKBUILD_EXTRA_CMAKE_ARGS="${EXTRA_CMAKE_ARGS}"
if [[ "${EXTRA_CMAKE_ARGS}" != *"DFIND_CUVS_CPP"* ]]; then
    SKBUILD_EXTRA_CMAKE_ARGS="${SKBUILD_EXTRA_CMAKE_ARGS};-DFIND_CUVS_CPP=ON"
fi

# If clean given, run it prior to any other steps
if (( ${CLEAN} == 1 )); then
    # If the dirs to clean are mounted dirs in a container, the
    # contents should be removed but the mounted dirs will remain.
    # The find removes all contents but leaves the dirs, the rmdir
    # attempts to remove the dirs but can fail safely.
    for bd in ${BUILD_DIRS}; do
      if [ -d ${bd} ]; then
          find ${bd} -mindepth 1 -delete
          rmdir ${bd} || true
      fi
    done
fi

################################################################################
# Configure for building all C++ targets
if (( ${NUMARGS} == 0 )) || hasArg libcuvs || hasArg docs || hasArg tests || hasArg bench-prims || hasArg bench-ann; then
    COMPILE_LIBRARY=ON
    if (( ${BUILD_SHARED_LIBS} == "OFF" )); then
        CMAKE_TARGET="${CMAKE_TARGET};"
    else
        CMAKE_TARGET="${CMAKE_TARGET};cuvs"
    fi

    if (( ${BUILD_ALL_GPU_ARCH} == 0 )); then
        CUVS_CMAKE_CUDA_ARCHITECTURES="NATIVE"
        echo "Building for the architecture of the GPU in the system..."
    else
        CUVS_CMAKE_CUDA_ARCHITECTURES="RAPIDS"
        echo "Building for *ALL* supported GPU architectures..."
    fi

    # get the current count before the compile starts
    CACHE_TOOL=${CACHE_TOOL:-sccache}
    if [[ "$BUILD_REPORT_INCL_CACHE_STATS" == "ON" && -x "$(command -v ${CACHE_TOOL})" ]]; then
        "${CACHE_TOOL}" --zero-stats
    fi

    mkdir -p ${LIBCUVS_BUILD_DIR}
    cd ${LIBCUVS_BUILD_DIR}
    cmake -S ${REPODIR}/cpp -B ${LIBCUVS_BUILD_DIR} \
          -DCMAKE_INSTALL_PREFIX=${INSTALL_PREFIX} \
          -DCMAKE_CUDA_ARCHITECTURES=${CUVS_CMAKE_CUDA_ARCHITECTURES} \
          -DCMAKE_BUILD_TYPE=${BUILD_TYPE} \
          -DBUILD_C_LIBRARY=${COMPILE_LIBRARY} \
          -DCUVS_NVTX=${NVTX} \
          -DCUDA_LOG_COMPILE_TIME=${LOG_COMPILE_TIME} \
          -DDISABLE_DEPRECATION_WARNINGS=${DISABLE_DEPRECATION_WARNINGS} \
          -DBUILD_TESTS=${BUILD_TESTS} \
          -DBUILD_C_TESTS=${BUILD_TESTS} \
          -DBUILD_CUVS_BENCH=${BUILD_CUVS_BENCH} \
          -DBUILD_CPU_ONLY=${BUILD_CPU_ONLY} \
          -DBUILD_MG_ALGOS=${BUILD_MG_ALGOS} \
          -DCMAKE_MESSAGE_LOG_LEVEL=${CMAKE_LOG_LEVEL} \
          -DBUILD_SHARED_LIBS=${BUILD_SHARED_LIBS} \
          ${CACHE_ARGS} \
          ${EXTRA_CMAKE_ARGS}

  compile_start=$(date +%s)
  if [[ ${CMAKE_TARGET} != "" ]]; then
      echo "-- Compiling targets: ${CMAKE_TARGET}, verbose=${VERBOSE_FLAG}"
      if [[ ${INSTALL_TARGET} != "" ]]; then
        cmake --build  "${LIBCUVS_BUILD_DIR}" ${VERBOSE_FLAG} -j${PARALLEL_LEVEL} --target ${CMAKE_TARGET} ${INSTALL_TARGET}
      else
        cmake --build  "${LIBCUVS_BUILD_DIR}" ${VERBOSE_FLAG} -j${PARALLEL_LEVEL} --target ${CMAKE_TARGET}
      fi
  fi
  compile_end=$(date +%s)
  compile_total=$(( compile_end - compile_start ))

  if [[ -n "$BUILD_REPORT_METRICS" && -f "${LIBCUVS_BUILD_DIR}/.ninja_log" ]]; then
      if ! rapids-build-metrics-reporter.py 2> /dev/null && [ ! -f rapids-build-metrics-reporter.py ]; then
          echo "Downloading rapids-build-metrics-reporter.py"
          curl -sO https://raw.githubusercontent.com/rapidsai/build-metrics-reporter/v1/rapids-build-metrics-reporter.py
      fi

      echo "Formatting build metrics"
      MSG=""
      # get some sccache/ccache stats after the compile
      if [[ "$BUILD_REPORT_INCL_CACHE_STATS" == "ON" ]]; then
          if [[ ${CACHE_TOOL} == "sccache" && -x "$(command -v sccache)" ]]; then
              COMPILE_REQUESTS=$(sccache -s | grep "Compile requests \+ [0-9]\+$" | awk '{ print $NF }')
              CACHE_HITS=$(sccache -s | grep "Cache hits \+ [0-9]\+$" | awk '{ print $NF }')
              HIT_RATE=$(echo - | awk "{printf \"%.2f\n\", $CACHE_HITS / $COMPILE_REQUESTS * 100}")
              MSG="${MSG}<br/>cache hit rate ${HIT_RATE} %"
          elif [[ ${CACHE_TOOL} == "ccache" && -x "$(command -v ccache)" ]]; then
              CACHE_STATS_LINE=$(ccache -s | grep "Hits: \+ [0-9]\+ / [0-9]\+" | tail -n1)
              if [[ ! -z "$CACHE_STATS_LINE" ]]; then
                  CACHE_HITS=$(echo "$CACHE_STATS_LINE" - | awk '{ print $2 }')
                  COMPILE_REQUESTS=$(echo "$CACHE_STATS_LINE" - | awk '{ print $4 }')
                  HIT_RATE=$(echo - | awk "{printf \"%.2f\n\", $CACHE_HITS / $COMPILE_REQUESTS * 100}")
                  MSG="${MSG}<br/>cache hit rate ${HIT_RATE} %"
              fi
          fi
      fi
      MSG="${MSG}<br/>parallel setting: $PARALLEL_LEVEL"
      MSG="${MSG}<br/>parallel build time: $compile_total seconds"
      if [[ -f "${LIBCUVS_BUILD_DIR}/libcuvs.so" ]]; then
          LIBCUVS_FS=$(ls -lh ${LIBCUVS_BUILD_DIR}/libcuvs.so | awk '{print $5}')
          MSG="${MSG}<br/>libcuvs.so size: $LIBCUVS_FS"
      fi
      BMR_DIR=${RAPIDS_ARTIFACTS_DIR:-"${LIBCUVS_BUILD_DIR}"}
      echo "The HTML report can be found at [${BMR_DIR}/${BUILD_REPORT_METRICS}.html]. In CI, this report"
      echo "will also be uploaded to the appropriate subdirectory of https://downloads.rapids.ai/ci/cuvs/, and"
      echo "the entire URL can be found in \"conda-cpp-build\" runs under the task \"Upload additional artifacts\""
      mkdir -p ${BMR_DIR}
      MSG_OUTFILE="$(mktemp)"
      echo "$MSG" > "${MSG_OUTFILE}"
      PATH=".:$PATH" python rapids-build-metrics-reporter.py ${LIBCUVS_BUILD_DIR}/.ninja_log --fmt html --msg "${MSG_OUTFILE}" > ${BMR_DIR}/${BUILD_REPORT_METRICS}.html
      cp ${LIBCUVS_BUILD_DIR}/.ninja_log ${BMR_DIR}/ninja.log
  fi
fi

# Build and (optionally) install the cuvs Python package
if (( ${NUMARGS} == 0 )) || hasArg python; then
    SKBUILD_CMAKE_ARGS="${SKBUILD_EXTRA_CMAKE_ARGS}" \
        SKBUILD_BUILD_OPTIONS="-j${PARALLEL_LEVEL}" \
        python -m pip install --no-build-isolation --no-deps --config-settings rapidsai.disable-cuda=true ${REPODIR}/python/cuvs
fi

# Build and (optionally) install the cuvs_bench Python package
if (( ${NUMARGS} == 0 )) || hasArg bench-ann; then
    python -m pip install --no-build-isolation --no-deps --config-settings rapidsai.disable-cuda=true ${REPODIR}/python/cuvs_bench
fi

# Build the cuvs Rust bindings
if (( ${NUMARGS} == 0 )) || hasArg rust; then
    cd ${REPODIR}/rust
    cargo build --examples --lib
    cargo test
fi

export RAPIDS_VERSION="$(sed -E -e 's/^([0-9]{2})\.([0-9]{2})\.([0-9]{2}).*$/\1.\2.\3/' "${REPODIR}/VERSION")"
export RAPIDS_VERSION_MAJOR_MINOR="$(sed -E -e 's/^([0-9]{2})\.([0-9]{2})\.([0-9]{2}).*$/\1.\2/' "${REPODIR}/VERSION")"

if hasArg docs; then
    set -x
    cd ${DOXYGEN_BUILD_DIR}
    doxygen Doxyfile
    cd ${SPHINX_BUILD_DIR}
    sphinx-build -b html source _html
    cd ${REPODIR}/rust
    cargo doc -p cuvs --no-deps
    rsync -av ${RUST_BUILD_DIR}/doc/ ${SPHINX_BUILD_DIR}/_html/_static/rust
fi

################################################################################
# Initiate build for c++ examples (if needed)

if hasArg examples; then
    pushd ${REPODIR}/examples
    ./build.sh
    popd
fi<|MERGE_RESOLUTION|>--- conflicted
+++ resolved
@@ -18,11 +18,7 @@
 # scripts, and that this script resides in the repo dir!
 REPODIR=$(cd $(dirname $0); pwd)
 
-<<<<<<< HEAD
-VALIDARGS="clean libcuvs python rust docs tests bench-ann examples --uninstall  -v -g -n --compile-static-lib --allgpuarch --cpu-only --no-shared-libs --no-nvtx --show_depr_warn --incl-cache-stats --time -h"
-=======
-VALIDARGS="clean libcuvs python rust docs tests bench-ann examples --uninstall  -v -g -n --compile-static-lib --allgpuarch --no-mg --no-nvtx --show_depr_warn --incl-cache-stats --time -h"
->>>>>>> 496427f6
+VALIDARGS="clean libcuvs python rust docs tests bench-ann examples --uninstall  -v -g -n --compile-static-lib --allgpuarch --no-mg --no-cpu --no-nvtx --show_depr_warn --incl-cache-stats --time -h"
 HELP="$0 [<target> ...] [<flag> ...] [--cmake-args=\"<args>\"] [--cache-tool=<tool>] [--limit-tests=<targets>] [--limit-bench-ann=<targets>] [--build-metrics=<filename>]
  where <target> is:
    clean            - remove all existing build artifacts and configuration (start over)
